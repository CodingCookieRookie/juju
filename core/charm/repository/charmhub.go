--- conflicted
+++ resolved
@@ -664,7 +664,7 @@
 			continue
 		}
 		var (
-			base coreseries.Base
+			base corebase.Base
 			err  error
 		)
 		track, err := corecharm.ChannelTrack(release.Base.Channel)
@@ -672,17 +672,10 @@
 			c.logger.Errorf("invalid base channel %v: %s", release.Base.Channel, err)
 			continue
 		}
-<<<<<<< HEAD
 		if track == "all" || release.Base.Name == "all" {
-			base, err = coreseries.ParseBase(origin.Platform.OS, origin.Platform.Channel)
+			base, err = corebase.ParseBase(origin.Platform.OS, origin.Platform.Channel)
 		} else {
-			base, err = coreseries.ParseBase(release.Base.Name, release.Base.Channel)
-=======
-		if track == "all" || base.OS == "all" {
-			series, err = corebase.GetSeriesFromChannel(origin.Platform.OS, origin.Platform.Channel)
-		} else {
-			series, err = corebase.GetSeriesFromChannel(base.OS, base.Channel)
->>>>>>> a10ac368
+			base, err = corebase.ParseBase(release.Base.Name, release.Base.Channel)
 		}
 		if err != nil {
 			c.logger.Errorf("converting version to base: %s", err)
