--- conflicted
+++ resolved
@@ -313,7 +313,6 @@
 	return children
 }
 
-<<<<<<< HEAD
 // InterfaceFilterFunc is a function that can be applied to filter a slice of
 // InterfaceInfo instances. Calls to this function should return false if
 // the specified InterfaceInfo should be filtered out.
@@ -333,16 +332,10 @@
 	return out
 }
 
-// GetByHardwareAddress returns a reference to the interface with the input
-// hardware address (such as a MAC address) if it exists in the collection,
-// otherwise nil is returned.
-func (s InterfaceInfos) GetByHardwareAddress(hwAddr string) *InterfaceInfo {
-=======
 // GetByHardwareAddress returns a new collection containing any interfaces
 // with the input hardware (MAC) address.
 func (s InterfaceInfos) GetByHardwareAddress(hwAddr string) InterfaceInfos {
 	var res InterfaceInfos
->>>>>>> 299622ce
 	for _, dev := range s {
 		if dev.MACAddress == hwAddr {
 			res = append(res, dev)
