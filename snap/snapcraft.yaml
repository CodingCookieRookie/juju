name: juju
<<<<<<< HEAD
version: 2.4-beta1
=======
version: 2.3.6
>>>>>>> aecd48df
summary: juju client
description: Through the use of charms, juju provides you with shareable, re-usable, and repeatable expressions of devops best practices.
confinement: classic
grade: devel

apps:
  juju:
    command: wrappers/juju

parts:
  wrappers:
    plugin: dump
    source: snap/
  juju:
    plugin: godeps
    go-importpath: github.com/juju/juju
    #The source can be your local tree or github
    #source: https://github.com/juju/juju.git
    #If you pull a remote, set source-depth to 1 to make the fetch shorter
    #source-depth: 1
    #source: file:///full/file/path
    #By default, reuse existing tree
    source: .
    source-type: git
    #this is for building in a docker container
    build-packages: [gcc, libc6-dev]
    #You can grab a specific tag, commit, or branch
    #source-tag: juju-2.0.2
    #source-commit: a83896d913d7e43c960e441c1e41612116d92d46
    #source-branch: develop
    #apply patches before building
    prepare: |
      cat patches/*.diff | patch -f -u -p1 -r- -d ../go/src
    go-packages:
      - github.com/juju/juju/cmd/juju
      #If you are releasing a build with public streams, you don't need to build the agent
      #Instead, you should use the released agent
      - github.com/juju/juju/cmd/jujud
      - github.com/juju/juju/cmd/plugins/juju-metadata
    install: |
      mkdir -p $SNAPCRAFT_PART_INSTALL/bash_completions
      cp -a etc/bash_completion.d/juju* $SNAPCRAFT_PART_INSTALL/bash_completions/.
      #If you are releasing a build with public streams, copy in the agent directly
      #If needed, grab the agent from streams
      #curl http://streams.canonical.com/juju/tools/agent/$SNAPCRAFT_PROJECT_VERSION/juju-$SNAPCRAFT_PROJECT_VERSION-ubuntu-amd64.tgz | tar xz -C $SNAPCRAFT_PART_INSTALL/bin/
      jujud=$SNAPCRAFT_PART_INSTALL/bin/jujud
      version=$(jujud version)
      hash=$(sha256sum $jujud | cut -d " " -f 1)
      cat > jujud-versions.yaml <<EOF
      versions:
        - version: $version
          sha256: $hash
      EOF
      cp -a jujud-versions.yaml $SNAPCRAFT_PART_INSTALL/bin<|MERGE_RESOLUTION|>--- conflicted
+++ resolved
@@ -1,9 +1,5 @@
 name: juju
-<<<<<<< HEAD
 version: 2.4-beta1
-=======
-version: 2.3.6
->>>>>>> aecd48df
 summary: juju client
 description: Through the use of charms, juju provides you with shareable, re-usable, and repeatable expressions of devops best practices.
 confinement: classic
