--- conflicted
+++ resolved
@@ -16,7 +16,7 @@
 	apiextensionsv1 "k8s.io/apiextensions-apiserver/pkg/apis/apiextensions/v1"
 	apiextensionsv1beta1 "k8s.io/apiextensions-apiserver/pkg/apis/apiextensions/v1beta1"
 	k8serrors "k8s.io/apimachinery/pkg/api/errors"
-	v1 "k8s.io/apimachinery/pkg/apis/meta/v1"
+	metav1 "k8s.io/apimachinery/pkg/apis/meta/v1"
 	"k8s.io/apimachinery/pkg/apis/meta/v1/unstructured"
 	k8slabels "k8s.io/apimachinery/pkg/labels"
 	"k8s.io/apimachinery/pkg/runtime/schema"
@@ -56,26 +56,13 @@
 	crdSpecs []k8sspecs.K8sCustomResourceDefinition,
 ) (cleanUps []func(), _ error) {
 	for _, v := range crdSpecs {
-<<<<<<< HEAD
-		crd := &apiextensionsv1beta1.CustomResourceDefinition{
-			ObjectMeta: v1.ObjectMeta{
-				Name: v.Name,
-				Labels: utils.LabelsMerge(
-					v.Labels,
-					k.getAPIExtensionLabelsGlobal(appName),
-					utils.LabelsJuju,
-				),
-				Annotations: k8sannotations.New(v.Annotations).Merge(annotations),
-			},
-			Spec: v.Spec,
-=======
-		obj := v1.ObjectMeta{
+		obj := metav1.ObjectMeta{
 			Name:        v.Name,
 			Labels:      k8slabels.Merge(v.Labels, k.getAPIExtensionLabelsGlobal(appName)),
 			Annotations: k8sannotations.New(v.Annotations).Merge(annotations),
 		}
 		logger.Infof("ensuring custom resource definition %q with version %q", obj.GetName(), v.Spec.Version)
-		var out v1.Object
+		var out metav1.Object
 		var crdCleanUps []func()
 		var err error
 		switch v.Spec.Version {
@@ -86,7 +73,6 @@
 		default:
 			// This should never happen.
 			return cleanUps, errors.NotSupportedf("custom resource definition version %q", v.Spec.Version)
->>>>>>> 6bf53cbf
 		}
 		cleanUps = append(cleanUps, crdCleanUps...)
 		if err != nil {
@@ -98,20 +84,14 @@
 }
 
 func (k *kubernetesClient) ensureCustomResourceDefinitionV1beta1(
-	obj v1.ObjectMeta, crd apiextensionsv1beta1.CustomResourceDefinitionSpec,
-) (out v1.Object, cleanUps []func(), err error) {
+	obj metav1.ObjectMeta, crd apiextensionsv1beta1.CustomResourceDefinitionSpec,
+) (out metav1.Object, cleanUps []func(), err error) {
 	spec := &apiextensionsv1beta1.CustomResourceDefinition{ObjectMeta: obj, Spec: crd}
 
 	api := k.extendedClient().ApiextensionsV1beta1().CustomResourceDefinitions()
-<<<<<<< HEAD
-	logger.Debugf("creating custom resource definition %q", crd.GetName())
-	if out, err = api.Create(context.TODO(), crd, v1.CreateOptions{}); err == nil {
-		cleanUps = append(cleanUps, func() { _ = k.deleteCustomResourceDefinition(out.GetName(), out.GetUID()) })
-=======
 	logger.Debugf("creating custom resource definition %q", spec.GetName())
-	if out, err = api.Create(spec); err == nil {
-		cleanUps = append(cleanUps, func() { _ = api.Delete(out.GetName(), newPreconditionDeleteOptions(out.GetUID())) })
->>>>>>> 6bf53cbf
+	if out, err = api.Create(context.TODO(), spec, metav1.CreateOptions{}); err == nil {
+		cleanUps = append(cleanUps, func() { _ = api.Delete(context.TODO(), out.GetName(), utils.NewPreconditionDeleteOptions(out.GetUID())) })
 		return out, cleanUps, nil
 	}
 	if !k8serrors.IsAlreadyExists(err) {
@@ -119,25 +99,25 @@
 	}
 	logger.Debugf("updating custom resource definition %q", spec.GetName())
 	// K8s complains about metadata.resourceVersion is required for an update, so get it before updating.
-	existingCRD, err := api.Get(spec.GetName(), v1.GetOptions{})
+	existingCRD, err := api.Get(context.TODO(), spec.GetName(), metav1.GetOptions{})
 	if err != nil {
 		return nil, cleanUps, errors.Trace(err)
 	}
 	spec.SetResourceVersion(existingCRD.GetResourceVersion())
 	// TODO(caas): do label check to ensure the resource to be updated was created by Juju once caas upgrade steps of 2.7 in place.
-	out, err = api.Update(spec)
+	out, err = api.Update(context.TODO(), spec, metav1.UpdateOptions{})
 	return out, cleanUps, errors.Trace(err)
 }
 
 func (k *kubernetesClient) ensureCustomResourceDefinitionV1(
-	obj v1.ObjectMeta, crd apiextensionsv1.CustomResourceDefinitionSpec,
-) (out v1.Object, cleanUps []func(), err error) {
+	obj metav1.ObjectMeta, crd apiextensionsv1.CustomResourceDefinitionSpec,
+) (out metav1.Object, cleanUps []func(), err error) {
 	spec := &apiextensionsv1.CustomResourceDefinition{ObjectMeta: obj, Spec: crd}
 
 	api := k.extendedClient().ApiextensionsV1().CustomResourceDefinitions()
 	logger.Debugf("creating custom resource definition %q", spec.GetName())
-	if out, err = api.Create(spec); err == nil {
-		cleanUps = append(cleanUps, func() { _ = api.Delete(out.GetName(), newPreconditionDeleteOptions(out.GetUID())) })
+	if out, err = api.Create(context.TODO(), spec, metav1.CreateOptions{}); err == nil {
+		cleanUps = append(cleanUps, func() { _ = api.Delete(context.TODO(), out.GetName(), utils.NewPreconditionDeleteOptions(out.GetUID())) })
 		return out, cleanUps, nil
 	}
 	if !k8serrors.IsAlreadyExists(err) {
@@ -145,17 +125,13 @@
 	}
 	logger.Debugf("updating custom resource definition %q", spec.GetName())
 	// K8s complains about metadata.resourceVersion is required for an update, so get it before updating.
-	existingCRD, err := api.Get(spec.GetName(), v1.GetOptions{})
+	existingCRD, err := api.Get(context.TODO(), spec.GetName(), metav1.GetOptions{})
 	if err != nil {
 		return nil, cleanUps, errors.Trace(err)
 	}
 	spec.SetResourceVersion(existingCRD.GetResourceVersion())
 	// TODO(caas): do label check to ensure the resource to be updated was created by Juju once caas upgrade steps of 2.7 in place.
-<<<<<<< HEAD
-	out, err = api.Update(context.TODO(), crd, v1.UpdateOptions{})
-=======
-	out, err = api.Update(spec)
->>>>>>> 6bf53cbf
+	out, err = api.Update(context.TODO(), spec, metav1.UpdateOptions{})
 	return out, cleanUps, errors.Trace(err)
 }
 
@@ -168,7 +144,7 @@
 }
 
 func (k *kubernetesClient) getCustomResourceDefinition(name string) (*apiextensionsv1beta1.CustomResourceDefinition, error) {
-	crd, err := k.extendedClient().ApiextensionsV1beta1().CustomResourceDefinitions().Get(context.TODO(), name, v1.GetOptions{})
+	crd, err := k.extendedClient().ApiextensionsV1beta1().CustomResourceDefinitions().Get(context.TODO(), name, metav1.GetOptions{})
 	if k8serrors.IsNotFound(err) {
 		return nil, errors.NotFoundf("custom resource definition %q", name)
 	}
@@ -176,7 +152,7 @@
 }
 
 func (k *kubernetesClient) listCustomResourceDefinitions(selector k8slabels.Selector) ([]apiextensionsv1beta1.CustomResourceDefinition, error) {
-	listOps := v1.ListOptions{
+	listOps := metav1.ListOptions{
 		LabelSelector: selector.String(),
 	}
 	list, err := k.extendedClient().ApiextensionsV1beta1().CustomResourceDefinitions().List(context.TODO(), listOps)
@@ -198,9 +174,9 @@
 }
 
 func (k *kubernetesClient) deleteCustomResourceDefinitions(selector k8slabels.Selector) error {
-	err := k.extendedClient().ApiextensionsV1beta1().CustomResourceDefinitions().DeleteCollection(context.TODO(), v1.DeleteOptions{
+	err := k.extendedClient().ApiextensionsV1beta1().CustomResourceDefinitions().DeleteCollection(context.TODO(), metav1.DeleteOptions{
 		PropagationPolicy: constants.DefaultPropagationPolicy(),
-	}, v1.ListOptions{
+	}, metav1.ListOptions{
 		LabelSelector: selector.String(),
 	})
 	if k8serrors.IsNotFound(err) {
@@ -220,7 +196,7 @@
 }
 
 func (k *kubernetesClient) deleteCustomResources(selectorGetter func(apiextensionsv1beta1.CustomResourceDefinition) k8slabels.Selector) error {
-	crds, err := k.extendedClient().ApiextensionsV1beta1().CustomResourceDefinitions().List(context.TODO(), v1.ListOptions{
+	crds, err := k.extendedClient().ApiextensionsV1beta1().CustomResourceDefinitions().List(context.TODO(), metav1.ListOptions{
 		// CRDs might be provisioned by another application/charm from a different model.
 	})
 	if err != nil {
@@ -236,9 +212,9 @@
 			if err != nil {
 				return errors.Trace(err)
 			}
-			err = crdClient.DeleteCollection(context.TODO(), v1.DeleteOptions{
+			err = crdClient.DeleteCollection(context.TODO(), metav1.DeleteOptions{
 				PropagationPolicy: constants.DefaultPropagationPolicy(),
-			}, v1.ListOptions{
+			}, metav1.ListOptions{
 				LabelSelector: selector.String(),
 			})
 			if err != nil && !k8serrors.IsNotFound(err) {
@@ -250,7 +226,7 @@
 }
 
 func (k *kubernetesClient) listCustomResources(selectorGetter func(apiextensionsv1beta1.CustomResourceDefinition) k8slabels.Selector) (out []unstructured.Unstructured, err error) {
-	crds, err := k.extendedClient().ApiextensionsV1beta1().CustomResourceDefinitions().List(context.TODO(), v1.ListOptions{
+	crds, err := k.extendedClient().ApiextensionsV1beta1().CustomResourceDefinitions().List(context.TODO(), metav1.ListOptions{
 		// CRDs might be provisioned by another application/charm from a different model.
 	})
 	if err != nil {
@@ -266,7 +242,7 @@
 			if err != nil {
 				return nil, errors.Trace(err)
 			}
-			list, err := crdClient.List(context.TODO(), v1.ListOptions{
+			list, err := crdClient.List(context.TODO(), metav1.ListOptions{
 				LabelSelector: selector.String(),
 			})
 			if err != nil && !k8serrors.IsNotFound(err) {
@@ -335,7 +311,7 @@
 
 func ensureCustomResource(api dynamic.ResourceInterface, cr *unstructured.Unstructured) (out *unstructured.Unstructured, cleanUps []func(), err error) {
 	logger.Debugf("creating custom resource %q", cr.GetName())
-	if out, err = api.Create(context.TODO(), cr, v1.CreateOptions{}); err == nil {
+	if out, err = api.Create(context.TODO(), cr, metav1.CreateOptions{}); err == nil {
 		cleanUps = append(cleanUps, func() {
 			deleteCustomResourceDefinition(api, out.GetName(), out.GetUID())
 		})
@@ -345,13 +321,13 @@
 		return nil, cleanUps, errors.Trace(err)
 	}
 	// K8s complains about metadata.resourceVersion is required for an update, so get it before updating.
-	existingCR, err := api.Get(context.TODO(), cr.GetName(), v1.GetOptions{})
+	existingCR, err := api.Get(context.TODO(), cr.GetName(), metav1.GetOptions{})
 	if err != nil {
 		return nil, cleanUps, errors.Trace(err)
 	}
 	cr.SetResourceVersion(existingCR.GetResourceVersion())
 	logger.Debugf("updating custom resource %q", cr.GetName())
-	out, err = api.Update(context.TODO(), cr, v1.UpdateOptions{})
+	out, err = api.Update(context.TODO(), cr, metav1.UpdateOptions{})
 	return out, cleanUps, errors.Trace(err)
 }
 
@@ -389,7 +365,7 @@
 	if err != nil {
 		return nil, errors.Annotatef(err, "getting custom resource definition client %q", name)
 	}
-	if _, err := crClient.List(context.TODO(), v1.ListOptions{}); err != nil {
+	if _, err := crClient.List(context.TODO(), metav1.ListOptions{}); err != nil {
 		if k8serrors.IsNotFound(err) {
 			// CRD already exists, but the resource type does not exist yet.
 			return nil, errors.NewNotFound(err, fmt.Sprintf("custom resource definition %q resource type", crd.GetName()))
