// Copyright 2021 Canonical Ltd.
// Licensed under the AGPLv3, see LICENCE file for details.

package proxy_test

import (
	"context"
	"encoding/json"
	"time"

	"github.com/juju/clock/testclock"
	jc "github.com/juju/testing/checkers"
	gc "gopkg.in/check.v1"
	core "k8s.io/api/core/v1"
	meta "k8s.io/apimachinery/pkg/apis/meta/v1"
	"k8s.io/apimachinery/pkg/labels"
	"k8s.io/client-go/kubernetes/fake"

	"github.com/juju/juju/caas/kubernetes/provider/proxy"
)

type setupSuite struct {
	client *fake.Clientset
	clock  *testclock.Clock
}

var (
	_             = gc.Suite(&setupSuite{})
	testNamespace = "test"
)

func (s *setupSuite) SetUpTest(c *gc.C) {
	s.clock = testclock.NewClock(time.Time{})
	s.client = fake.NewSimpleClientset()
	_, err := s.client.CoreV1().Namespaces().Create(context.TODO(),
		&core.Namespace{
			ObjectMeta: meta.ObjectMeta{
				Name: testNamespace,
			},
		},
		meta.CreateOptions{},
	)
	c.Assert(err, jc.ErrorIsNil)
}

func (s *setupSuite) TestProxyObjCreation(c *gc.C) {
	config := proxy.ControllerProxyConfig{
		Name:          "controller-proxy",
		Namespace:     testNamespace,
		RemotePort:    "17707",
		TargetService: "controller-service",
	}

<<<<<<< HEAD
	err := proxy.CreateControllerProxy(
		context.Background(),
=======
	// fake k8sclient does not populate the token for secret, so we have to do it manually.
	_, err := s.client.CoreV1().Secrets(testNamespace).Create(context.TODO(), &core.Secret{
		ObjectMeta: meta.ObjectMeta{
			Labels: labels.Set{},
			Name:   config.Name,
			Annotations: map[string]string{
				core.ServiceAccountNameKey: config.Name,
			},
		},
		Type: core.SecretTypeServiceAccountToken,
		Data: map[string][]byte{
			core.ServiceAccountTokenKey: []byte("token"),
		},
	}, meta.CreateOptions{})
	c.Assert(err, jc.ErrorIsNil)
	err = proxy.CreateControllerProxy(
>>>>>>> 82fdde72
		config,
		labels.Set{},
		s.clock,
		s.client.CoreV1().ConfigMaps(testNamespace),
		s.client.RbacV1().Roles(testNamespace),
		s.client.RbacV1().RoleBindings(testNamespace),
		s.client.CoreV1().ServiceAccounts(testNamespace),
		s.client.CoreV1().Secrets(testNamespace),
	)
	c.Assert(err, jc.ErrorIsNil)

	role, err := s.client.RbacV1().Roles(testNamespace).Get(
		context.TODO(),
		config.Name,
		meta.GetOptions{},
	)
	c.Assert(err, jc.ErrorIsNil)
	c.Assert(role.Name, gc.Equals, config.Name)
	c.Assert(role.Rules[0].Resources, jc.DeepEquals, []string{"pods"})
	c.Assert(role.Rules[0].Verbs, jc.DeepEquals, []string{"list", "get", "watch"})
	c.Assert(role.Rules[1].Resources, jc.DeepEquals, []string{"services"})
	c.Assert(role.Rules[1].Verbs, jc.DeepEquals, []string{"get"})
	c.Assert(role.Rules[2].Resources, jc.DeepEquals, []string{"pods/portforward"})
	c.Assert(role.Rules[2].Verbs, jc.DeepEquals, []string{"create", "get"})

	sa, err := s.client.CoreV1().ServiceAccounts(testNamespace).Get(
		context.TODO(),
		config.Name,
		meta.GetOptions{},
	)
	c.Assert(err, jc.ErrorIsNil)
	c.Assert(sa.Name, gc.Equals, config.Name)
	c.Assert(len(sa.Secrets), gc.Equals, 1)
	c.Assert(sa.Secrets[0].Name, gc.Equals, config.Name)

	secret, err := s.client.CoreV1().ServiceAccounts(testNamespace).Get(
		context.TODO(),
		config.Name,
		meta.GetOptions{},
	)
	c.Assert(err, jc.ErrorIsNil)
	c.Assert(secret.Name, gc.Equals, config.Name)

	roleBinding, err := s.client.RbacV1().RoleBindings(testNamespace).Get(
		context.TODO(),
		config.Name,
		meta.GetOptions{},
	)
	c.Assert(err, jc.ErrorIsNil)
	c.Assert(roleBinding.Name, gc.Equals, config.Name)

	cm, err := s.client.CoreV1().ConfigMaps(testNamespace).Get(
		context.TODO(),
		config.Name,
		meta.GetOptions{},
	)
	c.Assert(err, jc.ErrorIsNil)
	c.Assert(cm.Name, gc.Equals, config.Name)
}

func (s *setupSuite) TestProxyConfigMap(c *gc.C) {
	config := proxy.ControllerProxyConfig{
		Name:          "controller-proxy",
		Namespace:     testNamespace,
		RemotePort:    "17707",
		TargetService: "controller-service",
	}

<<<<<<< HEAD
	err := proxy.CreateControllerProxy(
		context.Background(),
=======
	// fake k8sclient does not populate the token for secret, so we have to do it manually.
	_, err := s.client.CoreV1().Secrets(testNamespace).Create(context.TODO(), &core.Secret{
		ObjectMeta: meta.ObjectMeta{
			Labels: labels.Set{},
			Name:   config.Name,
			Annotations: map[string]string{
				core.ServiceAccountNameKey: config.Name,
			},
		},
		Type: core.SecretTypeServiceAccountToken,
		Data: map[string][]byte{
			core.ServiceAccountTokenKey: []byte("token"),
		},
	}, meta.CreateOptions{})
	c.Assert(err, jc.ErrorIsNil)
	err = proxy.CreateControllerProxy(
>>>>>>> 82fdde72
		config,
		labels.Set{},
		s.clock,
		s.client.CoreV1().ConfigMaps(testNamespace),
		s.client.RbacV1().Roles(testNamespace),
		s.client.RbacV1().RoleBindings(testNamespace),
		s.client.CoreV1().ServiceAccounts(testNamespace),
		s.client.CoreV1().Secrets(testNamespace),
	)
	c.Assert(err, jc.ErrorIsNil)

	cm, err := s.client.CoreV1().ConfigMaps(testNamespace).Get(
		context.TODO(),
		config.Name,
		meta.GetOptions{},
	)
	c.Assert(err, jc.ErrorIsNil)

	fetchedConfig := proxy.ControllerProxyConfig{}
	configJson := cm.Data[proxy.ProxyConfigMapKey]
	err = json.Unmarshal([]byte(configJson), &fetchedConfig)
	c.Assert(err, jc.ErrorIsNil)

	c.Assert(fetchedConfig, jc.DeepEquals, config)
}<|MERGE_RESOLUTION|>--- conflicted
+++ resolved
@@ -51,11 +51,7 @@
 		TargetService: "controller-service",
 	}
 
-<<<<<<< HEAD
-	err := proxy.CreateControllerProxy(
-		context.Background(),
-=======
-	// fake k8sclient does not populate the token for secret, so we have to do it manually.
+	// fake k8s client does not populate the token for secret, so we have to do it manually.
 	_, err := s.client.CoreV1().Secrets(testNamespace).Create(context.TODO(), &core.Secret{
 		ObjectMeta: meta.ObjectMeta{
 			Labels: labels.Set{},
@@ -71,7 +67,7 @@
 	}, meta.CreateOptions{})
 	c.Assert(err, jc.ErrorIsNil)
 	err = proxy.CreateControllerProxy(
->>>>>>> 82fdde72
+		context.Background(),
 		config,
 		labels.Set{},
 		s.clock,
@@ -140,10 +136,6 @@
 		TargetService: "controller-service",
 	}
 
-<<<<<<< HEAD
-	err := proxy.CreateControllerProxy(
-		context.Background(),
-=======
 	// fake k8sclient does not populate the token for secret, so we have to do it manually.
 	_, err := s.client.CoreV1().Secrets(testNamespace).Create(context.TODO(), &core.Secret{
 		ObjectMeta: meta.ObjectMeta{
@@ -160,7 +152,7 @@
 	}, meta.CreateOptions{})
 	c.Assert(err, jc.ErrorIsNil)
 	err = proxy.CreateControllerProxy(
->>>>>>> 82fdde72
+		context.Background(),
 		config,
 		labels.Set{},
 		s.clock,
