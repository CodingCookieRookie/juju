// Copyright 2017 Canonical Ltd.
// Licensed under the AGPLv3, see LICENCE file for details.

package provider

import (
	"bytes"
	"context"
	"fmt"
	"regexp"
	"sort"
	"strconv"
	"strings"
	"sync"
	"time"

	jujuclock "github.com/juju/clock"
	"github.com/juju/collections/set"
	"github.com/juju/errors"
	"github.com/juju/loggo"
	"github.com/juju/names/v4"
	"github.com/juju/utils/v2/arch"
	"github.com/juju/version"
	"github.com/kr/pretty"
	apps "k8s.io/api/apps/v1"
	core "k8s.io/api/core/v1"
	"k8s.io/api/extensions/v1beta1"
	storagev1 "k8s.io/api/storage/v1"
	apiextensionsclientset "k8s.io/apiextensions-apiserver/pkg/client/clientset/clientset"
	k8serrors "k8s.io/apimachinery/pkg/api/errors"
	"k8s.io/apimachinery/pkg/api/resource"
	v1 "k8s.io/apimachinery/pkg/apis/meta/v1"
	"k8s.io/apimachinery/pkg/apis/meta/v1/unstructured"
	k8slabels "k8s.io/apimachinery/pkg/labels"
	"k8s.io/apimachinery/pkg/util/intstr"
	k8syaml "k8s.io/apimachinery/pkg/util/yaml"
	"k8s.io/client-go/dynamic"
	"k8s.io/client-go/informers"
	"k8s.io/client-go/kubernetes"
	"k8s.io/client-go/rest"

	"github.com/juju/juju/caas"
	"github.com/juju/juju/caas/kubernetes/provider/constants"
	k8sspecs "github.com/juju/juju/caas/kubernetes/provider/specs"
	k8sstorage "github.com/juju/juju/caas/kubernetes/provider/storage"
	"github.com/juju/juju/caas/kubernetes/provider/utils"
	k8swatcher "github.com/juju/juju/caas/kubernetes/provider/watcher"
	"github.com/juju/juju/caas/specs"
	"github.com/juju/juju/cloudconfig/podcfg"
	k8sannotations "github.com/juju/juju/core/annotations"
	"github.com/juju/juju/core/application"
	"github.com/juju/juju/core/constraints"
	"github.com/juju/juju/core/devices"
	"github.com/juju/juju/core/network"
	"github.com/juju/juju/core/paths"
	"github.com/juju/juju/core/status"
	"github.com/juju/juju/core/watcher"
	"github.com/juju/juju/environs"
	environscloudspec "github.com/juju/juju/environs/cloudspec"
	"github.com/juju/juju/environs/config"
	envcontext "github.com/juju/juju/environs/context"
	"github.com/juju/juju/storage"
)

var logger = loggo.GetLogger("juju.kubernetes.provider")

const (
	// labelResourceLifeCycleKey defines the label key for lifecycle of the global resources.
	labelResourceLifeCycleKey             = "juju-resource-lifecycle"
	labelResourceLifeCycleValueModel      = "model"
	labelResourceLifeCycleValuePersistent = "persistent"

	gpuAffinityNodeSelectorKey = "gpu"

	operatorContainerName = "juju-operator"

	dataDirVolumeName = "juju-data-dir"

	// InformerResyncPeriod is the default resync period set on IndexInformers
	InformerResyncPeriod = time.Minute * 5

	// A set of constants defining history limits for certain k8s deployment
	// types.
	// TODO We may want to make these configurable in the future.

	// daemonsetRevisionHistoryLimit is the number of old history states to
	// retain to allow rollbacks
	daemonsetRevisionHistoryLimit int32 = 0
	// deploymentRevisionHistoryLimit is the number of old ReplicaSets to retain
	// to allow rollback
	deploymentRevisionHistoryLimit int32 = 0
	// statefulSetRevisionHistoryLimit is the maximum number of revisions that
	// will be maintained in the StatefulSet's revision history
	statefulSetRevisionHistoryLimit int32 = 0
)

type kubernetesClient struct {
	clock jujuclock.Clock

	// namespace is the k8s namespace to use when
	// creating k8s resources.
	namespace string

	annotations k8sannotations.Annotation

	lock                        sync.Mutex
	envCfgUnlocked              *config.Config
	k8sCfgUnlocked              *rest.Config
	clientUnlocked              kubernetes.Interface
	apiextensionsClientUnlocked apiextensionsclientset.Interface
	dynamicClientUnlocked       dynamic.Interface

	newClient     NewK8sClientFunc
	newRestClient k8sspecs.NewK8sRestClientFunc

	// modelUUID is the UUID of the model this client acts on.
	modelUUID string

	// newWatcher is the k8s watcher generator.
	newWatcher        k8swatcher.NewK8sWatcherFunc
	newStringsWatcher k8swatcher.NewK8sStringsWatcherFunc

	// informerFactoryUnlocked informer factory setup for tracking this model
	informerFactoryUnlocked informers.SharedInformerFactory

	// isLegacyLabels describes if this client should use and implement legacy
	// labels or new ones
	isLegacyLabels bool

	// randomPrefix generates an annotation for stateful sets.
	randomPrefix utils.RandomPrefixFunc
}

// To regenerate the mocks for the kubernetes Client used by this broker,
// run "go generate" from the package directory.
//go:generate go run github.com/golang/mock/mockgen -package mocks -destination mocks/k8sclient_mock.go k8s.io/client-go/kubernetes Interface
//go:generate go run github.com/golang/mock/mockgen -package mocks -destination mocks/appv1_mock.go k8s.io/client-go/kubernetes/typed/apps/v1 AppsV1Interface,DeploymentInterface,StatefulSetInterface,DaemonSetInterface
//go:generate go run github.com/golang/mock/mockgen -package mocks -destination mocks/corev1_mock.go k8s.io/client-go/kubernetes/typed/core/v1 EventInterface,CoreV1Interface,NamespaceInterface,PodInterface,ServiceInterface,ConfigMapInterface,PersistentVolumeInterface,PersistentVolumeClaimInterface,SecretInterface,NodeInterface
//go:generate go run github.com/golang/mock/mockgen -package mocks -destination mocks/extenstionsv1_mock.go k8s.io/client-go/kubernetes/typed/extensions/v1beta1 ExtensionsV1beta1Interface,IngressInterface
//go:generate go run github.com/golang/mock/mockgen -package mocks -destination mocks/storagev1_mock.go k8s.io/client-go/kubernetes/typed/storage/v1 StorageV1Interface,StorageClassInterface
//go:generate go run github.com/golang/mock/mockgen -package mocks -destination mocks/rbacv1_mock.go k8s.io/client-go/kubernetes/typed/rbac/v1 RbacV1Interface,ClusterRoleBindingInterface,ClusterRoleInterface,RoleInterface,RoleBindingInterface
//go:generate go run github.com/golang/mock/mockgen -package mocks -destination mocks/apiextensions_mock.go k8s.io/apiextensions-apiserver/pkg/client/clientset/clientset/typed/apiextensions/v1beta1 ApiextensionsV1beta1Interface,CustomResourceDefinitionInterface
//go:generate go run github.com/golang/mock/mockgen -package mocks -destination mocks/apiextensionsclientset_mock.go -mock_names=Interface=MockApiExtensionsClientInterface k8s.io/apiextensions-apiserver/pkg/client/clientset/clientset Interface
//go:generate go run github.com/golang/mock/mockgen -package mocks -destination mocks/discovery_mock.go k8s.io/client-go/discovery DiscoveryInterface
//go:generate go run github.com/golang/mock/mockgen -package mocks -destination mocks/dynamic_mock.go -mock_names=Interface=MockDynamicInterface k8s.io/client-go/dynamic Interface,ResourceInterface,NamespaceableResourceInterface
//go:generate go run github.com/golang/mock/mockgen -package mocks -destination mocks/admissionregistration_mock.go k8s.io/client-go/kubernetes/typed/admissionregistration/v1beta1  AdmissionregistrationV1beta1Interface,MutatingWebhookConfigurationInterface,ValidatingWebhookConfigurationInterface
//go:generate go run github.com/golang/mock/mockgen -package mocks -destination mocks/serviceaccountinformer_mock.go k8s.io/client-go/informers/core/v1 ServiceAccountInformer
//go:generate go run github.com/golang/mock/mockgen -package mocks -destination mocks/serviceaccountlister_mock.go k8s.io/client-go/listers/core/v1 ServiceAccountLister,ServiceAccountNamespaceLister
//go:generate go run github.com/golang/mock/mockgen -package mocks -destination mocks/sharedindexinformer_mock.go k8s.io/client-go/tools/cache SharedIndexInformer
//go:generate go run github.com/golang/mock/mockgen -package mocks -destination mocks/restclient_mock.go -mock_names=Interface=MockRestClientInterface k8s.io/client-go/rest Interface
//go:generate go run github.com/golang/mock/mockgen -package mocks -destination mocks/serviceaccount_mock.go k8s.io/client-go/kubernetes/typed/core/v1 ServiceAccountInterface

// NewK8sClientFunc defines a function which returns a k8s client based on the supplied config.
type NewK8sClientFunc func(c *rest.Config) (kubernetes.Interface, apiextensionsclientset.Interface, dynamic.Interface, error)

// newK8sBroker returns a kubernetes client for the specified k8s cluster.
func newK8sBroker(
	controllerUUID string,
	k8sRestConfig *rest.Config,
	cfg *config.Config,
	namespace string,
	newClient NewK8sClientFunc,
	newRestClient k8sspecs.NewK8sRestClientFunc,
	newWatcher k8swatcher.NewK8sWatcherFunc,
	newStringsWatcher k8swatcher.NewK8sStringsWatcherFunc,
	randomPrefix utils.RandomPrefixFunc,
	clock jujuclock.Clock,
) (*kubernetesClient, error) {
	k8sClient, apiextensionsClient, dynamicClient, err := newClient(k8sRestConfig)
	if err != nil {
		return nil, errors.Trace(err)
	}
	newCfg, err := providerInstance.newConfig(cfg)
	if err != nil {
		return nil, errors.Trace(err)
	}

	modelUUID := newCfg.UUID()
	if modelUUID == "" {
		return nil, errors.NotValidf("modelUUID is required")
	}

	isLegacy, err := utils.IsLegacyModelLabels(
		newCfg.Config.Name(), k8sClient.CoreV1().Namespaces())
	if err != nil {
		return nil, errors.Trace(err)
	}

	client := &kubernetesClient{
		clock:                       clock,
		clientUnlocked:              k8sClient,
		apiextensionsClientUnlocked: apiextensionsClient,
		dynamicClientUnlocked:       dynamicClient,
		envCfgUnlocked:              newCfg.Config,
		k8sCfgUnlocked:              k8sRestConfig,
		informerFactoryUnlocked: informers.NewSharedInformerFactoryWithOptions(
			k8sClient,
			InformerResyncPeriod,
			informers.WithNamespace(namespace),
		),
		namespace:         namespace,
		modelUUID:         modelUUID,
		newWatcher:        newWatcher,
		newStringsWatcher: newStringsWatcher,
		newClient:         newClient,
		newRestClient:     newRestClient,
		randomPrefix:      randomPrefix,
		annotations: k8sannotations.New(nil).
			Add(utils.AnnotationModelUUIDKey(isLegacy), modelUUID),
		isLegacyLabels: isLegacy,
	}
	if controllerUUID != "" {
		// controllerUUID could be empty in add-k8s without -c because there might be no controller yet.
		client.annotations.Add(utils.AnnotationControllerUUIDKey(isLegacy), controllerUUID)
	}
	return client, nil
}

// GetAnnotations returns current namespace's annotations.
func (k *kubernetesClient) GetAnnotations() k8sannotations.Annotation {
	return k.annotations
}

var k8sversionNumberExtractor = regexp.MustCompile("[0-9]+")

// Version returns cluster version information.
func (k *kubernetesClient) Version() (ver *version.Number, err error) {
	k8sver, err := k.client().Discovery().ServerVersion()
	if err != nil {
		return nil, errors.Trace(err)
	}

	clean := func(s string) string {
		return k8sversionNumberExtractor.FindString(s)
	}

	ver = &version.Number{}
	if ver.Major, err = strconv.Atoi(clean(k8sver.Major)); err != nil {
		return nil, errors.Trace(err)
	}
	if ver.Minor, err = strconv.Atoi(clean(k8sver.Minor)); err != nil {
		return nil, errors.Trace(err)
	}
	return ver, nil
}

// addAnnotations set an annotation to current namespace's annotations.
func (k *kubernetesClient) addAnnotations(key, value string) k8sannotations.Annotation {
	return k.annotations.Add(key, value)
}

func (k *kubernetesClient) client() kubernetes.Interface {
	k.lock.Lock()
	defer k.lock.Unlock()
	client := k.clientUnlocked
	return client
}

func (k *kubernetesClient) extendedClient() apiextensionsclientset.Interface {
	k.lock.Lock()
	defer k.lock.Unlock()
	client := k.apiextensionsClientUnlocked
	return client
}

func (k *kubernetesClient) dynamicClient() dynamic.Interface {
	k.lock.Lock()
	defer k.lock.Unlock()
	client := k.dynamicClientUnlocked
	return client
}

// Config returns environ config.
func (k *kubernetesClient) Config() *config.Config {
	k.lock.Lock()
	defer k.lock.Unlock()
	cfg := k.envCfgUnlocked
	return cfg
}

func (k *kubernetesClient) k8sConfig() *rest.Config {
	k.lock.Lock()
	defer k.lock.Unlock()
	return rest.CopyConfig(k.k8sCfgUnlocked)
}

// SetConfig is specified in the Environ interface.
func (k *kubernetesClient) SetConfig(cfg *config.Config) error {
	k.lock.Lock()
	defer k.lock.Unlock()
	newCfg, err := providerInstance.newConfig(cfg)
	if err != nil {
		return errors.Trace(err)
	}
	k.envCfgUnlocked = newCfg.Config
	return nil
}

// SetCloudSpec is specified in the environs.Environ interface.
func (k *kubernetesClient) SetCloudSpec(spec environscloudspec.CloudSpec) error {
	k.lock.Lock()
	defer k.lock.Unlock()

	k8sRestConfig, err := CloudSpecToK8sRestConfig(spec)
	if err != nil {
		return errors.Annotate(err, "cannot set cloud spec")
	}

	k.clientUnlocked, k.apiextensionsClientUnlocked, k.dynamicClientUnlocked, err = k.newClient(k8sRestConfig)
	if err != nil {
		return errors.Annotate(err, "cannot set cloud spec")
	}
	k.k8sCfgUnlocked = rest.CopyConfig(k8sRestConfig)

	k.informerFactoryUnlocked = informers.NewSharedInformerFactoryWithOptions(
		k.clientUnlocked,
		InformerResyncPeriod,
		informers.WithNamespace(k.namespace),
	)
	return nil
}

// PrepareForBootstrap prepares for bootstraping a controller.
func (k *kubernetesClient) PrepareForBootstrap(ctx environs.BootstrapContext, controllerName string) error {
	alreadyExistErr := errors.NewAlreadyExists(nil,
		fmt.Sprintf(`a controller called %q already exists on this k8s cluster.
Please bootstrap again and choose a different controller name.`, controllerName),
	)

	k.namespace = DecideControllerNamespace(controllerName)

	// ensure no existing namespace has the same name.
	_, err := k.getNamespaceByName(k.namespace)
	if err == nil {
		return alreadyExistErr
	}
	if !errors.IsNotFound(err) {
		return errors.Trace(err)
	}
	// Good, no existing namespace has the same name.
	// Now, try to find if there is any existing controller running in this cluster.
	// Note: we have to do this check before we are confident to support multi controllers running in same k8s cluster.

	_, err = k.listNamespacesByAnnotations(k.annotations)
	if err == nil {
		return alreadyExistErr
	}
	if !errors.IsNotFound(err) {
		return errors.Trace(err)
	}
	// All good, no existing controller found on the cluster.
	// The namespace will be set to controller-name in newcontrollerStack.

	// do validation on storage class.
	_, err = k.validateOperatorStorage()
	return errors.Trace(err)
}

// Create implements environs.BootstrapEnviron.
func (k *kubernetesClient) Create(envcontext.ProviderCallContext, environs.CreateParams) error {
	// must raise errors.AlreadyExistsf if it's already exist.
	return k.createNamespace(k.namespace)
}

// Bootstrap deploys controller with mongoDB together into k8s cluster.
func (k *kubernetesClient) Bootstrap(
	ctx environs.BootstrapContext,
	callCtx envcontext.ProviderCallContext,
	args environs.BootstrapParams,
) (*environs.BootstrapResult, error) {

	if args.BootstrapSeries != "" {
		return nil, errors.NotSupportedf("set series for bootstrapping to kubernetes")
	}

	storageClass, err := k.validateOperatorStorage()
	if err != nil {
		return nil, errors.Trace(err)
	}

	finalizer := func(ctx environs.BootstrapContext, pcfg *podcfg.ControllerPodConfig, opts environs.BootstrapDialOpts) (err error) {
		podcfg.FinishControllerPodConfig(pcfg, k.Config(), args.ExtraAgentValuesForTesting)
		if err = pcfg.VerifyConfig(); err != nil {
			return errors.Trace(err)
		}

		logger.Debugf("controller pod config: \n%+v", pcfg)

		// validate hosted model name if we need to create it.
		if hostedModelName, has := pcfg.GetHostedModel(); has {
			_, err := k.getNamespaceByName(hostedModelName)
			if err == nil {
				return errors.NewAlreadyExists(nil,
					fmt.Sprintf(`
namespace %q already exists in the cluster,
please choose a different hosted model name then try again.`, hostedModelName),
				)
			}
			if !errors.IsNotFound(err) {
				return errors.Trace(err)
			}
			// hosted model is all good.
		}

		// we use controller name to name controller namespace in bootstrap time.
		setControllerNamespace := func(controllerName string, broker *kubernetesClient) error {
			nsName := DecideControllerNamespace(controllerName)

			_, err := broker.GetNamespace(nsName)
			if errors.IsNotFound(err) {
				// all good.
				// ensure controller specific annotations.
				_ = broker.addAnnotations(utils.AnnotationControllerIsControllerKey(k.IsLegacyLabels()), "true")
				return nil
			}
			if err == nil {
				// this should never happen because we avoid it in broker.PrepareForBootstrap before reaching here.
				return errors.NotValidf("existing namespace %q found", broker.namespace)
			}
			return errors.Trace(err)
		}

		if err := setControllerNamespace(pcfg.ControllerName, k); err != nil {
			return errors.Trace(err)
		}

		// create configmap, secret, volume, statefulset, etc resources for controller stack.
		controllerStack, err := newcontrollerStack(ctx, JujuControllerStackName, storageClass, k, pcfg)
		if err != nil {
			return errors.Trace(err)
		}
		return errors.Annotate(
			controllerStack.Deploy(),
			"creating controller stack for controller",
		)
	}

	return &environs.BootstrapResult{
		// TODO(bootstrap): review this default arch and series(required for determining DataDir etc.) later.
		Arch:                   arch.AMD64,
		Series:                 "kubernetes",
		CaasBootstrapFinalizer: finalizer,
	}, nil
}

// DestroyController implements the Environ interface.
func (k *kubernetesClient) DestroyController(ctx envcontext.ProviderCallContext, controllerUUID string) error {
	// ensures all annnotations are set correctly, then we will accurately find the controller namespace to destroy it.
	k.annotations.Merge(
		k8sannotations.New(nil).
			Add(utils.AnnotationControllerUUIDKey(k.IsLegacyLabels()), controllerUUID).
			Add(utils.AnnotationControllerIsControllerKey(k.IsLegacyLabels()), "true"),
	)
	return k.Destroy(ctx)
}

// SharedInformerFactory returns the default k8s SharedInformerFactory used by
// this broker.
func (k *kubernetesClient) SharedInformerFactory() informers.SharedInformerFactory {
	k.lock.Lock()
	defer k.lock.Unlock()
	return k.informerFactoryUnlocked
}

func (k *kubernetesClient) CurrentModel() string {
	k.lock.Lock()
	defer k.lock.Unlock()
	return k.envCfgUnlocked.Name()
}

// Provider is part of the Broker interface.
func (*kubernetesClient) Provider() caas.ContainerEnvironProvider {
	return providerInstance
}

// Destroy is part of the Broker interface.
func (k *kubernetesClient) Destroy(callbacks envcontext.ProviderCallContext) (err error) {
	defer func() {
		if err != nil && k8serrors.ReasonForError(err) == v1.StatusReasonUnknown {
			logger.Warningf("k8s cluster is not accessible: %v", err)
			err = nil
		}
	}()

	errChan := make(chan error, 1)
	done := make(chan struct{})

	ctx, cancel := context.WithCancel(context.Background())
	defer cancel()

	var wg sync.WaitGroup
	wg.Add(1)
	go k.deleteClusterScopeResourcesModelTeardown(ctx, &wg, errChan)
	wg.Add(1)
	go k.deleteNamespaceModelTeardown(ctx, &wg, errChan)

	go func() {
		wg.Wait()
		close(done)
	}()

	for {
		select {
		case <-callbacks.Dying():
			return nil
		case err = <-errChan:
			if err != nil {
				return errors.Trace(err)
			}
		case <-done:
			return nil
		}
	}
}

// APIVersion returns the version info for the cluster.
func (k *kubernetesClient) APIVersion() (string, error) {
	ver, err := k.Version()
	if err != nil {
		return "", errors.Trace(err)
	}
	return ver.String(), nil
}

// getStorageClass returns a named storage class, first looking for
// one which is qualified by the current namespace if it's available.
func (k *kubernetesClient) getStorageClass(name string) (*storagev1.StorageClass, error) {
	storageClasses := k.client().StorageV1().StorageClasses()
	qualifiedName := constants.QualifiedStorageClassName(k.namespace, name)
	sc, err := storageClasses.Get(context.TODO(), qualifiedName, v1.GetOptions{})
	if err == nil {
		return sc, nil
	}
	if !k8serrors.IsNotFound(err) {
		return nil, errors.Trace(err)
	}
	return storageClasses.Get(context.TODO(), name, v1.GetOptions{})
}

func getLoadBalancerAddress(svc *core.Service) string {
	// different cloud providers have a different way to report back the Load Balancer address.
	// This covers the cases we know about so far.
	lpAdd := svc.Spec.LoadBalancerIP
	if lpAdd != "" {
		return lpAdd
	}

	ing := svc.Status.LoadBalancer.Ingress
	if len(ing) == 0 {
		return ""
	}

	// It usually has only one record.
	firstOne := ing[0]
	if firstOne.IP != "" {
		return firstOne.IP
	}
	if firstOne.Hostname != "" {
		return firstOne.Hostname
	}
	return lpAdd
}

func getSvcAddresses(svc *core.Service, includeClusterIP bool) []network.ProviderAddress {
	var netAddrs []network.ProviderAddress

	addressExist := func(addr string) bool {
		for _, v := range netAddrs {
			if addr == v.Value {
				return true
			}
		}
		return false
	}
	appendUniqueAddrs := func(scope network.Scope, addrs ...string) {
		for _, v := range addrs {
			if v != "" && !addressExist(v) {
				netAddrs = append(netAddrs, network.NewScopedProviderAddress(v, scope))
			}
		}
	}

	t := svc.Spec.Type
	clusterIP := svc.Spec.ClusterIP
	switch t {
	case core.ServiceTypeClusterIP:
		appendUniqueAddrs(network.ScopeCloudLocal, clusterIP)
	case core.ServiceTypeExternalName:
		appendUniqueAddrs(network.ScopePublic, svc.Spec.ExternalName)
	case core.ServiceTypeNodePort:
		appendUniqueAddrs(network.ScopePublic, svc.Spec.ExternalIPs...)
	case core.ServiceTypeLoadBalancer:
		appendUniqueAddrs(network.ScopePublic, getLoadBalancerAddress(svc))
	}
	if includeClusterIP {
		// append clusterIP as a fixed internal address.
		appendUniqueAddrs(network.ScopeCloudLocal, clusterIP)
	}
	return netAddrs
}

// GetService returns the service for the specified application.
func (k *kubernetesClient) GetService(appName string, mode caas.DeploymentMode, includeClusterIP bool) (*caas.Service, error) {
	services := k.client().CoreV1().Services(k.namespace)
	labels := utils.LabelsForApp(appName, k.IsLegacyLabels())
	if mode == caas.ModeOperator {
		labels = utils.LabelsForOperator(appName, OperatorAppTarget, k.IsLegacyLabels())
	}
	if !k.IsLegacyLabels() {
		labels = utils.LabelsMerge(labels, utils.LabelsJuju)
	}

	servicesList, err := services.List(context.TODO(), v1.ListOptions{
		LabelSelector: utils.LabelsToSelector(labels).String(),
	})
	if err != nil {
		return nil, errors.Trace(err)
	}
	var result caas.Service
	// We may have the stateful set or deployment but service not done yet.
	if len(servicesList.Items) > 0 {
		service := servicesList.Items[0]
		result.Id = string(service.GetUID())
		result.Addresses = getSvcAddresses(&service, includeClusterIP)
	}

	if mode == caas.ModeOperator {
		appName = k.operatorName(appName)
	}
	deploymentName := k.deploymentName(appName, true)
	statefulsets := k.client().AppsV1().StatefulSets(k.namespace)
	ss, err := statefulsets.Get(context.TODO(), deploymentName, v1.GetOptions{})
	if err != nil && !k8serrors.IsNotFound(err) {
		return nil, errors.Trace(err)
	}
	if err == nil {
		if ss.Spec.Replicas != nil {
			scale := int(*ss.Spec.Replicas)
			result.Scale = &scale
		}
		gen := ss.GetGeneration()
		result.Generation = &gen
		message, ssStatus, err := k.getStatefulSetStatus(ss)
		if err != nil {
			return nil, errors.Annotatef(err, "getting status for %s", ss.Name)
		}
		result.Status = status.StatusInfo{
			Status:  ssStatus,
			Message: message,
		}
		return &result, nil
	}

	deployments := k.client().AppsV1().Deployments(k.namespace)
	deployment, err := deployments.Get(context.TODO(), deploymentName, v1.GetOptions{})
	if err != nil && !k8serrors.IsNotFound(err) {
		return nil, errors.Trace(err)
	}
	if err == nil {
		if deployment.Spec.Replicas != nil {
			scale := int(*deployment.Spec.Replicas)
			result.Scale = &scale
		}
		gen := deployment.GetGeneration()
		result.Generation = &gen
		message, deployStatus, err := k.getDeploymentStatus(deployment)
		if err != nil {
			return nil, errors.Annotatef(err, "getting status for %s", ss.Name)
		}
		result.Status = status.StatusInfo{
			Status:  deployStatus,
			Message: message,
		}
		return &result, nil
	}

	daemonsets := k.client().AppsV1().DaemonSets(k.namespace)
	ds, err := daemonsets.Get(context.TODO(), deploymentName, v1.GetOptions{})
	if err != nil && !k8serrors.IsNotFound(err) {
		return nil, errors.Trace(err)
	}
	if err == nil {
		// The total number of nodes that should be running the daemon pod (including nodes correctly running the daemon pod).
		scale := int(ds.Status.DesiredNumberScheduled)
		result.Scale = &scale

		gen := ds.GetGeneration()
		result.Generation = &gen
		message, dsStatus, err := k.getDaemonSetStatus(ds)
		if err != nil {
			return nil, errors.Annotatef(err, "getting status for %s", ss.Name)
		}
		result.Status = status.StatusInfo{
			Status:  dsStatus,
			Message: message,
		}
	}
	return &result, nil
}

// DeleteService deletes the specified service with all related resources.
func (k *kubernetesClient) DeleteService(appName string) (err error) {
	logger.Debugf("deleting application %s", appName)

	// We prefer deleting resources using labels to do bulk deletion.
	// Deleting resources using deployment name has been deprecated.
	// But we keep it for now because some old resources created by
	// very old Juju probably do not have proper labels set.
	deploymentName := k.deploymentName(appName, true)
	if err := k.deleteService(deploymentName); err != nil {
		return errors.Trace(err)
	}
	if err := k.deleteStatefulSet(deploymentName); err != nil {
		return errors.Trace(err)
	}
	if err := k.deleteService(headlessServiceName(deploymentName)); err != nil {
		return errors.Trace(err)
	}
	if err := k.deleteDeployment(deploymentName); err != nil {
		return errors.Trace(err)
	}

	if err := k.deleteStatefulSets(appName); err != nil {
		return errors.Trace(err)
	}
	if err := k.deleteDeployments(appName); err != nil {
		return errors.Trace(err)
	}
	if err := k.deleteServices(appName); err != nil {
		return errors.Trace(err)
	}

	if err := k.deleteSecrets(appName); err != nil {
		return errors.Trace(err)
	}
	if err := k.deleteConfigMaps(appName); err != nil {
		return errors.Trace(err)
	}
	if err := k.deleteAllServiceAccountResources(appName); err != nil {
		return errors.Trace(err)
	}
	// Order matters: delete custom resources first then custom resource definitions.
	if err := k.deleteCustomResourcesForApp(appName); err != nil {
		return errors.Trace(err)
	}
	if err := k.deleteCustomResourceDefinitionsForApp(appName); err != nil {
		return errors.Trace(err)
	}

	if err := k.deleteMutatingWebhookConfigurationsForApp(appName); err != nil {
		return errors.Trace(err)
	}
	if err := k.deleteValidatingWebhookConfigurationsForApp(appName); err != nil {
		return errors.Trace(err)
	}

	if err := k.deleteIngressResources(appName); err != nil {
		return errors.Trace(err)
	}

	if err := k.deleteDaemonSets(appName); err != nil {
		return errors.Trace(err)
	}
	return nil
}

func processConstraints(pod *core.PodSpec, appName string, cons constraints.Value) error {
	// TODO(caas): Allow constraints to be set at the container level.
	if mem := cons.Mem; mem != nil {
		if err := configureConstraint(pod, "memory", fmt.Sprintf("%dMi", *mem)); err != nil {
			return errors.Annotatef(err, "configuring memory constraint for %s", appName)
		}
	}
	if cpu := cons.CpuPower; cpu != nil {
		if err := configureConstraint(pod, "cpu", fmt.Sprintf("%dm", *cpu)); err != nil {
			return errors.Annotatef(err, "configuring cpu constraint for %s", appName)
		}
	}

	// Translate tags to node affinity.
	if cons.Tags != nil {
		affinityLabels := *cons.Tags
		var (
			affinityTags     = make(map[string]string)
			antiAffinityTags = make(map[string]string)
		)
		for _, labelPair := range affinityLabels {
			parts := strings.Split(labelPair, "=")
			if len(parts) != 2 {
				return errors.Errorf("invalid node affinity constraints: %v", affinityLabels)
			}
			key := strings.Trim(parts[0], " ")
			value := strings.Trim(parts[1], " ")
			if strings.HasPrefix(key, "^") {
				if len(key) == 1 {
					return errors.Errorf("invalid node affinity constraints: %v", affinityLabels)
				}
				antiAffinityTags[key[1:]] = value
			} else {
				affinityTags[key] = value
			}
		}

		updateSelectorTerms := func(nodeSelectorTerm *core.NodeSelectorTerm, tags map[string]string, op core.NodeSelectorOperator) {
			// Sort for stable ordering.
			var keys []string
			for k := range tags {
				keys = append(keys, k)
			}
			sort.Strings(keys)
			for _, tag := range keys {
				allValues := strings.Split(tags[tag], "|")
				for i, v := range allValues {
					allValues[i] = strings.Trim(v, " ")
				}
				nodeSelectorTerm.MatchExpressions = append(nodeSelectorTerm.MatchExpressions, core.NodeSelectorRequirement{
					Key:      tag,
					Operator: op,
					Values:   allValues,
				})
			}
		}
		var nodeSelectorTerm core.NodeSelectorTerm
		updateSelectorTerms(&nodeSelectorTerm, affinityTags, core.NodeSelectorOpIn)
		updateSelectorTerms(&nodeSelectorTerm, antiAffinityTags, core.NodeSelectorOpNotIn)
		pod.Affinity = &core.Affinity{
			NodeAffinity: &core.NodeAffinity{
				RequiredDuringSchedulingIgnoredDuringExecution: &core.NodeSelector{
					NodeSelectorTerms: []core.NodeSelectorTerm{nodeSelectorTerm},
				},
			},
		}
	}
	if cons.Zones != nil {
		zones := *cons.Zones
		affinity := pod.Affinity
		if affinity == nil {
			affinity = &core.Affinity{
				NodeAffinity: &core.NodeAffinity{
					RequiredDuringSchedulingIgnoredDuringExecution: &core.NodeSelector{
						NodeSelectorTerms: []core.NodeSelectorTerm{{}},
					},
				},
			}
			pod.Affinity = affinity
		}
		nodeSelector := &affinity.NodeAffinity.RequiredDuringSchedulingIgnoredDuringExecution.NodeSelectorTerms[0]
		nodeSelector.MatchExpressions = append(nodeSelector.MatchExpressions,
			core.NodeSelectorRequirement{
				Key:      "failure-domain.beta.kubernetes.io/zone",
				Operator: core.NodeSelectorOpIn,
				Values:   zones,
			})
	}
	return nil
}

const applyRawSpecTimeoutSeconds = 20

func (k *kubernetesClient) applyRawK8sSpec(
	appName, deploymentName string,
	statusCallback caas.StatusCallbackFunc,
	params *caas.ServiceParams,
	numUnits int,
	config application.ConfigAttributes,
) (err error) {

	if params == nil || len(params.RawK8sSpec) == 0 {
		return errors.Errorf("missing raw k8s spec")
	}

	if params.Deployment.DeploymentType == "" {
		params.Deployment.DeploymentType = caas.DeploymentStateless
		if len(params.Filesystems) > 0 {
			params.Deployment.DeploymentType = caas.DeploymentStateful
		}
	}

	// TODO(caas): support Constraints, FileSystems, Devices, InitContainer for actions, etc.
	if err := params.Deployment.DeploymentType.Validate(); err != nil {
		return errors.Trace(err)
	}

	labelGetter := func(isNamespaced bool) map[string]string {
		labels := utils.SelectorLabelsForApp(appName, k.IsLegacyLabels())
		if !isNamespaced {
			labels = utils.LabelsMerge(
				labels,
				utils.LabelsForModel(k.CurrentModel(), k.IsLegacyLabels()),
			)
		}
		return labels
	}
	annotations := utils.ResourceTagsToAnnotations(params.ResourceTags, k.IsLegacyLabels())

	builder := k8sspecs.New(
		deploymentName, k.namespace, params.Deployment, k.k8sConfig(),
		labelGetter, annotations, k.newRestClient,
	)
	ctx, cancel := context.WithTimeout(context.Background(), applyRawSpecTimeoutSeconds*time.Second)
	defer cancel()
	return builder.Deploy(ctx, params.RawK8sSpec, true)
}

// EnsureService creates or updates a service for pods with the given params.
func (k *kubernetesClient) EnsureService(
	appName string,
	statusCallback caas.StatusCallbackFunc,
	params *caas.ServiceParams,
	numUnits int,
	config application.ConfigAttributes,
) (err error) {
	defer func() {
		if err != nil {
			_ = statusCallback(appName, status.Error, err.Error(), nil)
		}
	}()

	logger.Debugf("creating/updating application %s", appName)
	deploymentName := k.deploymentName(appName, true)

	if numUnits < 0 {
		return errors.Errorf("number of units must be >= 0")
	}
	if numUnits == 0 {
		return k.deleteAllPods(appName, deploymentName)
	}

	if params.PodSpec != nil {
		return k.ensureService(appName, deploymentName, statusCallback, params, numUnits, config)
	} else if len(params.RawK8sSpec) > 0 {
		return k.applyRawK8sSpec(appName, deploymentName, statusCallback, params, numUnits, config)
	}
	return errors.NewNotSupported(nil, "currently only k8s-raw-set and k8s-spec-set are supported")
}

func (k *kubernetesClient) ensureService(
	appName, deploymentName string,
	statusCallback caas.StatusCallbackFunc,
	params *caas.ServiceParams,
	numUnits int,
	config application.ConfigAttributes,
) (err error) {

	if params == nil || params.PodSpec == nil {
		return errors.Errorf("missing pod spec")
	}

	if err := params.Deployment.DeploymentType.Validate(); err != nil {
		return errors.Trace(err)
	}

	var cleanups []func()
	defer func() {
		if err == nil {
			return
		}
		for _, f := range cleanups {
			f()
		}
	}()

	workloadSpec, err := prepareWorkloadSpec(appName, deploymentName, params.PodSpec,
		params.OperatorImagePath)
	if err != nil {
		return errors.Annotatef(err, "parsing unit spec for %s", appName)
	}

	annotations := utils.ResourceTagsToAnnotations(params.ResourceTags, k.IsLegacyLabels())

	// ensure services.
	if len(workloadSpec.Services) > 0 {
		servicesCleanUps, err := k.ensureServicesForApp(appName, annotations, workloadSpec.Services)
		cleanups = append(cleanups, servicesCleanUps...)
		if err != nil {
			return errors.Annotate(err, "creating or updating services")
		}
	}

	// ensure configmap.
	if len(workloadSpec.ConfigMaps) > 0 {
		cmsCleanUps, err := k.ensureConfigMaps(appName, annotations, workloadSpec.ConfigMaps)
		cleanups = append(cleanups, cmsCleanUps...)
		if err != nil {
			return errors.Annotate(err, "creating or updating configmaps")
		}
	}

	// ensure secrets.
	if len(workloadSpec.Secrets) > 0 {
		secretsCleanUps, err := k.ensureSecrets(appName, annotations, workloadSpec.Secrets)
		cleanups = append(cleanups, secretsCleanUps...)
		if err != nil {
			return errors.Annotate(err, "creating or updating secrets")
		}
	}

	// ensure custom resource definitions.
	crds := workloadSpec.CustomResourceDefinitions
	if len(crds) > 0 {
		crdCleanUps, err := k.ensureCustomResourceDefinitions(appName, annotations, crds)
		cleanups = append(cleanups, crdCleanUps...)
		if err != nil {
			return errors.Annotate(err, "creating or updating custom resource definitions")
		}
		logger.Debugf("created/updated custom resource definition for %q.", appName)

	}
	// ensure custom resources.
	crs := workloadSpec.CustomResources
	if len(crs) > 0 {
		crCleanUps, err := k.ensureCustomResources(appName, annotations, crs)
		cleanups = append(cleanups, crCleanUps...)
		if err != nil {
			return errors.Annotate(err, "creating or updating custom resources")
		}
		logger.Debugf("created/updated custom resources for %q.", appName)
	}

	// ensure mutating webhook configurations.
	mutatingWebhookConfigurations := workloadSpec.MutatingWebhookConfigurations
	if len(mutatingWebhookConfigurations) > 0 {
		cfgCleanUps, err := k.ensureMutatingWebhookConfigurations(appName, annotations, mutatingWebhookConfigurations)
		cleanups = append(cleanups, cfgCleanUps...)
		if err != nil {
			return errors.Annotate(err, "creating or updating mutating webhook configurations")
		}
		logger.Debugf("created/updated mutating webhook configurations for %q.", appName)
	}
	// ensure validating webhook configurations.
	validatingWebhookConfigurations := workloadSpec.ValidatingWebhookConfigurations
	if len(validatingWebhookConfigurations) > 0 {
		cfgCleanUps, err := k.ensureValidatingWebhookConfigurations(appName, annotations, validatingWebhookConfigurations)
		cleanups = append(cleanups, cfgCleanUps...)
		if err != nil {
			return errors.Annotate(err, "creating or updating validating webhook configurations")
		}
		logger.Debugf("created/updated validating webhook configurations for %q.", appName)
	}

	// ensure ingress resources.
	ings := workloadSpec.IngressResources
	if len(ings) > 0 {
		ingCleanUps, err := k.ensureIngressResources(appName, annotations, workloadSpec.IngressResources)
		cleanups = append(cleanups, ingCleanUps...)
		if err != nil {
			return errors.Annotate(err, "creating or updating ingress resources")
		}
		logger.Debugf("created/updated ingress resources for %q.", appName)
	}

	for _, sa := range workloadSpec.ServiceAccounts {
		saCleanups, err := k.ensureServiceAccountForApp(appName, annotations, sa)
		cleanups = append(cleanups, saCleanups...)
		if err != nil {
			return errors.Annotate(err, "creating or updating service account")
		}
	}

	if len(params.Devices) > 0 {
		if err = k.configureDevices(workloadSpec, params.Devices); err != nil {
			return errors.Annotatef(err, "configuring devices for %s", appName)
		}
	}
	if err := processConstraints(&workloadSpec.Pod.PodSpec, appName, params.Constraints); err != nil {
		return errors.Trace(err)
	}

	for _, c := range params.PodSpec.Containers {
		if c.ImageDetails.Password == "" {
			continue
		}
		imageSecretName := appSecretName(deploymentName, c.Name)
		if err := k.ensureOCIImageSecret(imageSecretName, appName, &c.ImageDetails, annotations.Copy()); err != nil {
			return errors.Annotatef(err, "creating secrets for container: %s", c.Name)
		}
		cleanups = append(cleanups, func() { _ = k.deleteSecret(imageSecretName, "") })
	}
	// Add a deployment controller or stateful set configured to create the specified number of units/pods.
	// Defensively check to see if a stateful set is already used.
	if params.Deployment.DeploymentType == "" {
		// TODO(caas): we should really change `params.Deployment` to be required.
		params.Deployment.DeploymentType = caas.DeploymentStateless
		if len(params.Filesystems) > 0 {
			params.Deployment.DeploymentType = caas.DeploymentStateful
		}
	}
	if params.Deployment.DeploymentType != caas.DeploymentStateful {
		// TODO(caas): make sure deployment type is immutable.
		// Either not found or params.Deployment.DeploymentType == existing resource type.
		_, err := k.getStatefulSet(deploymentName)
		if err != nil && !errors.IsNotFound(err) {
			return errors.Trace(err)
		}
		if err == nil {
			params.Deployment.DeploymentType = caas.DeploymentStateful
			logger.Debugf("no updated filesystems but already using stateful set for %q", appName)
		}
	}

	if err = validateDeploymentType(params.Deployment.DeploymentType, params, workloadSpec.Service); err != nil {
		return errors.Trace(err)
	}

	hasService := !params.PodSpec.OmitServiceFrontend && !params.Deployment.ServiceType.IsOmit()
	if hasService {
		var ports []core.ContainerPort
		for _, c := range workloadSpec.Pod.Containers {
			for _, p := range c.Ports {
				if p.ContainerPort == 0 {
					continue
				}
				ports = append(ports, p)
			}
		}
		if len(ports) == 0 {
			return errors.Errorf("ports are required for kubernetes service %q", appName)
		}

		serviceAnnotations := annotations.Copy()
		// Merge any service annotations from the charm.
		if workloadSpec.Service != nil {
			serviceAnnotations.Merge(k8sannotations.New(workloadSpec.Service.Annotations))
		}
		// Merge any service annotations from the CLI.
		deployAnnotations, err := config.GetStringMap(serviceAnnotationsKey, nil)
		if err != nil {
			return errors.Annotatef(err, "unexpected annotations: %#v", config.Get(serviceAnnotationsKey, nil))
		}
		serviceAnnotations.Merge(k8sannotations.New(deployAnnotations))

		config[serviceAnnotationsKey] = serviceAnnotations.ToMap()
		if err := k.configureService(appName, deploymentName, ports, params, config); err != nil {
			return errors.Annotatef(err, "creating or updating service for %v", appName)
		}
	}

	numPods := int32(numUnits)
	workloadResourceAnnotations := annotations.Copy().
		// To solve https://bugs.launchpad.net/juju/+bug/1875481/comments/23 (`jujud caas-unit-init --upgrade`
		// does NOT work on containers are not using root as default USER),
		// CharmModifiedVersion is added for triggering rolling upgrade on workload pods to synchronise
		// charm files to workload pods via init container when charm was upgraded.
		// This approach was inspired from `kubectl rollout restart`.
		Add(utils.AnnotationCharmModifiedVersionKey(k.IsLegacyLabels()), strconv.Itoa(params.CharmModifiedVersion))

	switch params.Deployment.DeploymentType {
	case caas.DeploymentStateful:
		if err := k.configureHeadlessService(appName, deploymentName, annotations.Copy()); err != nil {
			return errors.Annotate(err, "creating or updating headless service")
		}
		cleanups = append(cleanups, func() { _ = k.deleteService(headlessServiceName(deploymentName)) })
		if err := k.configureStatefulSet(appName, deploymentName, workloadResourceAnnotations.Copy(), workloadSpec, params.PodSpec.Containers, &numPods, params.Filesystems); err != nil {
			return errors.Annotate(err, "creating or updating StatefulSet")
		}
		cleanups = append(cleanups, func() { _ = k.deleteDeployment(appName) })
	case caas.DeploymentStateless:
		cleanUpDeployment, err := k.configureDeployment(appName, deploymentName, workloadResourceAnnotations.Copy(), workloadSpec, params.PodSpec.Containers, &numPods, params.Filesystems)
		cleanups = append(cleanups, cleanUpDeployment...)
		if err != nil {
			return errors.Annotate(err, "creating or updating Deployment")
		}
	case caas.DeploymentDaemon:
		cleanUpDaemonSet, err := k.configureDaemonSet(appName, deploymentName, workloadResourceAnnotations.Copy(), workloadSpec, params.PodSpec.Containers, params.Filesystems)
		cleanups = append(cleanups, cleanUpDaemonSet...)
		if err != nil {
			return errors.Annotate(err, "creating or updating DaemonSet")
		}
	default:
		// This should never happened because we have validated both in this method and in `charm.v6`.
		return errors.NotSupportedf("deployment type %q", params.Deployment.DeploymentType)
	}
	return nil
}

func validateDeploymentType(deploymentType caas.DeploymentType, params *caas.ServiceParams, svcSpec *specs.ServiceSpec) error {
	if svcSpec == nil {
		return nil
	}
	if deploymentType != caas.DeploymentStateful {
		if svcSpec.ScalePolicy != "" {
			return errors.NewNotValid(nil, fmt.Sprintf("ScalePolicy is only supported for %s applications", caas.DeploymentStateful))
		}
	}
	return nil
}

func (k *kubernetesClient) deleteAllPods(appName, deploymentName string) error {
	zero := int32(0)
	statefulsets := k.client().AppsV1().StatefulSets(k.namespace)
	statefulSet, err := statefulsets.Get(context.TODO(), deploymentName, v1.GetOptions{})
	if err != nil && !k8serrors.IsNotFound(err) {
		return errors.Trace(err)
	}
	if err == nil {
		statefulSet.Spec.Replicas = &zero
		_, err = statefulsets.Update(context.TODO(), statefulSet, v1.UpdateOptions{})
		return errors.Trace(err)
	}

	deployments := k.client().AppsV1().Deployments(k.namespace)
	deployment, err := deployments.Get(context.TODO(), deploymentName, v1.GetOptions{})
	if k8serrors.IsNotFound(err) {
		return nil
	}
	if err != nil {
		return errors.Trace(err)
	}
	deployment.Spec.Replicas = &zero
	_, err = deployments.Update(context.TODO(), deployment, v1.UpdateOptions{})
	return errors.Trace(err)
}

type annotationGetter interface {
	GetAnnotations() map[string]string
}

// This random snippet will be included to the pvc name so that if the same app
// is deleted and redeployed again, the pvc retains a unique name.
// Only generate it once, and record it on the workload resource annotations .
func (k *kubernetesClient) getStorageUniqPrefix(getMeta func() (annotationGetter, error)) (string, error) {
	r, err := getMeta()
	if err == nil {
		if uniqID := r.GetAnnotations()[utils.AnnotationKeyApplicationUUID(k.IsLegacyLabels())]; uniqID != "" {
			return uniqID, nil
		}
	} else if !errors.IsNotFound(err) {
		return "", errors.Trace(err)
	}
	return k.randomPrefix()
}

func (k *kubernetesClient) configureDevices(unitSpec *workloadSpec, devices []devices.KubernetesDeviceParams) error {
	for i := range unitSpec.Pod.Containers {
		resources := unitSpec.Pod.Containers[i].Resources
		for _, dev := range devices {
			err := mergeDeviceConstraints(dev, &resources)
			if err != nil {
				return errors.Annotatef(err, "merging device constraint %+v to %#v", dev, resources)
			}
		}
		unitSpec.Pod.Containers[i].Resources = resources
	}
	nodeLabel, err := getNodeSelectorFromDeviceConstraints(devices)
	if err != nil {
		return err
	}
	if nodeLabel != "" {
		unitSpec.Pod.NodeSelector = buildNodeSelector(nodeLabel)
	}
	return nil
}

func configureConstraint(pod *core.PodSpec, constraint, value string) error {
	for i := range pod.Containers {
		resources := pod.Containers[i].Resources
		err := mergeConstraint(constraint, value, &resources)
		if err != nil {
			return errors.Annotatef(err, "merging constraint %q to %#v", constraint, resources)
		}
		pod.Containers[i].Resources = resources
	}
	return nil
}

type configMapNameFunc func(fileSetName string) string

func (k *kubernetesClient) configurePodFiles(
	appName string,
	annotations map[string]string,
	workloadSpec *workloadSpec,
	containers []specs.ContainerSpec,
	cfgMapName configMapNameFunc,
) error {
	for i, container := range containers {
		for _, fileSet := range container.VolumeConfig {
			vol, err := k.fileSetToVolume(appName, annotations, workloadSpec, fileSet, cfgMapName)
			if err != nil {
				return errors.Trace(err)
			}
			if err = k8sstorage.PushUniqueVolume(&workloadSpec.Pod.PodSpec, vol, false); err != nil {
				return errors.Trace(err)
			}
			workloadSpec.Pod.Containers[i].VolumeMounts = append(workloadSpec.Pod.Containers[i].VolumeMounts, core.VolumeMount{
				// TODO(caas): add more config fields support(SubPath, ReadOnly, etc).
				Name:      vol.Name,
				MountPath: fileSet.MountPath,
			})
		}
	}
	return nil
}

func (k *kubernetesClient) configureStorage(
	appName string, legacy bool, uniquePrefix string,
	filesystems []storage.KubernetesFilesystemParams,
	podSpec *core.PodSpec,
	handlePVC func(core.PersistentVolumeClaim, string, bool) error,
) error {
	pvcNameGetter := func(i int, storageName string) string {
		s := fmt.Sprintf("%s-%s", storageName, uniquePrefix)
		if legacy {
			s = fmt.Sprintf("juju-%s-%d", storageName, i)
		}
		return s
	}
	fsNames := set.NewStrings()
	for i, fs := range filesystems {
		if fsNames.Contains(fs.StorageName) {
			return errors.NotValidf("duplicated storage name %q for %q", fs.StorageName, appName)
		}
		fsNames.Add(fs.StorageName)

		readOnly := false
		if fs.Attachment != nil {
			readOnly = fs.Attachment.ReadOnly
		}

		vol, pvc, err := k.filesystemToVolumeInfo(i, fs, pvcNameGetter)
		if err != nil {
			return errors.Trace(err)
		}
		mountPath := k8sstorage.GetMountPathForFilesystem(i, appName, fs)
		if vol != nil {
			logger.Debugf("using volume for %s filesystem %s: %s", appName, fs.StorageName, pretty.Sprint(*vol))
			if err = k8sstorage.PushUniqueVolume(podSpec, *vol, false); err != nil {
				return errors.Trace(err)
			}
			podSpec.Containers[0].VolumeMounts = append(podSpec.Containers[0].VolumeMounts, core.VolumeMount{
				Name:      vol.Name,
				MountPath: mountPath,
			})
		}
		if pvc != nil && handlePVC != nil {
			logger.Debugf("using persistent volume claim for %s filesystem %s: %s", appName, fs.StorageName, pretty.Sprint(*pvc))
			if err = handlePVC(*pvc, mountPath, readOnly); err != nil {
				return errors.Trace(err)
			}
		}
	}
	return nil
}

func ensureJujuInitContainer(podSpec *core.PodSpec, operatorImagePath string) error {
	initContainer, vol, volMounts, err := getJujuInitContainerAndStorageInfo(operatorImagePath)
	if err != nil {
		return errors.Trace(err)
	}

	replaceOrUpdateInitContainer := func() {
		for i, v := range podSpec.InitContainers {
			if v.Name == initContainer.Name {
				podSpec.InitContainers[i] = initContainer
				return
			}
		}
		podSpec.InitContainers = append(podSpec.InitContainers, initContainer)
	}
	replaceOrUpdateInitContainer()

	if err = k8sstorage.PushUniqueVolume(podSpec, vol, true); err != nil {
		return errors.Trace(err)
	}

	for i := range podSpec.Containers {
		container := &podSpec.Containers[i]
		for _, volMount := range volMounts {
			k8sstorage.PushUniqueVolumeMount(container, volMount)
		}
	}
	return nil
}

func getJujuInitContainerAndStorageInfo(operatorImagePath string) (container core.Container, vol core.Volume, volMounts []core.VolumeMount, err error) {
	dataDir, err := paths.DataDir(constants.CAASProviderType)
	if err != nil {
		return container, vol, volMounts, errors.Trace(err)
	}
	jujuRun, err := paths.JujuRun(constants.CAASProviderType)
	if err != nil {
		return container, vol, volMounts, errors.Trace(err)
	}
	jujudCmd := `
initCmd=$($JUJU_TOOLS_DIR/jujud help commands | grep caas-unit-init)
if test -n "$initCmd"; then
$JUJU_TOOLS_DIR/jujud caas-unit-init --debug --wait;
else
exit 0
fi`[1:]
	container = core.Container{
		Name:            caas.InitContainerName,
		Image:           operatorImagePath,
		ImagePullPolicy: core.PullIfNotPresent,
		VolumeMounts: []core.VolumeMount{{
			Name:      dataDirVolumeName,
			MountPath: dataDir,
		}},
		WorkingDir: dataDir,
		Command: []string{
			"/bin/sh",
		},
		Args: []string{
			"-c",
			fmt.Sprintf(
				caas.JujudStartUpSh,
				dataDir,
				"tools",
				jujudCmd,
			),
		},
	}
	vol = core.Volume{
		Name: dataDirVolumeName,
		VolumeSource: core.VolumeSource{
			EmptyDir: &core.EmptyDirVolumeSource{},
		},
	}
	volMounts = []core.VolumeMount{
		{Name: dataDirVolumeName, MountPath: dataDir},
		{Name: dataDirVolumeName, MountPath: jujuRun, SubPath: "tools/jujud"},
	}
	return container, vol, volMounts, nil
}

func podAnnotations(annotations k8sannotations.Annotation) k8sannotations.Annotation {
	// Add standard security annotations.
	return annotations.
		Add("apparmor.security.beta.kubernetes.io/pod", "runtime/default").
		Add("seccomp.security.beta.kubernetes.io/pod", "docker/default")
}

func updateStrategyForDaemonSet(strategy specs.UpdateStrategy) (o apps.DaemonSetUpdateStrategy, err error) {
	switch strategyType := apps.DaemonSetUpdateStrategyType(strategy.Type); strategyType {
	case apps.RollingUpdateDaemonSetStrategyType, apps.OnDeleteDaemonSetStrategyType:
		if strategy.RollingUpdate == nil {
			return o, errors.New("rolling update spec is required")
		}
		if strategy.RollingUpdate.Partition != nil || strategy.RollingUpdate.MaxSurge != nil {
			return o, errors.NotValidf("rolling update spec for daemonset")
		}
		if strategy.RollingUpdate.MaxUnavailable == nil {
			return o, errors.NewNotValid(nil, "rolling update spec maxUnavailable is missing")
		}
		return apps.DaemonSetUpdateStrategy{
			Type: strategyType,
			RollingUpdate: &apps.RollingUpdateDaemonSet{
				MaxUnavailable: k8sspecs.IntOrStringToK8s(*strategy.RollingUpdate.MaxUnavailable),
			},
		}, nil
	default:
		return o, errors.NotValidf("strategy type %q for daemonset", strategyType)
	}
}

func (k *kubernetesClient) configureDaemonSet(
	appName, deploymentName string,
	annotations k8sannotations.Annotation,
	workloadSpec *workloadSpec,
	containers []specs.ContainerSpec,
	filesystems []storage.KubernetesFilesystemParams,
) (cleanUps []func(), err error) {
	logger.Debugf("creating/updating daemon set for %s", appName)

	// Add the specified file to the pod spec.
	cfgName := func(fileSetName string) string {
		return applicationConfigMapName(deploymentName, fileSetName)
	}
	if err := k.configurePodFiles(appName, annotations, workloadSpec, containers, cfgName); err != nil {
		return cleanUps, errors.Trace(err)
	}

	storageUniqueID, err := k.getStorageUniqPrefix(func() (annotationGetter, error) {
		return k.getDaemonSet(deploymentName)
	})
	if err != nil {
		return cleanUps, errors.Trace(err)
	}

	selectorLabels := utils.SelectorLabelsForApp(appName, k.IsLegacyLabels())
	daemonSet := &apps.DaemonSet{
		ObjectMeta: v1.ObjectMeta{
			Name:   deploymentName,
			Labels: utils.LabelsForApp(appName, k.IsLegacyLabels()),
			Annotations: k8sannotations.New(nil).
				Merge(annotations).
				Add(utils.AnnotationKeyApplicationUUID(k.IsLegacyLabels()), storageUniqueID).ToMap(),
		},
		Spec: apps.DaemonSetSpec{
			// TODO(caas): DaemonSetUpdateStrategy support.
			Selector: &v1.LabelSelector{
				MatchLabels: selectorLabels,
			},
			RevisionHistoryLimit: int32Ptr(daemonsetRevisionHistoryLimit),
			Template: core.PodTemplateSpec{
				ObjectMeta: v1.ObjectMeta{
					GenerateName: deploymentName + "-",
<<<<<<< HEAD
					Labels:       selectorLabels,
=======
					Labels:       AppendLabels(k.getDaemonSetLabels(appName), workloadSpec.Pod.Labels),
>>>>>>> 3af59f17
					Annotations:  podAnnotations(k8sannotations.New(workloadSpec.Pod.Annotations).Merge(annotations).Copy()).ToMap(),
				},
				Spec: workloadSpec.Pod.PodSpec,
			},
		},
	}
	if workloadSpec.Service != nil && workloadSpec.Service.UpdateStrategy != nil {
		if daemonSet.Spec.UpdateStrategy, err = updateStrategyForDaemonSet(*workloadSpec.Service.UpdateStrategy); err != nil {
			return cleanUps, errors.Trace(err)
		}
	}

	handlePVC := func(pvc core.PersistentVolumeClaim, mountPath string, readOnly bool) error {
		cs, err := k.configurePVCForStatelessResource(pvc, mountPath, readOnly, &daemonSet.Spec.Template.Spec)
		cleanUps = append(cleanUps, cs...)
		return errors.Trace(err)
	}
	// Storage support for daemonset is new.
	legacy := false
	if err := k.configureStorage(appName, legacy, storageUniqueID, filesystems, &daemonSet.Spec.Template.Spec, handlePVC); err != nil {
		return cleanUps, errors.Trace(err)
	}

	cU, err := k.ensureDaemonSet(daemonSet)
	cleanUps = append(cleanUps, cU)
	return cleanUps, errors.Trace(err)
}

func updateStrategyForDeployment(strategy specs.UpdateStrategy) (o apps.DeploymentStrategy, err error) {
	switch strategyType := apps.DeploymentStrategyType(strategy.Type); strategyType {
	case apps.RecreateDeploymentStrategyType, apps.RollingUpdateDeploymentStrategyType:
		if strategy.RollingUpdate == nil {
			return o, errors.New("rolling update spec is required")
		}
		if strategy.RollingUpdate.Partition != nil {
			return o, errors.NotValidf("rolling update spec for deployment")
		}
		if strategy.RollingUpdate.MaxSurge == nil && strategy.RollingUpdate.MaxUnavailable == nil {
			return o, errors.NewNotValid(nil, "empty rolling update spec")
		}
		o = apps.DeploymentStrategy{
			Type:          strategyType,
			RollingUpdate: &apps.RollingUpdateDeployment{},
		}
		if strategy.RollingUpdate.MaxSurge != nil {
			o.RollingUpdate.MaxSurge = k8sspecs.IntOrStringToK8s(*strategy.RollingUpdate.MaxSurge)
		}
		if strategy.RollingUpdate.MaxUnavailable != nil {
			o.RollingUpdate.MaxUnavailable = k8sspecs.IntOrStringToK8s(*strategy.RollingUpdate.MaxUnavailable)
		}
		return o, nil
	default:
		return o, errors.NotValidf("strategy type %q for deployment", strategyType)
	}
}

func (k *kubernetesClient) configureDeployment(
	appName, deploymentName string,
	annotations k8sannotations.Annotation,
	workloadSpec *workloadSpec,
	containers []specs.ContainerSpec,
	replicas *int32,
	filesystems []storage.KubernetesFilesystemParams,
) (cleanUps []func(), err error) {
	logger.Debugf("creating/updating deployment for %s", appName)

	// Add the specified file to the pod spec.
	cfgName := func(fileSetName string) string {
		return applicationConfigMapName(deploymentName, fileSetName)
	}
	if err := k.configurePodFiles(appName, annotations, workloadSpec, containers, cfgName); err != nil {
		return cleanUps, errors.Trace(err)
	}

	storageUniqueID, err := k.getStorageUniqPrefix(func() (annotationGetter, error) {
		return k.getDeployment(deploymentName)
	})
	if err != nil {
		return cleanUps, errors.Trace(err)
	}

	selectorLabels := utils.SelectorLabelsForApp(appName, k.IsLegacyLabels())
	deployment := &apps.Deployment{
		ObjectMeta: v1.ObjectMeta{
			Name:   deploymentName,
			Labels: utils.LabelsForApp(appName, k.IsLegacyLabels()),
			Annotations: k8sannotations.New(nil).
				Merge(annotations).
				Add(utils.AnnotationKeyApplicationUUID(k.IsLegacyLabels()), storageUniqueID).ToMap(),
		},
		Spec: apps.DeploymentSpec{
			// TODO(caas): DeploymentStrategy support.
			Replicas:             replicas,
			RevisionHistoryLimit: int32Ptr(deploymentRevisionHistoryLimit),
			Selector: &v1.LabelSelector{
				MatchLabels: selectorLabels,
			},
			Template: core.PodTemplateSpec{
				ObjectMeta: v1.ObjectMeta{
					GenerateName: deploymentName + "-",
<<<<<<< HEAD
					Labels:       selectorLabels,
=======
					Labels:       AppendLabels(LabelsForApp(appName), workloadSpec.Pod.Labels),
>>>>>>> 3af59f17
					Annotations:  podAnnotations(k8sannotations.New(workloadSpec.Pod.Annotations).Merge(annotations).Copy()).ToMap(),
				},
				Spec: workloadSpec.Pod.PodSpec,
			},
		},
	}
	if workloadSpec.Service != nil && workloadSpec.Service.UpdateStrategy != nil {
		if deployment.Spec.Strategy, err = updateStrategyForDeployment(*workloadSpec.Service.UpdateStrategy); err != nil {
			return cleanUps, errors.Trace(err)
		}
	}
	handlePVC := func(pvc core.PersistentVolumeClaim, mountPath string, readOnly bool) error {
		cs, err := k.configurePVCForStatelessResource(pvc, mountPath, readOnly, &deployment.Spec.Template.Spec)
		cleanUps = append(cleanUps, cs...)
		return errors.Trace(err)
	}
	// Storage support for deployment is new.
	legacy := false
	if err := k.configureStorage(appName, legacy, storageUniqueID, filesystems, &deployment.Spec.Template.Spec, handlePVC); err != nil {
		return cleanUps, errors.Trace(err)
	}
	if err = k.ensureDeployment(deployment); err != nil {
		return cleanUps, errors.Trace(err)
	}
	cleanUps = append(cleanUps, func() { _ = k.deleteDeployment(appName) })
	return cleanUps, nil
}

func (k *kubernetesClient) configurePVCForStatelessResource(
	spec core.PersistentVolumeClaim, mountPath string, readOnly bool, podSpec *core.PodSpec,
) (cleanUps []func(), err error) {
	pvc, pvcCleanUp, err := k.ensurePVC(&spec)
	cleanUps = append(cleanUps, pvcCleanUp)
	if err != nil {
		return cleanUps, errors.Annotatef(err, "ensuring PVC %q", spec.GetName())
	}
	vol := core.Volume{
		Name: pvc.GetName(),
		VolumeSource: core.VolumeSource{
			PersistentVolumeClaim: &core.PersistentVolumeClaimVolumeSource{
				ClaimName: pvc.GetName(),
				ReadOnly:  readOnly,
			},
		},
	}
	if err = k8sstorage.PushUniqueVolume(podSpec, vol, false); err != nil {
		return cleanUps, errors.Trace(err)
	}
	podSpec.Containers[0].VolumeMounts = append(podSpec.Containers[0].VolumeMounts, core.VolumeMount{
		Name:      vol.Name,
		MountPath: mountPath,
	})
	return cleanUps, nil
}

func (k *kubernetesClient) ensureDeployment(spec *apps.Deployment) error {
	deployments := k.client().AppsV1().Deployments(k.namespace)
	_, err := deployments.Update(context.TODO(), spec, v1.UpdateOptions{})
	if k8serrors.IsNotFound(err) {
		_, err = deployments.Create(context.TODO(), spec, v1.CreateOptions{})
	}
	return errors.Trace(err)
}

func (k *kubernetesClient) getDeployment(name string) (*apps.Deployment, error) {
	out, err := k.client().AppsV1().Deployments(k.namespace).Get(context.TODO(), name, v1.GetOptions{})
	if k8serrors.IsNotFound(err) {
		return nil, errors.NotFoundf("deployment %q", name)
	}
	return out, errors.Trace(err)
}

func (k *kubernetesClient) deleteDeployment(name string) error {
	err := k.client().AppsV1().Deployments(k.namespace).Delete(context.TODO(), name, v1.DeleteOptions{
		PropagationPolicy: constants.DefaultPropagationPolicy(),
	})
	if k8serrors.IsNotFound(err) {
		return nil
	}
	return errors.Trace(err)
}

func (k *kubernetesClient) deleteDeployments(appName string) error {
	err := k.client().AppsV1().Deployments(k.namespace).DeleteCollection(context.TODO(), v1.DeleteOptions{
		PropagationPolicy: constants.DefaultPropagationPolicy(),
	}, v1.ListOptions{
		LabelSelector: utils.LabelsToSelector(
			utils.LabelsForApp(appName, k.IsLegacyLabels())).String(),
	})
	if k8serrors.IsNotFound(err) {
		return nil
	}
	return errors.Trace(err)
}

func getPodManagementPolicy(svc *specs.ServiceSpec) (out apps.PodManagementPolicyType) {
	// Default to "Parallel".
	out = apps.ParallelPodManagement
	if svc == nil || svc.ScalePolicy == "" {
		return out
	}

	switch svc.ScalePolicy {
	case specs.SerialScale:
		return apps.OrderedReadyPodManagement
	case specs.ParallelScale:
		return apps.ParallelPodManagement
		// no need to consider other cases because we have done validation in podspec parsing stage.
	}
	return out
}

func (k *kubernetesClient) deleteVolumeClaims(appName string, p *core.Pod) ([]string, error) {
	volumesByName := make(map[string]core.Volume)
	for _, pv := range p.Spec.Volumes {
		volumesByName[pv.Name] = pv
	}

	var deletedClaimVolumes []string
	for _, volMount := range p.Spec.Containers[0].VolumeMounts {
		vol, ok := volumesByName[volMount.Name]
		if !ok {
			logger.Warningf("volume for volume mount %q not found", volMount.Name)
			continue
		}
		if vol.PersistentVolumeClaim == nil {
			// Ignore volumes which are not Juju managed filesystems.
			continue
		}
		pvClaims := k.client().CoreV1().PersistentVolumeClaims(k.namespace)
		err := pvClaims.Delete(context.TODO(), vol.PersistentVolumeClaim.ClaimName, v1.DeleteOptions{
			PropagationPolicy: constants.DefaultPropagationPolicy(),
		})
		if err != nil && !k8serrors.IsNotFound(err) {
			return nil, errors.Annotatef(err, "deleting persistent volume claim %v for %v",
				vol.PersistentVolumeClaim.ClaimName, p.Name)
		}
		deletedClaimVolumes = append(deletedClaimVolumes, vol.Name)
	}
	return deletedClaimVolumes, nil
}

func caasServiceToK8s(in caas.ServiceType) (core.ServiceType, error) {
	serviceType := defaultServiceType
	if in != "" {
		switch in {
		case caas.ServiceCluster:
			serviceType = core.ServiceTypeClusterIP
		case caas.ServiceLoadBalancer:
			serviceType = core.ServiceTypeLoadBalancer
		case caas.ServiceExternal:
			serviceType = core.ServiceTypeExternalName
		case caas.ServiceOmit:
			logger.Debugf("no service to be created because service type is %q", in)
			return "", nil
		default:
			return "", errors.NotSupportedf("service type %q", in)
		}
	}
	return serviceType, nil
}

func (k *kubernetesClient) configureService(
	appName, deploymentName string,
	containerPorts []core.ContainerPort,
	params *caas.ServiceParams,
	config application.ConfigAttributes,
) error {
	logger.Debugf("creating/updating service for %s", appName)

	var ports []core.ServicePort
	for i, cp := range containerPorts {
		// We normally expect a single container port for most use cases.
		// We allow the user to specify what first service port should be,
		// otherwise it just defaults to the container port.
		// TODO(caas) - consider allowing all service ports to be specified
		var targetPort intstr.IntOrString
		if i == 0 {
			targetPort = intstr.FromInt(config.GetInt(serviceTargetPortConfigKey, int(cp.ContainerPort)))
		}
		ports = append(ports, core.ServicePort{
			Name:       cp.Name,
			Protocol:   cp.Protocol,
			Port:       cp.ContainerPort,
			TargetPort: targetPort,
		})
	}

	serviceType, err := caasServiceToK8s(params.Deployment.ServiceType)
	if err != nil {
		return errors.Trace(err)
	}
	serviceType = core.ServiceType(config.GetString(ServiceTypeConfigKey, string(serviceType)))
	annotations, err := config.GetStringMap(serviceAnnotationsKey, nil)
	if err != nil {
		return errors.Annotatef(err, "unexpected annotations: %#v", config.Get(serviceAnnotationsKey, nil))
	}
	service := &core.Service{
		ObjectMeta: v1.ObjectMeta{
			Name:        deploymentName,
			Labels:      utils.LabelsForApp(appName, k.IsLegacyLabels()),
			Annotations: annotations,
		},
		Spec: core.ServiceSpec{
			Selector:                 utils.SelectorLabelsForApp(appName, k.IsLegacyLabels()),
			Type:                     serviceType,
			Ports:                    ports,
			ExternalIPs:              config.Get(serviceExternalIPsConfigKey, []string(nil)).([]string),
			LoadBalancerIP:           config.GetString(serviceLoadBalancerIPKey, ""),
			LoadBalancerSourceRanges: config.Get(serviceLoadBalancerSourceRangesKey, []string(nil)).([]string),
			ExternalName:             config.GetString(serviceExternalNameKey, ""),
		},
	}
	_, err = k.ensureK8sService(service)
	return err
}

func (k *kubernetesClient) configureHeadlessService(
	appName, deploymentName string, annotations k8sannotations.Annotation,
) error {
	logger.Debugf("creating/updating headless service for %s", appName)
	service := &core.Service{
		ObjectMeta: v1.ObjectMeta{
			Name:   headlessServiceName(deploymentName),
			Labels: utils.LabelsForApp(appName, k.IsLegacyLabels()),
			Annotations: k8sannotations.New(nil).
				Merge(annotations).
				Add("service.alpha.kubernetes.io/tolerate-unready-endpoints", "true").ToMap(),
		},
		Spec: core.ServiceSpec{
			Selector:                 utils.SelectorLabelsForApp(appName, k.IsLegacyLabels()),
			Type:                     core.ServiceTypeClusterIP,
			ClusterIP:                "None",
			PublishNotReadyAddresses: true,
		},
	}
	_, err := k.ensureK8sService(service)
	return err
}

// ExposeService sets up external access to the specified application.
func (k *kubernetesClient) ExposeService(appName string, resourceTags map[string]string, config application.ConfigAttributes) error {
	logger.Debugf("creating/updating ingress resource for %s", appName)

	host := config.GetString(caas.JujuExternalHostNameKey, "")
	if host == "" {
		return errors.Errorf("external hostname required")
	}
	ingressClass := config.GetString(ingressClassKey, defaultIngressClass)
	ingressSSLRedirect := config.GetBool(ingressSSLRedirectKey, defaultIngressSSLRedirect)
	ingressSSLPassthrough := config.GetBool(ingressSSLPassthroughKey, defaultIngressSSLPassthrough)
	ingressAllowHTTP := config.GetBool(ingressAllowHTTPKey, defaultIngressAllowHTTPKey)
	httpPath := config.GetString(caas.JujuApplicationPath, caas.JujuDefaultApplicationPath)
	if httpPath == "$appname" {
		httpPath = appName
	}
	if !strings.HasPrefix(httpPath, "/") {
		httpPath = "/" + httpPath
	}

	deploymentName := k.deploymentName(appName, true)
	svc, err := k.client().CoreV1().Services(k.namespace).Get(context.TODO(), deploymentName, v1.GetOptions{})
	if err != nil {
		return errors.Trace(err)
	}
	if len(svc.Spec.Ports) == 0 {
		return errors.Errorf("cannot create ingress rule for service %q without a port", svc.Name)
	}
	spec := &v1beta1.Ingress{
		ObjectMeta: v1.ObjectMeta{
			Name:   deploymentName,
			Labels: k8slabels.Merge(resourceTags, k.getIngressLabels(appName)),
			Annotations: map[string]string{
				"ingress.kubernetes.io/rewrite-target":  "",
				"ingress.kubernetes.io/ssl-redirect":    strconv.FormatBool(ingressSSLRedirect),
				"kubernetes.io/ingress.class":           ingressClass,
				"kubernetes.io/ingress.allow-http":      strconv.FormatBool(ingressAllowHTTP),
				"ingress.kubernetes.io/ssl-passthrough": strconv.FormatBool(ingressSSLPassthrough),
			},
		},
		Spec: v1beta1.IngressSpec{
			Rules: []v1beta1.IngressRule{{
				Host: host,
				IngressRuleValue: v1beta1.IngressRuleValue{
					HTTP: &v1beta1.HTTPIngressRuleValue{
						Paths: []v1beta1.HTTPIngressPath{{
							Path: httpPath,
							Backend: v1beta1.IngressBackend{
								ServiceName: svc.Name, ServicePort: svc.Spec.Ports[0].TargetPort},
						}}},
				}}},
		},
	}
	// TODO(caas): refactor juju expose to solve potential conflict with ingress definition in podspec.
	// https://bugs.launchpad.net/juju/+bug/1854123
	_, err = k.ensureIngress(appName, spec, true)
	return errors.Trace(err)
}

// UnexposeService removes external access to the specified service.
func (k *kubernetesClient) UnexposeService(appName string) error {
	logger.Debugf("deleting ingress resource for %s", appName)
	deploymentName := k.deploymentName(appName, true)
	return errors.Trace(k.deleteIngress(deploymentName, ""))
}

func (k *kubernetesClient) applicationSelector(appName string, mode caas.DeploymentMode) string {
	if mode == caas.ModeOperator {
		return operatorSelector(appName, k.IsLegacyLabels())
	}
	return utils.LabelsToSelector(
		utils.SelectorLabelsForApp(appName, k.IsLegacyLabels())).String()
}

// AnnotateUnit annotates the specified pod (name or uid) with a unit tag.
func (k *kubernetesClient) AnnotateUnit(appName string, mode caas.DeploymentMode, podName string, unit names.UnitTag) error {
	pods := k.client().CoreV1().Pods(k.namespace)

	pod, err := pods.Get(context.TODO(), podName, v1.GetOptions{})
	if err != nil {
		if !k8serrors.IsNotFound(err) {
			return errors.Trace(err)
		}
		pods, err := pods.List(context.TODO(), v1.ListOptions{
			LabelSelector: k.applicationSelector(appName, mode),
		})
		// TODO(caas): remove getting pod by Id (a bit expensive) once we started to store podName in cloudContainer doc.
		if err != nil {
			return errors.Trace(err)
		}
		for _, v := range pods.Items {
			if string(v.GetUID()) == podName {
				p := v
				pod = &p
				break
			}
		}
	}
	if pod == nil {
		return errors.NotFoundf("pod %q", podName)
	}

	if pod.Annotations == nil {
		pod.Annotations = make(map[string]string)
	}
	unitID := unit.Id()
	if pod.Annotations[utils.AnnotationUnitKey(k.IsLegacyLabels())] == unitID {
		return nil
	}
	pod.Annotations[utils.AnnotationUnitKey(k.IsLegacyLabels())] = unitID

	_, err = pods.Update(context.TODO(), pod, v1.UpdateOptions{})
	if k8serrors.IsNotFound(err) {
		return errors.NotFoundf("pod %q", podName)
	}
	return errors.Trace(err)
}

// WatchUnits returns a watcher which notifies when there
// are changes to units of the specified application.
func (k *kubernetesClient) WatchUnits(appName string, mode caas.DeploymentMode) (watcher.NotifyWatcher, error) {
	selector := k.applicationSelector(appName, mode)
	logger.Debugf("selecting units %q to watch", selector)
	factory := informers.NewSharedInformerFactoryWithOptions(k.client(), 0,
		informers.WithNamespace(k.namespace),
		informers.WithTweakListOptions(func(o *v1.ListOptions) {
			o.LabelSelector = selector
		}),
	)
	return k.newWatcher(factory.Core().V1().Pods().Informer(), appName, k.clock)
}

// WatchContainerStart returns a watcher which is notified when a container matching containerName regexp
// is starting/restarting. Each string represents the provider id for the unit the container belongs to.
// If containerName regexp matches empty string, then the first workload container
// is used.
func (k *kubernetesClient) WatchContainerStart(appName string, containerName string) (watcher.StringsWatcher, error) {
	pods := k.client().CoreV1().Pods(k.namespace)
	selector := k.applicationSelector(appName, caas.ModeWorkload)
	logger.Debugf("selecting units %q to watch", selector)
	factory := informers.NewSharedInformerFactoryWithOptions(k.client(), 0,
		informers.WithNamespace(k.namespace),
		informers.WithTweakListOptions(func(o *v1.ListOptions) {
			o.LabelSelector = selector
		}),
	)

	podsList, err := pods.List(context.TODO(), v1.ListOptions{
		LabelSelector: selector,
	})
	if err != nil {
		return nil, errors.Trace(err)
	}

	containerNameRegex, err := regexp.Compile("^" + containerName + "$")
	if err != nil {
		return nil, errors.Trace(err)
	}

	running := func(pod *core.Pod) set.Strings {
		if _, ok := pod.Annotations[utils.AnnotationUnitKey(k.IsLegacyLabels())]; !ok {
			// Ignore pods that aren't annotated as a unit yet.
			return set.Strings{}
		}
		running := set.Strings{}
		for _, cs := range pod.Status.InitContainerStatuses {
			if containerNameRegex.MatchString(cs.Name) {
				if cs.State.Running != nil {
					running.Add(cs.Name)
				}
			}
		}
		for i, cs := range pod.Status.ContainerStatuses {
			useDefault := i == 0 && containerNameRegex.MatchString("")
			if containerNameRegex.MatchString(cs.Name) || useDefault {
				if cs.State.Running != nil {
					running.Add(cs.Name)
				}
			}
		}
		return running
	}

	podInitState := map[string]set.Strings{}
	var initialEvents []string
	for _, pod := range podsList.Items {
		if containers := running(&pod); !containers.IsEmpty() {
			podInitState[string(pod.GetUID())] = containers
			initialEvents = append(initialEvents, providerID(&pod))
		}
	}

	filterEvent := func(evt k8swatcher.WatchEvent, obj interface{}) (string, bool) {
		pod, ok := obj.(*core.Pod)
		if !ok {
			return "", false
		}
		key := string(pod.GetUID())
		if evt == k8swatcher.WatchEventDelete {
			delete(podInitState, key)
			return "", false
		}
		if containers := running(pod); !containers.IsEmpty() {
			if last, ok := podInitState[key]; ok {
				podInitState[key] = containers
				if !containers.Difference(last).IsEmpty() {
					return providerID(pod), true
				}
			} else {
				podInitState[key] = containers
				return providerID(pod), true
			}
		} else {
			delete(podInitState, key)
		}
		return "", false
	}

	return k.newStringsWatcher(factory.Core().V1().Pods().Informer(),
		appName, k.clock, initialEvents, filterEvent)
}

// WatchService returns a watcher which notifies when there
// are changes to the deployment of the specified application.
func (k *kubernetesClient) WatchService(appName string, mode caas.DeploymentMode) (watcher.NotifyWatcher, error) {
	// Application may be a statefulset or deployment. It may not have
	// been set up when the watcher is started so we don't know which it
	// is ahead of time. So use a multi-watcher to cover both cases.
	factory := informers.NewSharedInformerFactoryWithOptions(k.client(), 0,
		informers.WithNamespace(k.namespace),
		informers.WithTweakListOptions(func(o *v1.ListOptions) {
			o.LabelSelector = k.applicationSelector(appName, mode)
		}),
	)

	w1, err := k.newWatcher(factory.Apps().V1().StatefulSets().Informer(), appName, k.clock)
	if err != nil {
		return nil, errors.Trace(err)
	}
	w2, err := k.newWatcher(factory.Apps().V1().Deployments().Informer(), appName, k.clock)
	if err != nil {
		return nil, errors.Trace(err)
	}

	return watcher.NewMultiNotifyWatcher(w1, w2), nil
}

// Units returns all units and any associated filesystems of the specified application.
// Filesystems are mounted via volumes bound to the unit.
func (k *kubernetesClient) Units(appName string, mode caas.DeploymentMode) ([]caas.Unit, error) {
	pods := k.client().CoreV1().Pods(k.namespace)
	podsList, err := pods.List(context.TODO(), v1.ListOptions{
		LabelSelector: k.applicationSelector(appName, mode),
	})
	if err != nil {
		return nil, errors.Trace(err)
	}

	var units []caas.Unit
	now := k.clock.Now()
	for _, p := range podsList.Items {
		var ports []string
		for _, c := range p.Spec.Containers {
			for _, p := range c.Ports {
				ports = append(ports, fmt.Sprintf("%v/%v", p.ContainerPort, p.Protocol))
			}
		}
		terminated := p.DeletionTimestamp != nil
		statusMessage, unitStatus, since, err := k.getPODStatus(p, now)
		if err != nil {
			return nil, errors.Trace(err)
		}
		unitInfo := caas.Unit{
			Id:       providerID(&p),
			Address:  p.Status.PodIP,
			Ports:    ports,
			Dying:    terminated,
			Stateful: isStateful(&p),
			Status: status.StatusInfo{
				Status:  unitStatus,
				Message: statusMessage,
				Since:   &since,
			},
		}

		volumesByName := make(map[string]core.Volume)
		for _, pv := range p.Spec.Volumes {
			volumesByName[pv.Name] = pv
		}

		// Gather info about how filesystems are attached/mounted to the pod.
		// The mount name represents the filesystem tag name used by Juju.
		for _, volMount := range p.Spec.Containers[0].VolumeMounts {
			vol, ok := volumesByName[volMount.Name]
			if !ok {
				logger.Warningf("volume for volume mount %q not found", volMount.Name)
				continue
			}
			var fsInfo *caas.FilesystemInfo
			if vol.PersistentVolumeClaim != nil && vol.PersistentVolumeClaim.ClaimName != "" {
				fsInfo, err = k.volumeInfoForPVC(vol, volMount, vol.PersistentVolumeClaim.ClaimName, now)
			} else if vol.EmptyDir != nil {
				fsInfo, err = k.volumeInfoForEmptyDir(vol, volMount, now)
			} else {
				// Ignore volumes which are not Juju managed filesystems.
				logger.Debugf("ignoring blank EmptyDir, PersistentVolumeClaim or ClaimName")
				continue
			}
			if err != nil {
				return nil, errors.Annotatef(err, "finding filesystem info for %v", volMount.Name)
			}
			if fsInfo == nil {
				continue
			}
			if fsInfo.StorageName == "" {
				if valid := constants.LegacyPVNameRegexp.MatchString(volMount.Name); valid {
					fsInfo.StorageName = constants.LegacyPVNameRegexp.ReplaceAllString(volMount.Name, "$storageName")
				} else if valid := constants.PVNameRegexp.MatchString(volMount.Name); valid {
					fsInfo.StorageName = constants.PVNameRegexp.ReplaceAllString(volMount.Name, "$storageName")
				}
			}
			logger.Debugf("filesystem info for %v: %+v", volMount.Name, *fsInfo)
			unitInfo.FilesystemInfo = append(unitInfo.FilesystemInfo, *fsInfo)
		}
		units = append(units, unitInfo)
	}
	return units, nil
}

func (k *kubernetesClient) getPod(podName string) (*core.Pod, error) {
	pods := k.client().CoreV1().Pods(k.namespace)
	pod, err := pods.Get(context.TODO(), podName, v1.GetOptions{})
	if k8serrors.IsNotFound(err) {
		return nil, errors.NotFoundf("pod %q", podName)
	} else if err != nil {
		return nil, errors.Trace(err)
	}
	return pod, nil
}

func (k *kubernetesClient) getPODStatus(pod core.Pod, now time.Time) (string, status.Status, time.Time, error) {
	terminated := pod.DeletionTimestamp != nil
	jujuStatus := k.jujuStatus(pod.Status.Phase, terminated)
	statusMessage := pod.Status.Message
	since := now
	if statusMessage == "" {
		for _, cond := range pod.Status.Conditions {
			statusMessage = cond.Message
			since = cond.LastProbeTime.Time
			if cond.Type == core.PodScheduled && cond.Reason == core.PodReasonUnschedulable {
				jujuStatus = status.Blocked
				break
			}
		}
	}

	if statusMessage == "" {
		// If there are any events for this pod we can use the
		// most recent to set the status.
		eventList, err := k.getEvents(pod.Name, "Pod")
		if err != nil {
			return "", "", time.Time{}, errors.Trace(err)
		}
		// Take the most recent event.
		if count := len(eventList); count > 0 {
			statusMessage = eventList[count-1].Message
		}
	}
	return statusMessage, jujuStatus, since, nil
}

func (k *kubernetesClient) getStatefulSetStatus(ss *apps.StatefulSet) (string, status.Status, error) {
	terminated := ss.DeletionTimestamp != nil
	jujuStatus := status.Waiting
	if terminated {
		jujuStatus = status.Terminated
	}
	if ss.Status.ReadyReplicas == ss.Status.Replicas {
		jujuStatus = status.Active
	}
	return k.getStatusFromEvents(ss.Name, "StatefulSet", jujuStatus)
}

func (k *kubernetesClient) getDeploymentStatus(deployment *apps.Deployment) (string, status.Status, error) {
	terminated := deployment.DeletionTimestamp != nil
	jujuStatus := status.Waiting
	if terminated {
		jujuStatus = status.Terminated
	}
	if deployment.Status.ReadyReplicas == deployment.Status.Replicas {
		jujuStatus = status.Active
	}
	return k.getStatusFromEvents(deployment.Name, "Deployment", jujuStatus)
}

func (k *kubernetesClient) getDaemonSetStatus(ds *apps.DaemonSet) (string, status.Status, error) {
	terminated := ds.DeletionTimestamp != nil
	jujuStatus := status.Waiting
	if terminated {
		jujuStatus = status.Terminated
	}
	if ds.Status.NumberReady == ds.Status.DesiredNumberScheduled {
		jujuStatus = status.Active
	}
	return k.getStatusFromEvents(ds.Name, "DaemonSet", jujuStatus)
}

func (k *kubernetesClient) getStatusFromEvents(name, kind string, jujuStatus status.Status) (string, status.Status, error) {
	events, err := k.getEvents(name, kind)
	if err != nil {
		return "", "", errors.Trace(err)
	}
	var statusMessage string
	// Take the most recent event.
	if count := len(events); count > 0 {
		evt := events[count-1]
		if jujuStatus == "" {
			if evt.Type == core.EventTypeWarning && evt.Reason == "FailedCreate" {
				jujuStatus = status.Blocked
				statusMessage = evt.Message
			}
		}
	}
	return statusMessage, jujuStatus, nil
}

func (k *kubernetesClient) jujuStatus(podPhase core.PodPhase, terminated bool) status.Status {
	if terminated {
		return status.Terminated
	}
	switch podPhase {
	case core.PodRunning:
		return status.Running
	case core.PodFailed:
		return status.Error
	case core.PodPending:
		return status.Allocating
	default:
		return status.Unknown
	}
}

// filesetConfigMap returns a *core.ConfigMap for a pod
// of the specified unit, with the specified files.
func filesetConfigMap(configMapName string, labels, annotations map[string]string, files *specs.FileSet) *core.ConfigMap {
	result := &core.ConfigMap{
		ObjectMeta: v1.ObjectMeta{
			Name:        configMapName,
			Labels:      labels,
			Annotations: annotations,
		},
		Data: map[string]string{},
	}
	for _, f := range files.Files {
		result.Data[f.Path] = f.Content
	}
	return result
}

// workloadSpec represents the k8s resources need to be created for the workload.
type workloadSpec struct {
	Pod     k8sspecs.PodSpecWithAnnotations
	Service *specs.ServiceSpec

	Secrets                         []k8sspecs.K8sSecret
	Services                        []k8sspecs.K8sService
	ConfigMaps                      map[string]specs.ConfigMap
	ServiceAccounts                 []k8sspecs.K8sRBACSpecConverter
	CustomResourceDefinitions       []k8sspecs.K8sCustomResourceDefinitionSpec
	CustomResources                 map[string][]unstructured.Unstructured
	MutatingWebhookConfigurations   []k8sspecs.K8sMutatingWebhookSpec
	ValidatingWebhookConfigurations []k8sspecs.K8sValidatingWebhookSpec
	IngressResources                []k8sspecs.K8sIngressSpec
}

func processContainers(deploymentName string, podSpec *specs.PodSpec, spec *core.PodSpec) error {

	type containers struct {
		Containers     []specs.ContainerSpec
		InitContainers []specs.ContainerSpec
	}

	var cs containers
	for _, c := range podSpec.Containers {
		if c.Init {
			cs.InitContainers = append(cs.InitContainers, c)
		} else {
			cs.Containers = append(cs.Containers, c)
		}
	}

	// Fill out the easy bits using a template.
	var buf bytes.Buffer
	if err := defaultPodTemplate.Execute(&buf, cs); err != nil {
		logger.Debugf("unable to execute template for containers: %+v, err: %+v", cs, err)
		return errors.Trace(err)
	}

	workloadSpecString := buf.String()
	decoder := k8syaml.NewYAMLOrJSONDecoder(strings.NewReader(workloadSpecString), len(workloadSpecString))
	if err := decoder.Decode(&spec); err != nil {
		logger.Debugf("unable to parse pod spec, unit spec: \n%v", workloadSpecString)
		return errors.Trace(err)
	}

	// Now fill in the hard bits progamatically.
	if err := populateContainerDetails(deploymentName, spec, spec.Containers, cs.Containers); err != nil {
		return errors.Trace(err)
	}
	if err := populateContainerDetails(deploymentName, spec, spec.InitContainers, cs.InitContainers); err != nil {
		return errors.Trace(err)
	}
	return nil
}

func prepareWorkloadSpec(appName, deploymentName string, podSpec *specs.PodSpec,
	operatorImagePath string) (*workloadSpec, error) {
	var spec workloadSpec
	if err := processContainers(deploymentName, podSpec, &spec.Pod.PodSpec); err != nil {
		logger.Errorf("unable to parse %q pod spec: \n%+v", appName, *podSpec)
		return nil, errors.Annotatef(err, "processing container specs for app %q", appName)
	}
	if err := ensureJujuInitContainer(&spec.Pod.PodSpec, operatorImagePath); err != nil {
		return nil, errors.Annotatef(err, "adding init container for app %q", appName)
	}

	spec.Service = podSpec.Service
	spec.ConfigMaps = podSpec.ConfigMaps
	if podSpec.ServiceAccount != nil {
		// Use application name for the prime service account name.
		podSpec.ServiceAccount.SetName(appName)
		primeSA, err := k8sspecs.PrimeServiceAccountToK8sRBACResources(*podSpec.ServiceAccount)
		if err != nil {
			return nil, errors.Annotatef(err, "converting prime service account for app %q", appName)
		}
		spec.ServiceAccounts = append(spec.ServiceAccounts, primeSA)

		spec.Pod.ServiceAccountName = podSpec.ServiceAccount.GetName()
		spec.Pod.AutomountServiceAccountToken = podSpec.ServiceAccount.AutomountServiceAccountToken
	}
	if podSpec.ProviderPod != nil {
		pSpec, ok := podSpec.ProviderPod.(*k8sspecs.K8sPodSpec)
		if !ok {
			return nil, errors.Errorf("unexpected kubernetes pod spec type %T", podSpec.ProviderPod)
		}

		k8sResources := pSpec.KubernetesResources
		if k8sResources != nil {
			spec.Secrets = k8sResources.Secrets
			spec.Services = k8sResources.Services
			spec.CustomResourceDefinitions = k8sResources.CustomResourceDefinitions
			spec.CustomResources = k8sResources.CustomResources
			spec.MutatingWebhookConfigurations = k8sResources.MutatingWebhookConfigurations
			spec.ValidatingWebhookConfigurations = k8sResources.ValidatingWebhookConfigurations
			spec.IngressResources = k8sResources.IngressResources
			if k8sResources.Pod != nil {
				spec.Pod.Labels = AppendLabels(nil, k8sResources.Pod.Labels)
				spec.Pod.Annotations = k8sResources.Pod.Annotations.Copy()
				spec.Pod.RestartPolicy = k8sResources.Pod.RestartPolicy
				spec.Pod.ActiveDeadlineSeconds = k8sResources.Pod.ActiveDeadlineSeconds
				spec.Pod.TerminationGracePeriodSeconds = k8sResources.Pod.TerminationGracePeriodSeconds
				spec.Pod.SecurityContext = k8sResources.Pod.SecurityContext
				spec.Pod.ReadinessGates = k8sResources.Pod.ReadinessGates
				spec.Pod.DNSPolicy = k8sResources.Pod.DNSPolicy
				spec.Pod.HostNetwork = k8sResources.Pod.HostNetwork
				spec.Pod.HostPID = k8sResources.Pod.HostPID
				spec.Pod.PriorityClassName = k8sResources.Pod.PriorityClassName
				spec.Pod.Priority = k8sResources.Pod.Priority
			}
			spec.ServiceAccounts = append(spec.ServiceAccounts, &k8sResources.K8sRBACResources)
		}
	}
	return &spec, nil
}

func boolPtr(b bool) *bool {
	return &b
}

func defaultSecurityContext() *core.SecurityContext {
	// TODO(caas): consider locking this down more but charms will break
	return &core.SecurityContext{
		AllowPrivilegeEscalation: boolPtr(true), // allow privilege for juju run and actions.
		ReadOnlyRootFilesystem:   boolPtr(false),
		RunAsNonRoot:             boolPtr(false),
	}
}

func populateContainerDetails(deploymentName string, pod *core.PodSpec, podContainers []core.Container, containers []specs.ContainerSpec) (err error) {
	for i, c := range containers {
		pc := &podContainers[i]
		if c.Image != "" {
			logger.Warningf("Image parameter deprecated, use ImageDetails")
			pc.Image = c.Image
		} else {
			pc.Image = c.ImageDetails.ImagePath
		}
		if c.ImageDetails.Password != "" {
			pod.ImagePullSecrets = append(pod.ImagePullSecrets, core.LocalObjectReference{Name: appSecretName(deploymentName, c.Name)})
		}
		if c.ImagePullPolicy != "" {
			pc.ImagePullPolicy = core.PullPolicy(c.ImagePullPolicy)
		}

		if pc.Env, pc.EnvFrom, err = k8sspecs.ContainerConfigToK8sEnvConfig(c.EnvConfig); err != nil {
			return errors.Trace(err)
		}

		pc.SecurityContext = defaultSecurityContext()
		if c.ProviderContainer == nil {
			continue
		}
		spec, ok := c.ProviderContainer.(*k8sspecs.K8sContainerSpec)
		if !ok {
			return errors.Errorf("unexpected kubernetes container spec type %T", c.ProviderContainer)
		}
		if spec.LivenessProbe != nil {
			pc.LivenessProbe = spec.LivenessProbe
		}
		if spec.ReadinessProbe != nil {
			pc.ReadinessProbe = spec.ReadinessProbe
		}
		if spec.StartupProbe != nil {
			pc.StartupProbe = spec.StartupProbe
		}
		if spec.SecurityContext != nil {
			pc.SecurityContext = spec.SecurityContext
		}
	}
	return nil
}

// legacyAppName returns true if there are any artifacts for
// appName which indicate that this deployment was for Juju 2.5.0.
func (k *kubernetesClient) legacyAppName(appName string) bool {
	legacyName := "juju-operator-" + appName
	_, err := k.getStatefulSet(legacyName)
	return err == nil
}

func (k *kubernetesClient) operatorName(appName string) string {
	if k.legacyAppName(appName) {
		return "juju-operator-" + appName
	}
	return appName + "-operator"
}

func (k *kubernetesClient) deploymentName(appName string, legacySupport bool) string {
	if !legacySupport {
		// No need to check old operator statefulset for brand new features like raw k8s spec.
		return appName
	}
	if k.legacyAppName(appName) {
		return "juju-" + appName
	}
	return appName
}

func isLegacyName(resourceName string) bool {
	return strings.HasPrefix(resourceName, "juju-")
}

func operatorConfigMapName(operatorName string) string {
	return operatorName + "-config"
}

func applicationConfigMapName(deploymentName, fileSetName string) string {
	return fmt.Sprintf("%v-%v-config", deploymentName, fileSetName)
}

func appSecretName(deploymentName, containerName string) string {
	// A pod may have multiple containers with different images and thus different secrets
	return deploymentName + "-" + containerName + "-secret"
}

func mergeDeviceConstraints(device devices.KubernetesDeviceParams, resources *core.ResourceRequirements) error {
	if resources.Limits == nil {
		resources.Limits = core.ResourceList{}
	}
	if resources.Requests == nil {
		resources.Requests = core.ResourceList{}
	}

	resourceName := core.ResourceName(device.Type)
	if v, ok := resources.Limits[resourceName]; ok {
		return errors.NotValidf("resource limit for %q has already been set to %v! resource limit %q", resourceName, v, resourceName)
	}
	if v, ok := resources.Requests[resourceName]; ok {
		return errors.NotValidf("resource request for %q has already been set to %v! resource limit %q", resourceName, v, resourceName)
	}
	// GPU request/limit have to be set to same value equals to the Count.
	// - https://kubernetes.io/docs/tasks/manage-gpus/scheduling-gpus/#clusters-containing-different-types-of-nvidia-gpus
	resources.Limits[resourceName] = *resource.NewQuantity(device.Count, resource.DecimalSI)
	resources.Requests[resourceName] = *resource.NewQuantity(device.Count, resource.DecimalSI)
	return nil
}

func mergeConstraint(constraint string, value string, resources *core.ResourceRequirements) error {
	if resources.Limits == nil {
		resources.Limits = core.ResourceList{}
	}
	resourceName := core.ResourceName(constraint)
	if v, ok := resources.Limits[resourceName]; ok {
		return errors.NotValidf("resource limit for %q has already been set to %v!", resourceName, v)
	}
	parsedValue, err := resource.ParseQuantity(value)
	if err != nil {
		return errors.Annotatef(err, "invalid constraint value %q for %v", value, constraint)
	}
	resources.Limits[resourceName] = parsedValue
	return nil
}

func buildNodeSelector(nodeLabel string) map[string]string {
	// TODO(caas): to support GKE, set it to `cloud.google.com/gke-accelerator`,
	// current only set to generic `accelerator` because we do not have k8s provider concept yet.
	key := "accelerator"
	return map[string]string{key: nodeLabel}
}

func getNodeSelectorFromDeviceConstraints(devices []devices.KubernetesDeviceParams) (string, error) {
	var nodeSelector string
	for _, device := range devices {
		if device.Attributes == nil {
			continue
		}
		if label, ok := device.Attributes[gpuAffinityNodeSelectorKey]; ok {
			if nodeSelector != "" && nodeSelector != label {
				return "", errors.NotValidf(
					"node affinity labels have to be same for all device constraints in same pod - containers in same pod are scheduled in same node.")
			}
			nodeSelector = label
		}
	}
	return nodeSelector, nil
}

func headlessServiceName(deploymentName string) string {
	return fmt.Sprintf("%s-endpoints", deploymentName)
}

func providerID(pod *core.Pod) string {
	// Pods managed by a stateful set use the pod name
	// as the provider id as this is stable across pod restarts.
	if isStateful(pod) {
		return pod.Name
	}
	return string(pod.GetUID())
}

func isStateful(pod *core.Pod) bool {
	for _, ref := range pod.OwnerReferences {
		if ref.Kind == "StatefulSet" {
			return true
		}
	}
	return false
}<|MERGE_RESOLUTION|>--- conflicted
+++ resolved
@@ -1494,11 +1494,7 @@
 			Template: core.PodTemplateSpec{
 				ObjectMeta: v1.ObjectMeta{
 					GenerateName: deploymentName + "-",
-<<<<<<< HEAD
-					Labels:       selectorLabels,
-=======
-					Labels:       AppendLabels(k.getDaemonSetLabels(appName), workloadSpec.Pod.Labels),
->>>>>>> 3af59f17
+					Labels:       utils.LabelsMerge(workloadSpec.Pod.Labels, selectorLabels),
 					Annotations:  podAnnotations(k8sannotations.New(workloadSpec.Pod.Annotations).Merge(annotations).Copy()).ToMap(),
 				},
 				Spec: workloadSpec.Pod.PodSpec,
@@ -1599,11 +1595,7 @@
 			Template: core.PodTemplateSpec{
 				ObjectMeta: v1.ObjectMeta{
 					GenerateName: deploymentName + "-",
-<<<<<<< HEAD
-					Labels:       selectorLabels,
-=======
-					Labels:       AppendLabels(LabelsForApp(appName), workloadSpec.Pod.Labels),
->>>>>>> 3af59f17
+					Labels:       utils.LabelsMerge(workloadSpec.Pod.Labels, selectorLabels),
 					Annotations:  podAnnotations(k8sannotations.New(workloadSpec.Pod.Annotations).Merge(annotations).Copy()).ToMap(),
 				},
 				Spec: workloadSpec.Pod.PodSpec,
@@ -2400,7 +2392,7 @@
 			spec.ValidatingWebhookConfigurations = k8sResources.ValidatingWebhookConfigurations
 			spec.IngressResources = k8sResources.IngressResources
 			if k8sResources.Pod != nil {
-				spec.Pod.Labels = AppendLabels(nil, k8sResources.Pod.Labels)
+				spec.Pod.Labels = utils.LabelsMerge(nil, k8sResources.Pod.Labels)
 				spec.Pod.Annotations = k8sResources.Pod.Annotations.Copy()
 				spec.Pod.RestartPolicy = k8sResources.Pod.RestartPolicy
 				spec.Pod.ActiveDeadlineSeconds = k8sResources.Pod.ActiveDeadlineSeconds
