--- conflicted
+++ resolved
@@ -10,11 +10,7 @@
 from subprocess import CalledProcessError
 import sys
 from time import sleep
-<<<<<<< HEAD
-import yaml
 from urllib2 import urlopen
-=======
->>>>>>> 31b97b80
 
 from assess_user_grant_revoke import User
 from deploy_stack import (
