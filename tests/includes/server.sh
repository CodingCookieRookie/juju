--- conflicted
+++ resolved
@@ -3,13 +3,8 @@
 
 	path=${1}
 
-<<<<<<< HEAD
-	python3 -m http.server --directory "${path}" 8000 >"${TEST_DIR}/server.log" 2>&1 &
+	python3 -m http.server --directory "${path}" 8666 >"${TEST_DIR}/server.log" 2>&1 &
 	SERVER_PID=$!
-=======
-    python3 -m http.server --directory "${path}" 8666 >"${TEST_DIR}/server.log" 2>&1 &
-    SERVER_PID=$!
->>>>>>> ddc96a06
 
 	echo "${SERVER_PID}" >"${TEST_DIR}/server.pid"
 }
