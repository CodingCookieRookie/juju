--- conflicted
+++ resolved
@@ -12,12 +12,9 @@
 	juju list-storage-pools -m "${model_name}" --format json | jq '.loop | .provider' | check "loop"
 	juju list-storage-pools -m "${model_name}" --format json | jq '.rootfs | .provider' | check "rootfs"
 	juju list-storage-pools -m "${model_name}" --format json | jq '.tmpfs | .provider' | check "tmpfs"
-<<<<<<< HEAD
-=======
 	if [ "${BOOTSTRAP_PROVIDER:-}" == "ec2" ]; then
 		juju list-storage-pools -m "${model_name}" --format json | jq '.["ebs-ssd"] | .provider' | check "ebs"
 	fi
->>>>>>> bfa3221a
 	echo "Default storage pools PASSED"
 
 	echo "Assess create-storage-pool"
