cat_mongo_service() {
<<<<<<< HEAD
    if juju exec -m controller --machine 0 'cat /etc/systemd/system/juju-db.service'; then
        # shellcheck disable=SC2046
        echo $(juju exec -m controller --machine 0 'cat /etc/systemd/system/juju-db.service' | grep "^ExecStart")
    else
        # On focal and beyond we install Mongo via a snap
        # shellcheck disable=SC2046
        echo $(juju exec -m controller --machine 0 'sudo cat /var/snap/juju-db/common/juju-db.config' | grep "wiredTigerCacheSizeGB")
    fi
=======
	if juju run -m controller --machine 0 'cat /etc/systemd/system/juju-db.service'; then
		# shellcheck disable=SC2046
		echo $(juju run -m controller --machine 0 'cat /etc/systemd/system/juju-db.service' | grep "^ExecStart")
	else
		# On focal and beyond we install Mongo via a snap
		# shellcheck disable=SC2046
		echo $(juju run -m controller --machine 0 'sudo cat /var/snap/juju-db/common/juju-db.config' | grep "wiredTigerCacheSizeGB")
	fi
>>>>>>> 0581aa39
}

run_mongo_memory_profile() {
	echo

	file="${TEST_DIR}/mongo_memory_profile.log"

	ensure "mongo-memory-profile" "${file}"

	check_not_contains "$(cat_mongo_service)" wiredTigerCacheSizeGB

	juju controller-config mongo-memory-profile=low

	sleep 5

	attempt=0
	# shellcheck disable=SC2046,SC2143,SC2091
	until $(check_contains "$(cat_mongo_service)" wiredTigerCacheSizeGB >/dev/null 2>&1); do
		echo "[+] (attempt ${attempt}) polling mongo service"
		cat_mongo_service | sed 's/^/    | /g'
		# This will attempt to wait for 2 minutes before failing out.
		if [ "${attempt}" -ge 24 ]; then
			echo "Failed: expected wiredTigerCacheSizeGB to be set in mongo service."
			exit 1
		fi
		sleep 5
		attempt=$((attempt + 1))
	done

	# Set the value back in case we are reusing a controller
	juju controller-config mongo-memory-profile=default

	sleep 5

	destroy_model "mongo-memory-profile"
}

test_mongo_memory_profile() {
	if [ -n "$(skip 'test_mongo_memory_profile')" ]; then
		echo "==> SKIP: Asked to skip controller mongo memory profile tests"
		return
	fi

	(
		set_verbosity

		cd .. || exit

		run "run_mongo_memory_profile"
	)
}<|MERGE_RESOLUTION|>--- conflicted
+++ resolved
@@ -1,23 +1,12 @@
 cat_mongo_service() {
-<<<<<<< HEAD
-    if juju exec -m controller --machine 0 'cat /etc/systemd/system/juju-db.service'; then
-        # shellcheck disable=SC2046
-        echo $(juju exec -m controller --machine 0 'cat /etc/systemd/system/juju-db.service' | grep "^ExecStart")
-    else
-        # On focal and beyond we install Mongo via a snap
-        # shellcheck disable=SC2046
-        echo $(juju exec -m controller --machine 0 'sudo cat /var/snap/juju-db/common/juju-db.config' | grep "wiredTigerCacheSizeGB")
-    fi
-=======
-	if juju run -m controller --machine 0 'cat /etc/systemd/system/juju-db.service'; then
+	if juju exec -m controller --machine 0 'cat /etc/systemd/system/juju-db.service'; then
 		# shellcheck disable=SC2046
-		echo $(juju run -m controller --machine 0 'cat /etc/systemd/system/juju-db.service' | grep "^ExecStart")
+		echo $(juju exec -m controller --machine 0 'cat /etc/systemd/system/juju-db.service' | grep "^ExecStart")
 	else
 		# On focal and beyond we install Mongo via a snap
 		# shellcheck disable=SC2046
-		echo $(juju run -m controller --machine 0 'sudo cat /var/snap/juju-db/common/juju-db.config' | grep "wiredTigerCacheSizeGB")
+		echo $(juju exec -m controller --machine 0 'sudo cat /var/snap/juju-db/common/juju-db.config' | grep "wiredTigerCacheSizeGB")
 	fi
->>>>>>> 0581aa39
 }
 
 run_mongo_memory_profile() {
