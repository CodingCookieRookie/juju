run_simplestream_metadata() {
	VERSION=$(jujud version)
	JUJUD_VERSION=$(jujud_version)
	echo "===> Using jujud version ${JUJUD_VERSION}"

	add_clean_func "remove_bootstrap_tools"
	add_bootstrap_tools "${VERSION}"

	add_clean_func "remove_bootstrap_metadata"
	juju metadata generate-agents \
		--clean \
		--prevent-fallback \
		-d "./tests/suites/bootstrap/streams/"

	add_clean_func "kill_server"
	start_server "./tests/suites/bootstrap/streams/tools"

	ip_address=$(ip -4 -o addr show scope global | awk '{gsub(/\/.*/,"",$4); print $4}' | head -n 1)

	name="test-bootstrap-stream"

<<<<<<< HEAD
	file="${TEST_DIR}/test-bootstrap-stream.log"
	juju bootstrap "lxd" "${name}" \
		--config agent-metadata-url="http://${ip_address}:8000/" \
		--config test-mode=true \
		--agent-version="${JUJUD_VERSION}" 2>&1 | OUTPUT "${file}"
	echo "${name}" >>"${TEST_DIR}/jujus"
=======
    file="${TEST_DIR}/test-bootstrap-stream.log"
    juju bootstrap "lxd" "${name}" \
        --config agent-metadata-url="http://${ip_address}:8666/" \
        --config test-mode=true \
        --agent-version="${JUJUD_VERSION}" 2>&1 | OUTPUT "${file}"
    echo "${name}" >> "${TEST_DIR}/jujus"
>>>>>>> ddc96a06

	juju deploy ./tests/suites/bootstrap/charms/ubuntu
	wait_for "ubuntu" "$(idle_condition "ubuntu")"
}

test_bootstrap_simplestream() {
	if [ -n "$(skip 'test_bootstrap_simplestream')" ]; then
		echo "==> SKIP: Asked to skip stream tests"
		return
	fi

	(
		set_verbosity

		cd .. || exit

		run "run_simplestream_metadata"
	)
}

add_bootstrap_tools() {
	local version jujud_path

	version=${1}

	jujud_path=$(which jujud)
	cp "${jujud_path}" "${TEST_DIR}"
	cd "${TEST_DIR}" || exit

	tar -zcvf "juju-${version}.tgz" jujud >/dev/null
	cd "${CURRENT_DIR}/.." || exit

	mkdir -p "./tests/suites/bootstrap/streams/tools/released/"
	mv "${TEST_DIR}/juju-${version}.tgz" "./tests/suites/bootstrap/streams/tools/released"
}

remove_bootstrap_tools() {
	cd "${CURRENT_DIR}/.." || exit

	echo "==> Removing tools"
	rm -rf ./tests/suites/bootstrap/streams/tools/released || true
	echo "==> Removed tools"
}

remove_bootstrap_metadata() {
	cd "${CURRENT_DIR}/.." || exit

	echo "==> Removing metadata"
	rm -rf ./tests/suites/bootstrap/streams/tools/streams || true
	echo "==> Removed metadata"
}<|MERGE_RESOLUTION|>--- conflicted
+++ resolved
@@ -19,21 +19,12 @@
 
 	name="test-bootstrap-stream"
 
-<<<<<<< HEAD
 	file="${TEST_DIR}/test-bootstrap-stream.log"
 	juju bootstrap "lxd" "${name}" \
-		--config agent-metadata-url="http://${ip_address}:8000/" \
+		--config agent-metadata-url="http://${ip_address}:8666/" \
 		--config test-mode=true \
 		--agent-version="${JUJUD_VERSION}" 2>&1 | OUTPUT "${file}"
 	echo "${name}" >>"${TEST_DIR}/jujus"
-=======
-    file="${TEST_DIR}/test-bootstrap-stream.log"
-    juju bootstrap "lxd" "${name}" \
-        --config agent-metadata-url="http://${ip_address}:8666/" \
-        --config test-mode=true \
-        --agent-version="${JUJUD_VERSION}" 2>&1 | OUTPUT "${file}"
-    echo "${name}" >> "${TEST_DIR}/jujus"
->>>>>>> ddc96a06
 
 	juju deploy ./tests/suites/bootstrap/charms/ubuntu
 	wait_for "ubuntu" "$(idle_condition "ubuntu")"
