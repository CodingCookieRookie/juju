package ec2_test

import (
	"launchpad.net/goamz/aws"
	amzec2 "launchpad.net/goamz/ec2"
	"launchpad.net/goamz/ec2/ec2test"
	"launchpad.net/goamz/s3"
	"launchpad.net/goamz/s3/s3test"
	. "launchpad.net/gocheck"
	"launchpad.net/goyaml"
	"launchpad.net/juju-core/environs"
	"launchpad.net/juju-core/environs/ec2"
	"launchpad.net/juju-core/environs/jujutest"
	"launchpad.net/juju-core/state"
	"launchpad.net/juju-core/testing"
	"launchpad.net/juju-core/version"
	"regexp"
	"strings"
)

func registerLocalTests() {
	// N.B. Make sure the region we use here
	// has entries in the images/query txt files.
	aws.Regions["test"] = aws.Region{
		Name: "test",
	}
	attrs := map[string]interface{}{
		"name":            "sample",
		"type":            "ec2",
		"region":          "test",
		"control-bucket":  "test-bucket",
		"public-bucket":   "public-tools",
		"admin-secret":    "local-secret",
		"access-key":      "x",
		"secret-key":      "x",
		"authorized-keys": "foo",
		"ca-cert":         testing.CACert,
		"ca-private-key":  testing.CAKey,
	}

	Suite(&localServerSuite{
		Tests: jujutest.Tests{
			Config: attrs,
		},
	})
	Suite(&localLiveSuite{
		LiveTests: LiveTests{
			LiveTests: jujutest.LiveTests{
				Config: attrs,
			},
		},
	})
}

// localLiveSuite runs tests from LiveTests using a fake
// EC2 server that runs within the test process itself.
type localLiveSuite struct {
	testing.LoggingSuite
	LiveTests
	srv localServer
	env environs.Environ
}

func (t *localLiveSuite) SetUpSuite(c *C) {
	t.LoggingSuite.SetUpSuite(c)
	ec2.UseTestImageData(true)
	t.srv.startServer(c)
	t.LiveTests.SetUpSuite(c)
	t.env = t.LiveTests.Env
	ec2.ShortTimeouts(true)
}

func (t *localLiveSuite) TearDownSuite(c *C) {
	t.LiveTests.TearDownSuite(c)
	t.srv.stopServer(c)
	t.env = nil
	ec2.ShortTimeouts(false)
	ec2.UseTestImageData(false)
	t.LoggingSuite.TearDownSuite(c)
}

func (t *localLiveSuite) SetUpTest(c *C) {
	t.LoggingSuite.SetUpTest(c)
	t.LiveTests.SetUpTest(c)
}

func (t *localLiveSuite) TearDownTest(c *C) {
	t.LiveTests.TearDownTest(c)
	t.LoggingSuite.TearDownTest(c)
}

// localServer represents a fake EC2 server running within
// the test process itself.
type localServer struct {
	ec2srv *ec2test.Server
	s3srv  *s3test.Server
}

func (srv *localServer) startServer(c *C) {
	var err error
	srv.ec2srv, err = ec2test.NewServer()
	if err != nil {
		c.Fatalf("cannot start ec2 test server: %v", err)
	}
	srv.s3srv, err = s3test.NewServer()
	if err != nil {
		c.Fatalf("cannot start s3 test server: %v", err)
	}
	aws.Regions["test"] = aws.Region{
		Name:                 "test",
		EC2Endpoint:          srv.ec2srv.URL(),
		S3Endpoint:           srv.s3srv.URL(),
		S3LocationConstraint: true,
	}
	s3inst := s3.New(aws.Auth{}, aws.Regions["test"])
	putFakeTools(c, ec2.BucketStorage(s3inst.Bucket("public-tools")))
	srv.addSpice(c)
}

// putFakeTools sets up a bucket containing something
// that looks like a tools archive so test methods
// that start an instance can succeed even though they
// do not upload tools.
func putFakeTools(c *C, s environs.StorageWriter) {
	path := environs.ToolsStoragePath(version.Current)
	c.Logf("putting fake tools at %v", path)
	toolsContents := "tools archive, honest guv"
	err := s.Put(path, strings.NewReader(toolsContents), int64(len(toolsContents)))
	c.Assert(err, IsNil)
}

// addSpice adds some "spice" to the local server
// by adding state that may cause tests to fail.
func (srv *localServer) addSpice(c *C) {
	states := []amzec2.InstanceState{
		ec2test.ShuttingDown,
		ec2test.Terminated,
		ec2test.Stopped,
	}
	for _, state := range states {
		srv.ec2srv.NewInstances(1, "m1.small", "ami-a7f539ce", state, nil)
	}
}

func (srv *localServer) stopServer(c *C) {
	srv.ec2srv.Quit()
	srv.s3srv.Quit()
	// Clear out the region because the server address is
	// no longer valid.
	delete(aws.Regions, "test")
}

// localServerSuite contains tests that run against a fake EC2 server
// running within the test process itself.  These tests can test things that
// would be unreasonably slow or expensive to test on a live Amazon server.
// It starts a new local ec2test server for each test.  The server is
// accessed by using the "test" region, which is changed to point to the
// network address of the local server.
type localServerSuite struct {
	testing.LoggingSuite
	jujutest.Tests
	srv localServer
	env environs.Environ
}

func (t *localServerSuite) SetUpSuite(c *C) {
	t.LoggingSuite.SetUpSuite(c)
	ec2.UseTestImageData(true)
	ec2.UseTestMetadata(true)
	t.Tests.SetUpSuite(c)
	ec2.ShortTimeouts(true)
}

func (t *localServerSuite) TearDownSuite(c *C) {
	t.Tests.TearDownSuite(c)
	ec2.ShortTimeouts(false)
	ec2.UseTestMetadata(false)
	ec2.UseTestImageData(false)
	t.LoggingSuite.TearDownSuite(c)
}

func (t *localServerSuite) SetUpTest(c *C) {
	t.LoggingSuite.SetUpTest(c)
	t.srv.startServer(c)
	t.Tests.SetUpTest(c)
	t.env = t.Tests.Env
}

func (t *localServerSuite) TearDownTest(c *C) {
	t.Tests.TearDownTest(c)
	t.srv.stopServer(c)
	t.LoggingSuite.TearDownTest(c)
}

func panicWrite(name string, cert, key []byte) error {
	panic("writeCertAndKey called unexpectedly")
}

func (t *localServerSuite) TestBootstrapInstanceUserDataAndState(c *C) {
	policy := t.env.AssignmentPolicy()
	c.Assert(policy, Equals, state.AssignUnused)

<<<<<<< HEAD
	err := environs.Bootstrap(t.env, true, panicWrite)
=======
	err := environs.Bootstrap(t.env, true, []byte(testing.CACert+testing.CAKey))
>>>>>>> 6df6c10f
	c.Assert(err, IsNil)

	// check that the state holds the id of the bootstrap machine.
	state, err := ec2.LoadState(t.env)
	c.Assert(err, IsNil)
	c.Assert(state.StateInstances, HasLen, 1)

	insts, err := t.env.Instances(state.StateInstances)
	c.Assert(err, IsNil)
	c.Assert(insts, HasLen, 1)
	c.Check(insts[0].Id(), Equals, state.StateInstances[0])

	info, err := t.env.StateInfo()
	c.Assert(err, IsNil)
	c.Assert(info, NotNil)

	// check that the user data is configured to start zookeeper
	// and the machine and provisioning agents.
	inst := t.srv.ec2srv.Instance(insts[0].Id())
	c.Assert(inst, NotNil)
	bootstrapDNS, err := insts[0].DNSName()
	c.Assert(err, IsNil)
	c.Assert(bootstrapDNS, Not(Equals), "")

	c.Logf("first instance: UserData: %q", inst.UserData)
	var x map[interface{}]interface{}
	err = goyaml.Unmarshal(inst.UserData, &x)
	c.Assert(err, IsNil)
	CheckPackage(c, x, "git", true)
	CheckScripts(c, x, "jujud bootstrap-state", true)
	// TODO check for provisioning agent
	// TODO check for machine agent

	// check that a new instance will be started without
	// zookeeper, with a machine agent, and without a
	// provisioning agent.
	info.EntityName = "machine-1"
	inst1, err := t.env.StartInstance(1, info, nil)
	c.Assert(err, IsNil)
	inst = t.srv.ec2srv.Instance(inst1.Id())
	c.Assert(inst, NotNil)
	c.Logf("second instance: UserData: %q", inst.UserData)
	x = nil
	err = goyaml.Unmarshal(inst.UserData, &x)
	c.Assert(err, IsNil)
	CheckPackage(c, x, "zookeeperd", false)
	// TODO check for provisioning agent
	// TODO check for machine agent

	p := t.env.Provider()
	addr, err := p.PublicAddress()
	c.Assert(err, IsNil)
	c.Assert(addr, Equals, "public.dummy.address.example.com")
	addr, err = p.PrivateAddress()
	c.Assert(err, IsNil)
	c.Assert(addr, Equals, "private.dummy.address.example.com")

	err = t.env.Destroy(append(insts, inst1))
	c.Assert(err, IsNil)

	_, err = ec2.LoadState(t.env)
	c.Assert(err, NotNil)
}

// If match is true, CheckScripts checks that at least one script started
// by the cloudinit data matches the given regexp pattern, otherwise it
// checks that no script matches.  It's exported so it can be used by tests
// defined in ec2_test.
func CheckScripts(c *C, x map[interface{}]interface{}, pattern string, match bool) {
	scripts0 := x["runcmd"]
	if scripts0 == nil {
		c.Errorf("cloudinit has no entry for runcmd")
		return
	}
	scripts := scripts0.([]interface{})
	re := regexp.MustCompile(pattern)
	found := false
	for _, s0 := range scripts {
		s := s0.(string)
		if re.MatchString(s) {
			found = true
		}
	}
	switch {
	case match && !found:
		c.Errorf("script %q not found in %q", pattern, scripts)
	case !match && found:
		c.Errorf("script %q found but not expected in %q", pattern, scripts)
	}
}

// CheckPackage checks that the cloudinit will or won't install the given
// package, depending on the value of match.  It's exported so it can be
// used by tests defined outside the ec2 package.
func CheckPackage(c *C, x map[interface{}]interface{}, pkg string, match bool) {
	pkgs0 := x["packages"]
	if pkgs0 == nil {
		if match {
			c.Errorf("cloudinit has no entry for packages")
		}
		return
	}

	pkgs := pkgs0.([]interface{})

	found := false
	for _, p0 := range pkgs {
		p := p0.(string)
		if p == pkg {
			found = true
		}
	}
	switch {
	case match && !found:
		c.Errorf("package %q not found in %v", pkg, pkgs)
	case !match && found:
		c.Errorf("%q found but not expected in %v", pkg, pkgs)
	}
}<|MERGE_RESOLUTION|>--- conflicted
+++ resolved
@@ -200,11 +200,7 @@
 	policy := t.env.AssignmentPolicy()
 	c.Assert(policy, Equals, state.AssignUnused)
 
-<<<<<<< HEAD
 	err := environs.Bootstrap(t.env, true, panicWrite)
-=======
-	err := environs.Bootstrap(t.env, true, []byte(testing.CACert+testing.CAKey))
->>>>>>> 6df6c10f
 	c.Assert(err, IsNil)
 
 	// check that the state holds the id of the bootstrap machine.
