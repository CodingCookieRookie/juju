package ec2

import (
	. "launchpad.net/gocheck"
	"launchpad.net/goyaml"
	"launchpad.net/juju/go/state"
	"regexp"
)

// Use local suite since this file lives in the ec2 package
// for testing internals.
type cloudinitSuite struct{}

var _ = Suite(cloudinitSuite{})

// Each test gives a cloudinit config - we check the
// output to see if it looks correct.
var cloudinitTests = []machineConfig{
	{
		instanceIdAccessor: "$instance_id",
		machineId:          "aMachine",
		origin:             jujuOrigin{originBranch, "lp:jujubranch"},
		providerType:       "ec2",
		provisioner:        true,
		authorizedKeys:     "sshkey1",
		zookeeper:          true,
	},
	{
		machineId:      "aMachine",
		origin:         jujuOrigin{originDistro, ""},
		providerType:   "ec2",
		provisioner:    false,
		authorizedKeys: "sshkey1",
		zookeeper:      false,
		stateInfo:      &state.Info{Addrs: []string{"zk1"}},
	},
}

// cloundInitTest runs a set of tests for one of the machineConfig
// values above.
type cloudinitTest struct {
	x   map[interface{}]interface{} // the unmarshalled YAML.
	cfg *machineConfig              // the config being tested.
}

func (t *cloudinitTest) check(c *C) {
	t.checkPackage(c, "bzr")
	c.Check(t.x["apt_upgrade"], Equals, true)
	c.Check(t.x["apt_update"], Equals, true)
	t.checkScripts(c, "mkdir -p /var/lib/juju")

	if t.cfg.zookeeper {
		t.checkPackage(c, "zookeeperd")
		t.checkScripts(c, "juju-admin initialize")
		t.checkScripts(c, regexp.QuoteMeta(t.cfg.instanceIdAccessor))
	}
	if t.cfg.origin != (jujuOrigin{}) && t.cfg.origin.origin == originDistro {
		t.checkScripts(c, "apt-get.*install juju")
	}
	if t.cfg.provisioner {
		t.checkScripts(c, "python -m juju.agents.provision")
	}
}

func (t *cloudinitTest) checkScripts(c *C, pattern string) {
	CheckScripts(c, t.x, pattern, true)
}

// If match is true, CheckScripts checks that at least one script started
// by the cloudinit data matches the given regexp pattern, otherwise it
// checks that no script matches.  It's exported so it can be used by tests
<<<<<<< HEAD
// defined outside
// the ec2 package.
=======
// defined in ec2_test.
>>>>>>> ae31f61d
func CheckScripts(c *C, x map[interface{}]interface{}, pattern string, match bool) {
	scripts0 := x["runcmd"]
	if scripts0 == nil {
		c.Errorf("cloudinit has no entry for runcmd")
		return
	}
	scripts := scripts0.([]interface{})
	re := regexp.MustCompile(pattern)
	found := false
	for _, s0 := range scripts {
		s := s0.(string)
		if re.MatchString(s) {
			found = true
		}
	}
	switch {
	case match && !found:
		c.Errorf("script %q not found", pattern)
	case !match && found:
		c.Errorf("script %q found but not expected", pattern)
	}
}

func (t *cloudinitTest) checkPackage(c *C, pkg string) {
	CheckPackage(c, t.x, pkg, true)
}

// CheckPackage checks that the cloudinit will or won't install the given
// package, depending on the value of match.  It's exported so it can be
// used by tests defined outside the ec2 package.
func CheckPackage(c *C, x map[interface{}]interface{}, pkg string, match bool) {
	pkgs0 := x["packages"]
	if pkgs0 == nil {
		c.Errorf("cloudinit has no entry for packages")
		return
	}

	pkgs := pkgs0.([]interface{})

	found := false
	for _, p0 := range pkgs {
		p := p0.(string)
		if p == pkg {
			found = true
		}
	}
	switch {
	case match && !found:
		c.Errorf("%q not found in packages", pkg)
	case !match && found:
		c.Errorf("%q found in packages but not expected", pkg)
	}
}

// TestCloudInit checks that the output from the various tests
// in cloudinitTests is well formed.
func (cloudinitSuite) TestCloudInit(c *C) {
	for i, cfg := range cloudinitTests {
		c.Logf("check %d", i)
		ci, err := newCloudInit(&cfg)
		c.Assert(err, IsNil)
		c.Check(ci, NotNil)

		// render the cloudinit config to bytes, and then
		// back to a map so we can introspect it without
		// worrying about internal details of the cloudinit
		// package.

		data, err := ci.Render()
		c.Assert(err, IsNil)

		x := make(map[interface{}]interface{})
		err = goyaml.Unmarshal(data, &x)
		c.Assert(err, IsNil)

		c.Logf("result %v", x)
		t := &cloudinitTest{
			cfg: &cfg,
			x:   x,
		}
		t.check(c)
	}
}

// When mutate is called on a known-good machineConfig,
// there should be an error complaining about the missing
// field named by the adjacent err.
var verifyTests = []struct {
	err    string
	mutate func(*machineConfig)
}{
	{"machine id", func(cfg *machineConfig) { cfg.machineId = "" }},
	{"provider type", func(cfg *machineConfig) { cfg.providerType = "" }},
	{"instance id accessor", func(cfg *machineConfig) {
		cfg.zookeeper = true
		cfg.instanceIdAccessor = ""
	}},
	{"zookeeper hosts", func(cfg *machineConfig) {
		cfg.zookeeper = false
		cfg.stateInfo = nil
	}},
	{"zookeeper hosts", func(cfg *machineConfig) {
		cfg.zookeeper = false
		cfg.stateInfo = &state.Info{}
	}},
}

// TestCloudInitVerify checks that required fields are appropriately
// checked for by newCloudInit.
func (cloudinitSuite) TestCloudInitVerify(c *C) {
	cfg := &machineConfig{
		provisioner:        true,
		zookeeper:          true,
		instanceIdAccessor: "$instance_id",
		providerType:       "ec2",
		origin:             jujuOrigin{originBranch, "lp:jujubranch"},
		machineId:          "aMachine",
		authorizedKeys:     "sshkey1",
		stateInfo:          &state.Info{Addrs: []string{"zkhost"}},
	}
	// check that the base configuration does not give an error
	_, err := newCloudInit(cfg)
	c.Assert(err, IsNil)

	for _, test := range verifyTests {
		cfg1 := *cfg
		test.mutate(&cfg1)
		t, err := newCloudInit(&cfg1)
		c.Assert(err, ErrorMatches, "invalid machine configuration: missing "+test.err)
		c.Assert(t, IsNil)
	}
}

var policyTests = []struct {
	policy string
	origin jujuOrigin
}{
	{`
		|juju:
		|  Installed: 0.5+bzr411-1juju1~natty1
		|  Candidate: 0.5+bzr411-1juju1~natty1
		|  Version table:
		| *** 0.5+bzr411-1juju1~natty1 0
		|        100 /var/lib/dpkg/status
		|     0.5+bzr398-0ubuntu1 0
		|        500 http://gb.archive.ubuntu.com/ubuntu/ oneiric/universe amd64 Packages`,
		jujuOrigin{
			originDistro,
			"",
		},
	},
	{`
		|juju:
		|  Installed: good-magic-1.0
		|  Candidate: good-magic-1.0
		|  Version table:
		| *** good-magic-1.0
		|        500 http://us.archive.ubuntu.com/ubuntu/ natty/main amd64 Packages
		|        100 /var/lib/dpkg/status`,
		jujuOrigin{originDistro, ""},
	}, {`
		|juju:
		|  Installed: good-magic-1.0
		|  Candidate: good-magic-1.0
		|  Version table:
		|     0.5+bzr366-1juju1~natty1 0
		|        500 http://ppa.launchpad.net/juju/pkgs/ubuntu/ natty/main amd64 Packages
		| *** good-magic-1.0 0
		|        500 http://us.archive.ubuntu.com/ubuntu/ natty/main amd64 Packages
		|        100 /var/lib/dpkg/status`,
		jujuOrigin{originDistro, ""},
	}, {`
		|juju:
		|  Installed: 0.5+bzr366-1juju1~natty1
		|  Candidate: 0.5+bzr366-1juju1~natty1
		|  Version table:
		|     bad-magic-0.5 0
		|        500 http://us.archive.ubuntu.com/ubuntu/ natty/main amd64 Packages
		| *** 0.5+bzr366-1juju1~natty1 0
		|        100 /var/lib/dpkg/status
		|        500 http://ppa.launchpad.net/juju/pkgs/ubuntu/ natty/main amd64 Packages
		|     0.5+bzr356-1juju1~natty1 0
		|        500 http://us.archive.ubuntu.com/ubuntu/ natty/main amd64 Packages`,
		jujuOrigin{originPPA, ""},
	}, {`
		|juju:
		|  Installed: (none)
		|  Candidate: good-magic-1.0
		|  Version table:
		|     0.5+bzr366-1juju1~natty1 0
		|        100 /var/lib/dpkg/status
		|        500 http://ppa.launchpad.net/juju/pkgs/ubuntu/ natty/main amd64 Packages
		|     good-magic-1.0 0
		|        500 http://us.archive.ubuntu.com/ubuntu/ natty/main amd64 Packages
		|        100 /var/lib/dpkg/status`,
		jujuOrigin{originBranch, "lp:juju"},
	}, {`
		|juju:
		|  Installed: 0.5+bzr356-1juju1~natty1
		|  Candidate: 0.5+bzr356-1juju1~natty1
		|  Version table:
		|     good-magic-1.0 0
		|        500 http://us.archive.ubuntu.com/ubuntu/ natty/main amd64 Packages
		| *** 0.5+bzr356-1juju1~natty1 0
		|        500 http://ppa.launchpad.net/juju/pkgs/ubuntu/ natty/main amd64 Packages
		|        100 /var/lib/dpkg/status`,
		jujuOrigin{originPPA, ""},
	}, {`
		|juju:
		|  Installed: whatever
		|  Candidate: whatever-else
		|  Nothing interesting here:`,
		jujuOrigin{originDistro, ""},
	}, {`
		|juju:
		|  Installed: good-magic-1.0
		|  Candidate: good-magic-1.0
		|  Version table:
		| *** good-magic-1.0 0
		|        500 http://ppa.launchpad.net/juju/pkgs/ubuntu/ natty/main amd64 Packages
		|        100 /var/lib/dpkg/status`,
		jujuOrigin{originPPA, ""},
	},
	{`
		|N: VAT GEEV?`,
		jujuOrigin{originDistro, ""},
	},
}

var unindentPattern = regexp.MustCompile(`\n\s*\|`)

// If the string doesn't start with a newline, unindent returns
// it. Otherwise it removes the initial newline and the
// indentation from each line of the string and adds a trailing newline.
// Indentation is defined to be
// a run of white space followed by a '|' character.
func unindent(s string) string {
	if s[0] != '\n' {
		return s
	}
	return unindentPattern.ReplaceAllString(s, "\n")[1:] + "\n"
}

func (cloudinitSuite) TestCloudPolicyToOrigin(c *C) {
	for i, t := range policyTests {
		o := policyToOrigin(unindent(t.policy) + "\n")
		c.Check(o, Equals, t.origin, Bug("test %d", i))
	}
}<|MERGE_RESOLUTION|>--- conflicted
+++ resolved
@@ -69,12 +69,7 @@
 // If match is true, CheckScripts checks that at least one script started
 // by the cloudinit data matches the given regexp pattern, otherwise it
 // checks that no script matches.  It's exported so it can be used by tests
-<<<<<<< HEAD
-// defined outside
-// the ec2 package.
-=======
 // defined in ec2_test.
->>>>>>> ae31f61d
 func CheckScripts(c *C, x map[interface{}]interface{}, pattern string, match bool) {
 	scripts0 := x["runcmd"]
 	if scripts0 == nil {
