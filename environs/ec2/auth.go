--- conflicted
+++ resolved
@@ -45,11 +45,7 @@
 		files = []string{path}
 	}
 	var firstError error
-<<<<<<< HEAD
 	var keyData []byte
-=======
-	var keys []byte
->>>>>>> b6838b58
 	for _, f := range files {
 		f = expandTilde(f)
 		if !filepath.IsAbs(f) {
@@ -69,19 +65,11 @@
 			keyData = append(keyData, '\n')
 		}
 	}
-<<<<<<< HEAD
 	if len(keyData) == 0 {
-=======
-	if len(keys) == 0 {
->>>>>>> b6838b58
 		if firstError == nil {
 			firstError = fmt.Errorf("no keys found")
 		}
 		return "", firstError
 	}
-<<<<<<< HEAD
 	return string(keyData), nil
-=======
-	return string(keys), nil
->>>>>>> b6838b58
 }