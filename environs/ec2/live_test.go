--- conflicted
+++ resolved
@@ -27,11 +27,7 @@
 `, uniqueName, uniqueName)
 
 // uniqueName is generated afresh for every test, so that
-<<<<<<< HEAD
-// we are no polluted by previous test state.
-=======
 // we are not polluted by previous test state.
->>>>>>> 7f6b9d17
 var uniqueName = randomName()
 
 func randomName() string {
@@ -45,12 +41,6 @@
 
 func registerAmazonTests() {
 	envs, err := environs.ReadEnvironsBytes([]byte(amazonConfig))
-<<<<<<< HEAD
-=======
-	if err != nil {
-		panic(fmt.Errorf("cannot parse amazon tests config data: %v", err))
-	}
->>>>>>> 7f6b9d17
 	if err != nil {
 		panic(fmt.Errorf("cannot parse amazon tests config data: %v", err))
 	}
@@ -64,11 +54,8 @@
 	}
 }
 
-<<<<<<< HEAD
-=======
 // LiveTests contains tests that can be run against the Amazon servers.
 // Each test runs using the same ec2 connection.
->>>>>>> 7f6b9d17
 type LiveTests struct {
 	jujutest.LiveTests
 }
@@ -83,15 +70,11 @@
 	)
 	info := make([]amzec2.SecurityGroupInfo, len(groups))
 
-<<<<<<< HEAD
 	// Create a group with the same name as the juju group
 	// but with different permissions, to check that it's deleted
 	// and recreated correctly.
 	oldJujuGroup := createGroup(c, ec2conn, groups[0].Name, "old juju group")
 
-=======
-	c.Logf("start instance 98")
->>>>>>> 7f6b9d17
 	inst0, err := t.Env.StartInstance(98, jujutest.InvalidStateInfo)
 	c.Assert(err, IsNil)
 	defer t.Env.StopInstances([]environs.Instance{inst0})
@@ -99,35 +82,13 @@
 	// Create a same-named group for the second instance
 	// before starting it, to check that it's deleted and
 	// recreated correctly.
-<<<<<<< HEAD
 	oldMachineGroup := createGroup(c, ec2conn, groups[2].Name, "old machine group")
 
-=======
-	oldGroup := ensureGroupExists(c, ec2conn, groups[2].Name, "old group")
-
-	c.Logf("start instance 99")
->>>>>>> 7f6b9d17
 	inst1, err := t.Env.StartInstance(99, jujutest.InvalidStateInfo)
 	c.Assert(err, IsNil)
 	defer t.Env.StopInstances([]environs.Instance{inst1})
 
-<<<<<<< HEAD
 	groupsResp, err := ec2conn.SecurityGroups(groups, nil)
-=======
-	// Go behind the scenes to check the machines have
-	// been put into the correct groups.
-
-	// First check that the old group has been deleted...
-	f := amzec2.NewFilter()
-	f.Add("group-name", oldGroup.Name)
-	f.Add("group-id", oldGroup.Id)
-	groupsResp, err := ec2conn.SecurityGroups(nil, f)
-	c.Assert(err, IsNil)
-	c.Check(len(groupsResp.Groups), Equals, 0)
-
-	// ... then check that the groups have been created.
-	groupsResp, err = ec2conn.SecurityGroups(groups, nil)
->>>>>>> 7f6b9d17
 	c.Assert(err, IsNil)
 	c.Assert(len(groupsResp.Groups), Equals, len(groups))
 
@@ -147,7 +108,6 @@
 		}
 	}
 
-<<<<<<< HEAD
 	// If the id of the juju group has changed, it implies that
 	// the old juju group has correctly been deleted and recreated
 	// because it had different permissions.
@@ -163,8 +123,6 @@
 	checkPortAllowed(c, perms, 22)
 	checkPortAllowed(c, perms, 2181)
 
-=======
->>>>>>> 7f6b9d17
 	// Check that each instance is part of the correct groups.
 	resp, err := ec2conn.Instances([]string{inst0.Id(), inst1.Id()}, nil)
 	c.Assert(err, IsNil)
@@ -181,14 +139,6 @@
 			c.Assert(hasSecurityGroup(r, groups[2]), Equals, false, msg)
 		case inst1.Id():
 			c.Assert(hasSecurityGroup(r, groups[2]), Equals, true, msg)
-<<<<<<< HEAD
-=======
-
-			// check that the id of the second machine's group
-			// has changed - this implies that StartInstance
-			// has correctly deleted and re-created the group.
-			c.Assert(groups[2].Id, Not(Equals), oldGroup.Id)
->>>>>>> 7f6b9d17
 			c.Assert(hasSecurityGroup(r, groups[1]), Equals, false, msg)
 		default:
 			c.Errorf("unknown instance found: %v", inst)
@@ -196,7 +146,6 @@
 	}
 }
 
-<<<<<<< HEAD
 func checkPortAllowed(c *C, perms []amzec2.IPPerm, port int) {
 	for _, perm := range perms {
 		if perm.FromPort == port {
@@ -228,20 +177,6 @@
 		resp, err = ec2conn.CreateSecurityGroup(groupName, descr)
 		return err
 	})
-=======
-// ensureGroupExists creates a new EC2 group if it doesn't already
-// exist, and returns full SecurityGroup.
-func ensureGroupExists(c *C, ec2conn *amzec2.EC2, groupName string, descr string) amzec2.SecurityGroup {
-	f := amzec2.NewFilter()
-	f.Add("group-name", groupName)
-	groups, err := ec2conn.SecurityGroups(nil, f)
-	c.Assert(err, IsNil)
-	if len(groups.Groups) > 0 {
-		return groups.Groups[0].SecurityGroup
-	}
-
-	resp, err := ec2conn.CreateSecurityGroup(groupName, descr)
->>>>>>> 7f6b9d17
 	c.Assert(err, IsNil)
 
 	return resp.SecurityGroup
@@ -252,7 +187,6 @@
 		if rg.Id == g.Id {
 			return true
 		}
-<<<<<<< HEAD
 	}
 	return false
 }
@@ -270,8 +204,4 @@
 			c.Errorf("group %q has not been deleted", g.SecurityGroup)
 		}
 	}
-=======
-	}
-	return false
->>>>>>> 7f6b9d17
 }