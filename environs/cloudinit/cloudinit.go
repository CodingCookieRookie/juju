// Copyright 2012, 2013 Canonical Ltd.
// Licensed under the AGPLv3, see LICENCE file for details.

package cloudinit

import (
	"encoding/base64"
	"encoding/json"
	"fmt"
	"path"
	"strings"

	"github.com/errgo/errgo"
	"launchpad.net/goyaml"

	"launchpad.net/juju-core/agent"
	agenttools "launchpad.net/juju-core/agent/tools"
	"launchpad.net/juju-core/cloudinit"
	"launchpad.net/juju-core/constraints"
	"launchpad.net/juju-core/environs/config"
	"launchpad.net/juju-core/instance"
	"launchpad.net/juju-core/juju/osenv"
	"launchpad.net/juju-core/names"
	"launchpad.net/juju-core/state"
	"launchpad.net/juju-core/state/api"
	"launchpad.net/juju-core/state/api/params"
	coretools "launchpad.net/juju-core/tools"
	"launchpad.net/juju-core/upstart"
	"launchpad.net/juju-core/utils"
	"launchpad.net/juju-core/version"
)

// SystemIdentity is the name of the file where the environment SSH key is kept.
const SystemIdentity = "system-identity"

// fileSchemePrefix is the prefix for file:// URLs.
const fileSchemePrefix = "file://"

// MachineConfig represents initialization information for a new juju machine.
type MachineConfig struct {
	// Bootstrap specifies whether the new machine is the bootstrap
	// machine. When this is true, StateServingInfo should be set
	// and filled out.
	Bootstrap bool

	// StateServingInfo holds the information for serving the state.
	// This must only be set if the Bootstrap field is true
	// (state servers started subsequently will acquire their serving info
	// from another server)
	StateServingInfo *params.StateServingInfo

	// StateInfo holds the means for the new instance to communicate with the
	// juju state. Unless the new machine is running a state server (StateServer is
	// set), there must be at least one state server address supplied.
	// The entity name must match that of the machine being started,
	// or be empty when starting a state server.
	StateInfo *state.Info

	// APIInfo holds the means for the new instance to communicate with the
	// juju state API. Unless the new machine is running a state server (StateServer is
	// set), there must be at least one state server address supplied.
	// The entity name must match that of the machine being started,
	// or be empty when starting a state server.
	APIInfo *api.Info

	// InstanceId is the instance ID of the machine being initialised.
	// This is required when bootstrapping, and ignored otherwise.
	InstanceId instance.Id

	// HardwareCharacteristics contains the harrdware characteristics of
	// the machine being initialised. This optional, and is only used by
	// the bootstrap agent during state initialisation.
	HardwareCharacteristics *instance.HardwareCharacteristics

	// MachineNonce is set at provisioning/bootstrap time and used to
	// ensure the agent is running on the correct instance.
	MachineNonce string

	// Tools is juju tools to be used on the new machine.
	Tools *coretools.Tools

	// DataDir holds the directory that juju state will be put in the new
	// machine.
	DataDir string

	// LogDir holds the directory that juju logs will be written to.
	LogDir string

	// Jobs holds what machine jobs to run.
	Jobs []params.MachineJob

	// CloudInitOutputLog specifies the path to the output log for cloud-init.
	// The directory containing the log file must already exist.
	CloudInitOutputLog string

	// MachineId identifies the new machine.
	MachineId string

	// MachineContainerType specifies the type of container that the machine
	// is.  If the machine is not a container, then the type is "".
	MachineContainerType instance.ContainerType

	// IncludeNetworks holds a list of networks the machine should be on.
	IncludeNetworks []string

	// ExcludeNetworks holds a list of networks the machine should not be on.
	ExcludeNetworks []string

	// AuthorizedKeys specifies the keys that are allowed to
	// connect to the machine (see cloudinit.SSHAddAuthorizedKeys)
	// If no keys are supplied, there can be no ssh access to the node.
	// On a bootstrap machine, that is fatal. On other
	// machines it will mean that the ssh, scp and debug-hooks
	// commands cannot work.
	AuthorizedKeys string

	// AgentEnvironment defines additional configuration variables to set in
	// the machine agent config.
	AgentEnvironment map[string]string

	// WARNING: this is only set if the machine being configured is
	// a state server node.
	//
	// Config holds the initial environment configuration.
	Config *config.Config

	// Constraints holds the initial environment constraints.
	Constraints constraints.Value

	// DisableSSLHostnameVerification can be set to true to tell cloud-init
	// that it shouldn't verify SSL certificates
	DisableSSLHostnameVerification bool

	// SystemPrivateSSHKey is created at bootstrap time and recorded on every
	// node that has an API server. At this stage, that is any machine where
	// StateServer (member above) is set to true.
	SystemPrivateSSHKey string

	// DisablePackageCommands is a flag that specifies whether to suppress
	// the addition of package management commands.
	DisablePackageCommands bool

	// MachineAgentServiceName is the Upstart service name for the Juju machine agent.
	MachineAgentServiceName string

	// ProxySettings define normal http, https and ftp proxies.
	ProxySettings osenv.ProxySettings

	// AptProxySettings define the http, https and ftp proxy settings to use
	// for apt, which may or may not be the same as the normal ProxySettings.
	AptProxySettings osenv.ProxySettings
}

func base64yaml(m *config.Config) string {
	data, err := goyaml.Marshal(m.AllAttrs())
	if err != nil {
		// can't happen, these values have been validated a number of times
		panic(err)
	}
	return base64.StdEncoding.EncodeToString(data)
}

// Configure updates the provided cloudinit.Config with
// configuration to initialize a Juju machine agent.
func Configure(cfg *MachineConfig, c *cloudinit.Config) error {
	if err := ConfigureBasic(cfg, c); err != nil {
		return err
	}
	return ConfigureJuju(cfg, c)
}

// NonceFile is written by cloud-init as the last thing it does.
// The file will contain the machine's nonce. The filename is
// relative to the Juju data-dir.
const NonceFile = "nonce.txt"

// ConfigureBasic updates the provided cloudinit.Config with
// basic configuration to initialise an OS image, such that it can
// be connected to via SSH, and log to a standard location.
//
// Any potentially failing operation should not be added to the
// configuration, but should instead be done in ConfigureJuju.
//
// Note: we don't do apt update/upgrade here so as not to have to wait on
// apt to finish when performing the second half of image initialisation.
// Doing it later brings the benefit of feedback in the face of errors,
// but adds to the running time of initialisation due to lack of activity
// between image bringup and start of agent installation.
func ConfigureBasic(cfg *MachineConfig, c *cloudinit.Config) error {
	c.AddScripts(
		"set -xe", // ensure we run all the scripts or abort.
	)
	c.AddSSHAuthorizedKeys(cfg.AuthorizedKeys)
	c.SetOutput(cloudinit.OutAll, "| tee -a "+cfg.CloudInitOutputLog, "")
	// Create a file in a well-defined location containing the machine's
	// nonce. The presence and contents of this file will be verified
	// during bootstrap.
	//
	// Note: this must be the last runcmd we do in ConfigureBasic, as
	// the presence of the nonce file is used to gate the remainder
	// of synchronous bootstrap.
	noncefile := path.Join(cfg.DataDir, NonceFile)
	c.AddFile(noncefile, cfg.MachineNonce, 0644)
	return nil
}

// AddAptCommands update the cloudinit.Config instance with the necessary
// packages, the request to do the apt-get update/upgrade on boot, and adds
// the apt proxy settings if there are any.
func AddAptCommands(proxy osenv.ProxySettings, c *cloudinit.Config) {
	// Bring packages up-to-date.
	c.SetAptUpdate(true)
	c.SetAptUpgrade(true)

	// juju requires git for managing charm directories.
	c.AddPackage("git")
	c.AddPackage("curl")
	c.AddPackage("cpu-checker")
	c.AddPackage("bridge-utils")
	c.AddPackage("rsyslog-gnutls")

	// Write out the apt proxy settings
	if (proxy != osenv.ProxySettings{}) {
		filename := utils.AptConfFile
		c.AddBootCmd(fmt.Sprintf(
			`[ -f %s ] || (printf '%%s\n' %s > %s)`,
			filename,
			shquote(utils.AptProxyContent(proxy)),
			filename))
	}
}

// ConfigureJuju updates the provided cloudinit.Config with configuration
// to initialise a Juju machine agent.
func ConfigureJuju(cfg *MachineConfig, c *cloudinit.Config) error {
	if err := verifyConfig(cfg); err != nil {
		return err
	}

	// Initialise progress reporting. We need to do separately for runcmd
	// and (possibly, below) for bootcmd, as they may be run in different
	// shell sessions.
	initProgressCmd := cloudinit.InitProgressCmd()
	c.AddRunCmd(initProgressCmd)

	// If we're doing synchronous bootstrap or manual provisioning, then
	// ConfigureBasic won't have been invoked; thus, the output log won't
	// have been set. We don't want to show the log to the user, so simply
	// append to the log file rather than teeing.
	if stdout, _ := c.Output(cloudinit.OutAll); stdout == "" {
		c.SetOutput(cloudinit.OutAll, ">> "+cfg.CloudInitOutputLog, "")
		c.AddBootCmd(initProgressCmd)
		c.AddBootCmd(cloudinit.LogProgressCmd("Logging to %s on remote host", cfg.CloudInitOutputLog))
	}

	if !cfg.DisablePackageCommands {
		AddAptCommands(cfg.AptProxySettings, c)
	}

	// Write out the normal proxy settings so that the settings are
	// sourced by bash, and ssh through that.
	c.AddScripts(
		// We look to see if the proxy line is there already as
		// the manual provider may have had it aleady. The ubuntu
		// user may not exist (local provider only).
		`([ ! -e /home/ubuntu/.profile ] || grep -q '.juju-proxy' /home/ubuntu/.profile) || ` +
			`printf '\n# Added by juju\n[ -f "$HOME/.juju-proxy" ] && . "$HOME/.juju-proxy"\n' >> /home/ubuntu/.profile`)
	if (cfg.ProxySettings != osenv.ProxySettings{}) {
		exportedProxyEnv := cfg.ProxySettings.AsScriptEnvironment()
		c.AddScripts(strings.Split(exportedProxyEnv, "\n")...)
		c.AddScripts(
			fmt.Sprintf(
				`[ -e /home/ubuntu ] && (printf '%%s\n' %s > /home/ubuntu/.juju-proxy && chown ubuntu:ubuntu /home/ubuntu/.juju-proxy)`,
				shquote(cfg.ProxySettings.AsScriptEnvironment())))
	}

	// Make the lock dir and change the ownership of the lock dir itself to
	// ubuntu:ubuntu from root:root so the juju-run command run as the ubuntu
	// user is able to get access to the hook execution lock (like the uniter
	// itself does.)
	lockDir := path.Join(cfg.DataDir, "locks")
	c.AddScripts(
		fmt.Sprintf("mkdir -p %s", lockDir),
		// We only try to change ownership if there is an ubuntu user
		// defined, and we determine this by the existance of the home dir.
		fmt.Sprintf("[ -e /home/ubuntu ] && chown ubuntu:ubuntu %s", lockDir),
		fmt.Sprintf("mkdir -p %s", cfg.LogDir),
		fmt.Sprintf("chown syslog:adm %s", cfg.LogDir),
	)

	// Make a directory for the tools to live in, then fetch the
	// tools and unarchive them into it.
	var copyCmd string
	if strings.HasPrefix(cfg.Tools.URL, fileSchemePrefix) {
		copyCmd = fmt.Sprintf("cp %s $bin/tools.tar.gz", shquote(cfg.Tools.URL[len(fileSchemePrefix):]))
	} else {
		curlCommand := "curl -sSfw 'tools from %{url_effective} downloaded: HTTP %{http_code}; time %{time_total}s; size %{size_download} bytes; speed %{speed_download} bytes/s '"
		if cfg.DisableSSLHostnameVerification {
			curlCommand += " --insecure"
		}
		copyCmd = fmt.Sprintf("%s -o $bin/tools.tar.gz %s", curlCommand, shquote(cfg.Tools.URL))
		c.AddRunCmd(cloudinit.LogProgressCmd("Fetching tools: %s", copyCmd))
	}
	toolsJson, err := json.Marshal(cfg.Tools)
	if err != nil {
		return err
	}
	c.AddScripts(
		"bin="+shquote(cfg.jujuTools()),
		"mkdir -p $bin",
		copyCmd,
		fmt.Sprintf("sha256sum $bin/tools.tar.gz > $bin/juju%s.sha256", cfg.Tools.Version),
		fmt.Sprintf(`grep '%s' $bin/juju%s.sha256 || (echo "Tools checksum mismatch"; exit 1)`,
			cfg.Tools.SHA256, cfg.Tools.Version),
		fmt.Sprintf("tar zxf $bin/tools.tar.gz -C $bin"),
		fmt.Sprintf("rm $bin/tools.tar.gz && rm $bin/juju%s.sha256", cfg.Tools.Version),
		fmt.Sprintf("printf %%s %s > $bin/downloaded-tools.txt", shquote(string(toolsJson))),
	)

	// We add the machine agent's configuration info
	// before running bootstrap-state so that bootstrap-state
	// has a chance to rerwrite it to change the password.
	// It would be cleaner to change bootstrap-state to
	// be responsible for starting the machine agent itself,
	// but this would not be backwardly compatible.
	machineTag := names.MachineTag(cfg.MachineId)
	_, err = cfg.addAgentInfo(c, machineTag)
	if err != nil {
		return err
	}

	// Add the cloud archive cloud-tools pocket to apt sources
	// for series that need it. This gives us up-to-date LXC,
	// MongoDB, and other infrastructure.
	if !cfg.DisablePackageCommands {
		series := cfg.Tools.Version.Series
		MaybeAddCloudArchiveCloudTools(c, series)
	}

	if cfg.Bootstrap {
		identityFile := cfg.dataFile(SystemIdentity)
		c.AddFile(identityFile, cfg.SystemPrivateSSHKey, 0600)
		if !cfg.DisablePackageCommands {
			// Disable the default mongodb installed by the mongodb-server package.
			// Only do this if the file doesn't exist already, so users can run
			// their own mongodb server if they wish to.
			c.AddBootCmd(
				`[ -f /etc/default/mongodb ] ||
             (echo ENABLE_MONGODB="no" > /etc/default/mongodb)`)

			if cfg.NeedMongoPPA() {
				const key = "" // key is loaded from PPA
				c.AddAptSource("ppa:juju/stable", key, nil)
			}
			if cfg.Tools.Version.Series == "precise" {
				// In precise we add the cloud-tools pocket and
				// pin it with a lower priority, so we need to
				// explicitly specify the target release when
				// installing mongodb-server from there.
				c.AddPackageFromTargetRelease("mongodb-server", "precise-updates/cloud-tools")
			} else {
				c.AddPackage("mongodb-server")
			}
		}
		certKey := string(cfg.StateServingInfo.Cert) + string(cfg.StateServingInfo.PrivateKey)
		c.AddFile(cfg.dataFile("server.pem"), certKey, 0600)

		// We temporarily give bootstrap-state a directory
		// of its own so that it can get the state info via the
		// same mechanism as other jujud commands.
		// TODO(rog) 2013-10-04
		// This is redundant now as jujud bootstrap
		// uses the machine agent's configuration.
		// We leave it for the time being for backward compatibility.
		acfg, err := cfg.addAgentInfo(c, "bootstrap")
		if err != nil {
			return err
		}
		cons := cfg.Constraints.String()
		if cons != "" {
			cons = " --constraints " + shquote(cons)
		}
		var hardware string
		if cfg.HardwareCharacteristics != nil {
			if hardware = cfg.HardwareCharacteristics.String(); hardware != "" {
				hardware = " --hardware " + shquote(hardware)
			}
		}
		c.AddRunCmd(cloudinit.LogProgressCmd("Bootstrapping Juju machine agent"))
		c.AddScripts(
			// The bootstrapping is always run with debug on.
			cfg.jujuTools()+"/jujud bootstrap-state"+
				" --data-dir "+shquote(cfg.DataDir)+
				" --env-config "+shquote(base64yaml(cfg.Config))+
				" --instance-id "+shquote(string(cfg.InstanceId))+
				hardware+
				cons+
				" --debug",
			"rm -rf "+shquote(acfg.Dir()),
		)
	}

	return cfg.addMachineAgentToBoot(c, machineTag, cfg.MachineId)
}

func (cfg *MachineConfig) dataFile(name string) string {
	return path.Join(cfg.DataDir, name)
}

func (cfg *MachineConfig) agentConfig(tag string) (agent.ConfigSetter, error) {
	// TODO for HAState: the stateHostAddrs and apiHostAddrs here assume that
	// if the machine is a stateServer then to use localhost.  This may be
	// sufficient, but needs thought in the new world order.
	var password string
	if cfg.StateInfo == nil {
		password = cfg.APIInfo.Password
	} else {
		password = cfg.StateInfo.Password
	}
	configParams := agent.AgentConfigParams{
		DataDir:           cfg.DataDir,
		LogDir:            cfg.LogDir,
		Jobs:              cfg.Jobs,
		Tag:               tag,
		UpgradedToVersion: version.Current.Number,
		Password:          password,
		Nonce:             cfg.MachineNonce,
		StateAddresses:    cfg.stateHostAddrs(),
		APIAddresses:      cfg.apiHostAddrs(),
		CACert:            cfg.StateInfo.CACert,
		Values:            cfg.AgentEnvironment,
	}
	if !cfg.Bootstrap {
		return agent.NewAgentConfig(configParams)
	}
<<<<<<< HEAD

	configParams.StateServerCert = cfg.StateServerCert
	configParams.StateServerKey = cfg.StateServerKey
	configParams.StatePort = cfg.StatePort
	configParams.APIPort = cfg.APIPort

	return agent.NewStateMachineConfig(configParams)
=======
	return agent.NewStateMachineConfig(configParams, *cfg.StateServingInfo)
>>>>>>> 2fb49bdc
}

// addAgentInfo adds agent-required information to the agent's directory
// and returns the agent directory name.
func (cfg *MachineConfig) addAgentInfo(c *cloudinit.Config, tag string) (agent.Config, error) {
	acfg, err := cfg.agentConfig(tag)
	if err != nil {
		return nil, err
	}
	acfg.SetValue(agent.AgentServiceName, cfg.MachineAgentServiceName)
<<<<<<< HEAD
=======
	if cfg.Bootstrap {
		acfg.SetValue(agent.MongoServiceName, cfg.MongoServiceName)
	}
>>>>>>> 2fb49bdc
	cmds, err := acfg.WriteCommands()
	if err != nil {
		return nil, errgo.Annotate(err, "failed to write commands")
	}
	c.AddScripts(cmds...)
	return acfg, nil
}

func (cfg *MachineConfig) addMachineAgentToBoot(c *cloudinit.Config, tag, machineId string) error {
	// Make the agent run via a symbolic link to the actual tools
	// directory, so it can upgrade itself without needing to change
	// the upstart script.
	toolsDir := agenttools.ToolsDir(cfg.DataDir, tag)
	// TODO(dfc) ln -nfs, so it doesn't fail if for some reason that the target already exists
	c.AddScripts(fmt.Sprintf("ln -s %v %s", cfg.Tools.Version, shquote(toolsDir)))

	name := cfg.MachineAgentServiceName
	conf := upstart.MachineAgentUpstartService(name, toolsDir, cfg.DataDir, cfg.LogDir, tag, machineId, nil)
	cmds, err := conf.InstallCommands()
	if err != nil {
		return errgo.Annotatef(err, "cannot make cloud-init upstart script for the %s agent", tag)
	}
	c.AddRunCmd(cloudinit.LogProgressCmd("Starting Juju machine agent (%s)", name))
	c.AddScripts(cmds...)
	return nil
}

<<<<<<< HEAD
=======
func (cfg *MachineConfig) addMongoToBoot(c *cloudinit.Config) error {
	dbDir := path.Join(cfg.DataDir, "db")
	c.AddScripts(
		"mkdir -p "+dbDir+"/journal",
		"chmod 0700 "+dbDir,
		// Otherwise we get three files with 100M+ each, which takes time.
		"dd bs=1M count=1 if=/dev/zero of="+dbDir+"/journal/prealloc.0",
		"dd bs=1M count=1 if=/dev/zero of="+dbDir+"/journal/prealloc.1",
		"dd bs=1M count=1 if=/dev/zero of="+dbDir+"/journal/prealloc.2",
	)

	name := cfg.MongoServiceName
	mongodExec := mongo.MongodPathForSeries(cfg.Tools.Version.Series)
	conf, err := mongo.MongoUpstartService(name, mongodExec, cfg.DataDir, cfg.StateServingInfo.StatePort)
	if err != nil {
		return err
	}
	cmds, err := conf.InstallCommands()
	if err != nil {
		return errgo.Annotate(err, "cannot make cloud-init upstart script for the state database")
	}
	c.AddRunCmd(cloudinit.LogProgressCmd("Starting MongoDB server (%s)", name))
	c.AddScripts(cmds...)
	return nil
}

>>>>>>> 2fb49bdc
// versionDir converts a tools URL into a name
// to use as a directory for storing the tools executables in
// by using the last element stripped of its extension.
func versionDir(toolsURL string) string {
	name := path.Base(toolsURL)
	ext := path.Ext(name)
	return name[:len(name)-len(ext)]
}

func (cfg *MachineConfig) jujuTools() string {
	return agenttools.SharedToolsDir(cfg.DataDir, cfg.Tools.Version)
}

func (cfg *MachineConfig) stateHostAddrs() []string {
	var hosts []string
	if cfg.Bootstrap {
		hosts = append(hosts, fmt.Sprintf("localhost:%d", cfg.StateServingInfo.StatePort))
	}
	if cfg.StateInfo != nil {
		hosts = append(hosts, cfg.StateInfo.Addrs...)
	}
	return hosts
}

func (cfg *MachineConfig) apiHostAddrs() []string {
	var hosts []string
	if cfg.Bootstrap {
		hosts = append(hosts, fmt.Sprintf("localhost:%d", cfg.StateServingInfo.APIPort))
	}
	if cfg.APIInfo != nil {
		hosts = append(hosts, cfg.APIInfo.Addrs...)
	}
	return hosts
}

const CanonicalCloudArchiveSigningKey = `-----BEGIN PGP PUBLIC KEY BLOCK-----
Version: SKS 1.1.4
Comment: Hostname: keyserver.ubuntu.com

mQINBFAqSlgBEADPKwXUwqbgoDYgR20zFypxSZlSbrttOKVPEMb0HSUx9Wj8VvNCr+mT4E9w
Ayq7NTIs5ad2cUhXoyenrjcfGqK6k9R6yRHDbvAxCSWTnJjw7mzsajDNocXC6THKVW8BSjrh
0aOBLpht6d5QCO2vyWxw65FKM65GOsbX03ZngUPMuOuiOEHQZo97VSH2pSB+L+B3d9B0nw3Q
nU8qZMne+nVWYLYRXhCIxSv1/h39SXzHRgJoRUFHvL2aiiVrn88NjqfDW15HFhVJcGOFuACZ
nRA0/EqTq0qNo3GziQO4mxuZi3bTVL5sGABiYW9uIlokPqcS7Fa0FRVIU9R+bBdHZompcYnK
AeGag+uRvuTqC3MMRcLUS9Oi/P9I8fPARXUPwzYN3fagCGB8ffYVqMunnFs0L6td08BgvWwe
r+Buu4fPGsQ5OzMclgZ0TJmXyOlIW49lc1UXnORp4sm7HS6okA7P6URbqyGbaplSsNUVTgVb
i+vc8/jYdfExt/3HxVqgrPlq9htqYgwhYvGIbBAxmeFQD8Ak/ShSiWb1FdQ+f7Lty+4mZLfN
8x4zPZ//7fD5d/PETPh9P0msF+lLFlP564+1j75wx+skFO4v1gGlBcDaeipkFzeozndAgpeg
ydKSNTF4QK9iTYobTIwsYfGuS8rV21zE2saLM0CE3T90aHYB/wARAQABtD1DYW5vbmljYWwg
Q2xvdWQgQXJjaGl2ZSBTaWduaW5nIEtleSA8ZnRwbWFzdGVyQGNhbm9uaWNhbC5jb20+iQI3
BBMBCAAhBQJQKkpYAhsDBQsJCAcDBRUKCQgLBRYCAwEAAh4BAheAAAoJEF7bG2LsSSbqKxkQ
AIKtgImrk02YCDldg6tLt3b69ZK0kIVI3Xso/zCBZbrYFmgGQEFHAa58mIgpv5GcgHHxWjpX
3n4tu2RM9EneKvFjFBstTTgoyuCgFr7iblvs/aMW4jFJAiIbmjjXWVc0CVB/JlLqzBJ/MlHd
R9OWmojN9ZzoIA+i+tWlypgUot8iIxkR6JENxit5v9dN8i6anmnWybQ6PXFMuNi6GzQ0JgZI
Vs37n0ks2wh0N8hBjAKuUgqu4MPMwvNtz8FxEzyKwLNSMnjLAhzml/oje/Nj1GBB8roj5dmw
7PSul5pAqQ5KTaXzl6gJN5vMEZzO4tEoGtRpA0/GTSXIlcx/SGkUK5+lqdQIMdySn8bImU6V
6rDSoOaI9YWHZtpv5WeUsNTdf68jZsFCRD+2+NEmIqBVm11yhmUoasC6dYw5l9P/PBdwmFm6
NBUSEwxb+ROfpL1ICaZk9Jy++6akxhY//+cYEPLin02r43Z3o5Piqujrs1R2Hs7kX84gL5Sl
BzTM4Ed+ob7KVtQHTefpbO35bQllkPNqfBsC8AIC8xvTP2S8FicYOPATEuiRWs7Kn31TWC2i
wswRKEKVRmN0fdpu/UPdMikyoNu9szBZRxvkRAezh3WheJ6MW6Fmg9d+uTFJohZt5qHdpxYa
4beuN4me8LF0TYzgfEbFT6b9D6IyTFoT0LequQINBFAqSlgBEADmL3TEq5ejBYrA+64zo8FY
vCF4gziPa5rCIJGZ/gZXQ7pm5zek/lOe9C80mhxNWeLmrWMkMOWKCeaDMFpMBOQhZZmRdakO
nH/xxO5x+fRdOOhy+5GTRJiwkuGOV6rB9eYJ3UN9caP2hfipCMpJjlg3j/GwktjhuqcBHXhA
HMhzxEOIDE5hmpDqZ051f8LGXld9aSL8RctoYFM8sgafPVmICTCq0Wh03dr5c2JAgEXy3ush
Ym/8i2WFmyldo7vbtTfx3DpmJc/EMpGKV+GxcI3/ERqSkde0kWlmfPZbo/5+hRqSryqfQtRK
nFEQgAqAhPIwXwOkjCpPnDNfrkvzVEtl2/BWP/1/SOqzXjk9TIb1Q7MHANeFMrTCprzPLX6I
dC4zLp+LpV91W2zygQJzPgWqH/Z/WFH4gXcBBqmI8bFpMPONYc9/67AWUABo2VOCojgtQmjx
uFn+uGNw9PvxJAF3yjl781PVLUw3n66dwHRmYj4hqxNDLywhhnL/CC7KUDtBnUU/CKn/0Xgm
9oz3thuxG6i3F3pQgpp7MeMntKhLFWRXo9Bie8z/c0NV4K5HcpbGa8QPqoDseB5WaO4yGIBO
t+nizM4DLrI+v07yXe3Jm7zBSpYSrGarZGK68qamS3XPzMshPdoXXz33bkQrTPpivGYQVRZu
zd/R6b+6IurV+QARAQABiQIfBBgBCAAJBQJQKkpYAhsMAAoJEF7bG2LsSSbq59EP/1U3815/
yHV3cf/JeHgh6WS/Oy2kRHp/kJt3ev/l/qIxfMIpyM3u/D6siORPTUXHPm3AaZrbw0EDWByA
3jHQEzlLIbsDGZgrnl+mxFuHwC1yEuW3xrzgjtGZCJureZ/BD6xfRuRcmvnetAZv/z98VN/o
j3rvYhUi71NApqSvMExpNBGrdO6gQlI5azhOu8xGNy4OSke8J6pAsMUXIcEwjVEIvewJuqBW
/3rj3Hh14tmWjQ7shNnYBuSJwbLeUW2e8bURnfXETxrCmXzDmQldD5GQWCcD5WDosk/HVHBm
Hlqrqy0VO2nE3c73dQlNcI4jVWeC4b4QSpYVsFz/6Iqy5ZQkCOpQ57MCf0B6P5nF92c5f3TY
PMxHf0x3DrjDbUVZytxDiZZaXsbZzsejbbc1bSNp4hb+IWhmWoFnq/hNHXzKPHBTapObnQju
+9zUlQngV0BlPT62hOHOw3Pv7suOuzzfuOO7qpz0uAy8cFKe7kBtLSFVjBwaG5JX89mgttYW
+lw9Rmsbp9Iw4KKFHIBLOwk7s+u0LUhP3d8neBI6NfkOYKZZCm3CuvkiOeQP9/2okFjtj+29
jEL+9KQwrGNFEVNe85Un5MJfYIjgyqX3nJcwypYxidntnhMhr2VD3HL2R/4CiswBOa4g9309
p/+af/HU1smBrOfIeRoxb8jQoHu3
=xg4S
-----END PGP PUBLIC KEY BLOCK-----`

// MaybeAddCloudArchiveCloudTools adds the cloud-archive cloud-tools
// pocket to apt sources, if the series requires it.
func MaybeAddCloudArchiveCloudTools(c *cloudinit.Config, series string) {
	if series != "precise" {
		// Currently only precise; presumably we'll
		// need to add each LTS in here as they're
		// added to the cloud archive.
		return
	}
	const url = "http://ubuntu-cloud.archive.canonical.com/ubuntu"
	name := fmt.Sprintf("deb %s %s-updates/cloud-tools main", url, series)
	prefs := &cloudinit.AptPreferences{
		Path:        cloudinit.CloudToolsPrefsPath,
		Explanation: "Pin with lower priority, not to interfere with charms",
		Package:     "*",
		Pin:         fmt.Sprintf("release n=%s-updates/cloud-tools", series),
		PinPriority: 400,
	}
	c.AddAptSource(name, CanonicalCloudArchiveSigningKey, prefs)
}

func (cfg *MachineConfig) NeedMongoPPA() bool {
	series := cfg.Tools.Version.Series
	// 11.10 and earlier are not supported.
	// 12.04 can get a compatible version from the cloud-archive.
	// 13.04 and later ship a compatible version in the archive.
	return series == "quantal"
}

// HasNetworks returns if there are any networks set.
func (cfg *MachineConfig) HasNetworks() bool {
	return len(cfg.IncludeNetworks) > 0 || len(cfg.ExcludeNetworks) > 0
}

func shquote(p string) string {
	return utils.ShQuote(p)
}

type requiresError string

func (e requiresError) Error() string {
	return "invalid machine configuration: missing " + string(e)
}

func verifyConfig(cfg *MachineConfig) (err error) {
	defer utils.ErrorContextf(&err, "invalid machine configuration")
	if !names.IsMachine(cfg.MachineId) {
		return fmt.Errorf("invalid machine id")
	}
	if cfg.DataDir == "" {
		return fmt.Errorf("missing var directory")
	}
	if cfg.LogDir == "" {
		return fmt.Errorf("missing log directory")
	}
	if len(cfg.Jobs) == 0 {
		return fmt.Errorf("missing machine jobs")
	}
	if cfg.CloudInitOutputLog == "" {
		return fmt.Errorf("missing cloud-init output log path")
	}
	if cfg.Tools == nil {
		return fmt.Errorf("missing tools")
	}
	if cfg.Tools.URL == "" {
		return fmt.Errorf("missing tools URL")
	}
	if cfg.StateInfo == nil {
		return fmt.Errorf("missing state info")
	}
	if len(cfg.StateInfo.CACert) == 0 {
		return fmt.Errorf("missing CA certificate")
	}
	if cfg.APIInfo == nil {
		return fmt.Errorf("missing API info")
	}
	if len(cfg.APIInfo.CACert) == 0 {
		return fmt.Errorf("missing API CA certificate")
	}
	if cfg.MachineAgentServiceName == "" {
		return fmt.Errorf("missing machine agent service name")
	}
<<<<<<< HEAD
	if cfg.StateServer {
=======
	if cfg.Bootstrap {
		if cfg.MongoServiceName == "" {
			return fmt.Errorf("missing mongo service name")
		}
>>>>>>> 2fb49bdc
		if cfg.Config == nil {
			return fmt.Errorf("missing environment configuration")
		}
		if cfg.StateInfo.Tag != "" {
			return fmt.Errorf("entity tag must be blank when starting a state server")
		}
		if cfg.APIInfo.Tag != "" {
			return fmt.Errorf("entity tag must be blank when starting a state server")
		}
		if cfg.StateServingInfo == nil {
			return fmt.Errorf("missing state serving info")
		}
		if len(cfg.StateServingInfo.Cert) == 0 {
			return fmt.Errorf("missing state server certificate")
		}
		if len(cfg.StateServingInfo.PrivateKey) == 0 {
			return fmt.Errorf("missing state server private key")
		}
		if cfg.StateServingInfo.StatePort == 0 {
			return fmt.Errorf("missing state port")
		}
		if cfg.StateServingInfo.APIPort == 0 {
			return fmt.Errorf("missing API port")
		}
		if cfg.SystemPrivateSSHKey == "" {
			return fmt.Errorf("missing system ssh identity")
		}
		if cfg.InstanceId == "" {
			return fmt.Errorf("missing instance-id")
		}
	} else {
		if len(cfg.StateInfo.Addrs) == 0 {
			return fmt.Errorf("missing state hosts")
		}
		if cfg.StateInfo.Tag != names.MachineTag(cfg.MachineId) {
			return fmt.Errorf("entity tag must match started machine")
		}
		if len(cfg.APIInfo.Addrs) == 0 {
			return fmt.Errorf("missing API hosts")
		}
		if cfg.APIInfo.Tag != names.MachineTag(cfg.MachineId) {
			return fmt.Errorf("entity tag must match started machine")
		}
		if cfg.StateServingInfo != nil {
			return fmt.Errorf("state serving info unexpectedly present")
		}
	}
	if cfg.MachineNonce == "" {
		return fmt.Errorf("missing machine nonce")
	}
	return nil
}<|MERGE_RESOLUTION|>--- conflicted
+++ resolved
@@ -433,17 +433,7 @@
 	if !cfg.Bootstrap {
 		return agent.NewAgentConfig(configParams)
 	}
-<<<<<<< HEAD
-
-	configParams.StateServerCert = cfg.StateServerCert
-	configParams.StateServerKey = cfg.StateServerKey
-	configParams.StatePort = cfg.StatePort
-	configParams.APIPort = cfg.APIPort
-
-	return agent.NewStateMachineConfig(configParams)
-=======
 	return agent.NewStateMachineConfig(configParams, *cfg.StateServingInfo)
->>>>>>> 2fb49bdc
 }
 
 // addAgentInfo adds agent-required information to the agent's directory
@@ -454,12 +444,6 @@
 		return nil, err
 	}
 	acfg.SetValue(agent.AgentServiceName, cfg.MachineAgentServiceName)
-<<<<<<< HEAD
-=======
-	if cfg.Bootstrap {
-		acfg.SetValue(agent.MongoServiceName, cfg.MongoServiceName)
-	}
->>>>>>> 2fb49bdc
 	cmds, err := acfg.WriteCommands()
 	if err != nil {
 		return nil, errgo.Annotate(err, "failed to write commands")
@@ -487,35 +471,6 @@
 	return nil
 }
 
-<<<<<<< HEAD
-=======
-func (cfg *MachineConfig) addMongoToBoot(c *cloudinit.Config) error {
-	dbDir := path.Join(cfg.DataDir, "db")
-	c.AddScripts(
-		"mkdir -p "+dbDir+"/journal",
-		"chmod 0700 "+dbDir,
-		// Otherwise we get three files with 100M+ each, which takes time.
-		"dd bs=1M count=1 if=/dev/zero of="+dbDir+"/journal/prealloc.0",
-		"dd bs=1M count=1 if=/dev/zero of="+dbDir+"/journal/prealloc.1",
-		"dd bs=1M count=1 if=/dev/zero of="+dbDir+"/journal/prealloc.2",
-	)
-
-	name := cfg.MongoServiceName
-	mongodExec := mongo.MongodPathForSeries(cfg.Tools.Version.Series)
-	conf, err := mongo.MongoUpstartService(name, mongodExec, cfg.DataDir, cfg.StateServingInfo.StatePort)
-	if err != nil {
-		return err
-	}
-	cmds, err := conf.InstallCommands()
-	if err != nil {
-		return errgo.Annotate(err, "cannot make cloud-init upstart script for the state database")
-	}
-	c.AddRunCmd(cloudinit.LogProgressCmd("Starting MongoDB server (%s)", name))
-	c.AddScripts(cmds...)
-	return nil
-}
-
->>>>>>> 2fb49bdc
 // versionDir converts a tools URL into a name
 // to use as a directory for storing the tools executables in
 // by using the last element stripped of its extension.
@@ -682,14 +637,7 @@
 	if cfg.MachineAgentServiceName == "" {
 		return fmt.Errorf("missing machine agent service name")
 	}
-<<<<<<< HEAD
-	if cfg.StateServer {
-=======
 	if cfg.Bootstrap {
-		if cfg.MongoServiceName == "" {
-			return fmt.Errorf("missing mongo service name")
-		}
->>>>>>> 2fb49bdc
 		if cfg.Config == nil {
 			return fmt.Errorf("missing environment configuration")
 		}
