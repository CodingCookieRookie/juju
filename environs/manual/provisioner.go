--- conflicted
+++ resolved
@@ -229,12 +229,9 @@
 func ProvisioningScript(mcfg *cloudinit.MachineConfig) (string, error) {
 
 	cloudcfg := coreCloudinit.New()
-<<<<<<< HEAD
-=======
 	cloudcfg.SetAptUpdate(mcfg.EnableOSRefreshUpdate)
 	cloudcfg.SetAptUpgrade(mcfg.EnableOSUpgrade)
 
->>>>>>> 52c2ebe5
 	udata, err := cloudinit.NewUserdataConfig(mcfg, cloudcfg)
 	if err != nil {
 		return "", errors.Annotate(err, "error generating cloud-config")
