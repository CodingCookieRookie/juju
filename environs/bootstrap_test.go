--- conflicted
+++ resolved
@@ -33,115 +33,52 @@
 	s.home.Restore()
 }
 
-<<<<<<< HEAD
-func (s *bootstrapSuite) TestBootstrapKeyGeneration(c *C) {
-	env := newEnviron("foo", nil, nil)
-	err := environs.Bootstrap(env, state.Constraints{}, false, nil)
-	c.Assert(err, IsNil)
-	c.Assert(env.bootstrapCount, Equals, 1)
-	_, _, err = cert.ParseCertAndKey(env.certPEM, env.keyPEM)
-	c.Assert(err, IsNil)
-
-	// Check that the generated CA key has been written correctly.
-	caCertPEM, err := ioutil.ReadFile(filepath.Join(os.Getenv("HOME"), ".juju", "foo-cert.pem"))
-	c.Assert(err, IsNil)
-	caKeyPEM, err := ioutil.ReadFile(filepath.Join(os.Getenv("HOME"), ".juju", "foo-private-key.pem"))
-	c.Assert(err, IsNil)
-
-	// Check that the cert and key have been set correctly in the configuration
-	cfgCertPEM, cfgCertOK := env.cfg.CACert()
-	cfgKeyPEM, cfgKeyOK := env.cfg.CAPrivateKey()
-	c.Assert(cfgCertOK, Equals, true)
-	c.Assert(cfgKeyOK, Equals, true)
-	c.Assert(cfgCertPEM, DeepEquals, caCertPEM)
-	c.Assert(cfgKeyPEM, DeepEquals, caKeyPEM)
-
-	caCert, _, err := cert.ParseCertAndKey(cfgCertPEM, cfgKeyPEM)
-	c.Assert(err, IsNil)
-	c.Assert(caCert.Subject.CommonName, Equals, `juju-generated CA for environment foo`)
-
-	verifyCert(c, env.certPEM, caCertPEM)
-}
-
-func verifyCert(c *C, srvCertPEM, caCertPEM []byte) {
-	err := cert.Verify(srvCertPEM, caCertPEM, time.Now())
-	c.Assert(err, IsNil)
-	err = cert.Verify(srvCertPEM, caCertPEM, time.Now().AddDate(9, 0, 0))
-	c.Assert(err, IsNil)
-}
-
-func (s *bootstrapSuite) TestBootstrapFuncKeyGeneration(c *C) {
-	env := newEnviron("foo", nil, nil)
-	var savedCert, savedKey []byte
-	err := environs.Bootstrap(env, state.Constraints{}, false, func(name string, cert, key []byte) error {
-		savedCert = cert
-		savedKey = key
-		return nil
-	})
-=======
 func (s *bootstrapSuite) TestBootstrapNeedsConfigCert(c *C) {
 	env := newEnviron("bar", noKeysDefined)
-	err := environs.Bootstrap(env, false)
+	err := environs.Bootstrap(env, state.Constraints{}, false)
 	c.Assert(err, ErrorMatches, "environment configuration missing CA certificate")
 }
 
 func (s *bootstrapSuite) TestBootstrapKeyGeneration(c *C) {
 	env := newEnviron("foo", useDefaultKeys)
-	err := environs.Bootstrap(env, false)
->>>>>>> 3e995565
+	err := environs.Bootstrap(env, state.Constraints{}, false)
 	c.Assert(err, IsNil)
 	c.Assert(env.bootstrapCount, Equals, 1)
 
 	caCertPEM, err := ioutil.ReadFile(testing.HomePath(".juju", "foo-cert.pem"))
 	c.Assert(err, IsNil)
 
-<<<<<<< HEAD
-func (s *bootstrapSuite) TestBootstrapExistingKey(c *C) {
-	env := newEnviron("foo", []byte(testing.CACert), []byte(testing.CAKey))
-	err := environs.Bootstrap(env, state.Constraints{}, false, panicWrite)
-=======
 	err = cert.Verify(env.certPEM, caCertPEM, time.Now())
 	c.Assert(err, IsNil)
 	err = cert.Verify(env.certPEM, caCertPEM, time.Now().AddDate(9, 0, 0))
->>>>>>> 3e995565
 	c.Assert(err, IsNil)
 }
 
 func (s *bootstrapSuite) TestBootstrapUploadTools(c *C) {
-<<<<<<< HEAD
-	env := newEnviron("foo", nil, nil)
-	err := environs.Bootstrap(env, state.Constraints{}, false, nil)
-=======
 	env := newEnviron("foo", useDefaultKeys)
-	err := environs.Bootstrap(env, false)
->>>>>>> 3e995565
+	err := environs.Bootstrap(env, state.Constraints{}, false)
 	c.Assert(err, IsNil)
 	c.Assert(env.bootstrapCount, Equals, 1)
 	c.Assert(env.uploadTools, Equals, false)
 
-<<<<<<< HEAD
-	env = newEnviron("foo", nil, nil)
-	err = environs.Bootstrap(env, state.Constraints{}, true, nil)
-=======
 	env = newEnviron("foo", useDefaultKeys)
-	err = environs.Bootstrap(env, true)
->>>>>>> 3e995565
+	err = environs.Bootstrap(env, state.Constraints{}, true)
 	c.Assert(err, IsNil)
 	c.Assert(env.bootstrapCount, Equals, 1)
 	c.Assert(env.uploadTools, Equals, true)
 }
 
 func (s *bootstrapSuite) TestBootstrapConstraints(c *C) {
-	env := newEnviron("foo", nil, nil)
-	err := environs.Bootstrap(env, state.Constraints{}, false, nil)
+	env := newEnviron("foo", useDefaultKeys)
+	err := environs.Bootstrap(env, state.Constraints{}, false)
 	c.Assert(err, IsNil)
 	c.Assert(env.bootstrapCount, Equals, 1)
 	c.Assert(env.constraints, DeepEquals, state.Constraints{})
 
-	env = newEnviron("foo", nil, nil)
+	env = newEnviron("foo", useDefaultKeys)
 	cons, err := state.ParseConstraints("cpu-cores=2 mem=4G")
 	c.Assert(err, IsNil)
-	err = environs.Bootstrap(env, cons, false, nil)
+	err = environs.Bootstrap(env, cons, false)
 	c.Assert(err, IsNil)
 	c.Assert(env.bootstrapCount, Equals, 1)
 	c.Assert(env.constraints, DeepEquals, cons)
