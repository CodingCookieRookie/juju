// Copyright 2012, 2013 Canonical Ltd.
// Licensed under the AGPLv3, see LICENCE file for details.

// Stub provider for OpenStack, using goose will be implemented here

package openstack

import (
	"errors"
	"fmt"
	"io/ioutil"
	"launchpad.net/goose/client"
	gooseerrors "launchpad.net/goose/errors"
	"launchpad.net/goose/identity"
	"launchpad.net/goose/nova"
	"launchpad.net/goose/swift"
	"launchpad.net/juju-core/constraints"
	"launchpad.net/juju-core/environs"
	"launchpad.net/juju-core/environs/cloudinit"
	"launchpad.net/juju-core/environs/config"
	"launchpad.net/juju-core/environs/imagemetadata"
	"launchpad.net/juju-core/environs/instances"
	"launchpad.net/juju-core/environs/tools"
	"launchpad.net/juju-core/instance"
	"launchpad.net/juju-core/log"
	"launchpad.net/juju-core/state"
	"launchpad.net/juju-core/state/api"
	"launchpad.net/juju-core/utils"
	"net/http"
	"strings"
	"sync"
	"time"
)

type environProvider struct{}

var _ environs.EnvironProvider = (*environProvider)(nil)

var providerInstance environProvider

// Use shortAttempt to poll for short-term events.
var shortAttempt = utils.AttemptStrategy{
	Total: 10 * time.Second, // it seems Nova needs more time than EC2
	Delay: 200 * time.Millisecond,
}

func init() {
	environs.RegisterProvider("openstack", environProvider{})
}

func (p environProvider) BoilerplateConfig() string {
	return `
## https://juju.ubuntu.com/get-started/openstack/
openstack:
  type: openstack
  # Specifies whether the use of a floating IP address is required to give the nodes
  # a public IP address. Some installations assign public IP addresses by default without
  # requiring a floating IP address.
  # use-floating-ip: false
  admin-secret: {{rand}}
  # Globally unique swift bucket name
  control-bucket: juju-{{rand}}
  # Usually set via the env variable OS_AUTH_URL, but can be specified here
  # auth-url: https://yourkeystoneurl:443/v2.0/
  # override if your workstation is running a different series to which you are deploying
  # default-series: precise
  # The following are used for userpass authentication (the default)
  auth-mode: userpass
  # Usually set via the env variable OS_USERNAME, but can be specified here
  # username: <your username>
  # Usually set via the env variable OS_PASSWORD, but can be specified here
  # password: <secret>
  # Usually set via the env variable OS_TENANT_NAME, but can be specified here
  # tenant-name: <your tenant name>
  # Usually set via the env variable OS_REGION_NAME, but can be specified here
  # region: <your region>

## https://juju.ubuntu.com/get-started/hp-cloud/
hpcloud:
  type: openstack
  # Specifies whether the use of a floating IP address is required to give the nodes
  # a public IP address. Some installations assign public IP addresses by default without
  # requiring a floating IP address.
  use-floating-ip: false
  admin-secret: {{rand}}
  # Globally unique swift bucket name
  control-bucket: juju-{{rand}}
  # Not required if env variable OS_AUTH_URL is set
  auth-url: https://yourkeystoneurl:35357/v2.0/
  # URL denoting a public container holding the juju tools.
  public-bucket-url: https://region-a.geo-1.objects.hpcloudsvc.com/v1/60502529753910
  # override if your workstation is running a different series to which you are deploying
  # default-series: precise
  # The following are used for userpass authentication (the default)
  auth-mode: userpass
  # Usually set via the env variable OS_USERNAME, but can be specified here
  # username: <your username>
  # Usually set via the env variable OS_PASSWORD, but can be specified here
  # password: <secret>
  # Usually set via the env variable OS_TENANT_NAME, but can be specified here
  # tenant-name: <your tenant name>
  # Usually set via the env variable OS_REGION_NAME, but can be specified here
  # region: <your region>
  # The following are used for keypair authentication
  # auth-mode: keypair
  # Usually set via the env variable AWS_ACCESS_KEY_ID, but can be specified here
  # access-key: <secret>
  # Usually set via the env variable AWS_SECRET_ACCESS_KEY, but can be specified here
  # secret-key: <secret>

`[1:]
}

func (p environProvider) Open(cfg *config.Config) (environs.Environ, error) {
	log.Infof("environs/openstack: opening environment %q", cfg.Name())
	e := new(environ)
	err := e.SetConfig(cfg)
	if err != nil {
		return nil, err
	}
	e.name = cfg.Name()
	return e, nil
}

func (p environProvider) SecretAttrs(cfg *config.Config) (map[string]interface{}, error) {
	m := make(map[string]interface{})
	ecfg, err := providerInstance.newConfig(cfg)
	if err != nil {
		return nil, err
	}
	m["username"] = ecfg.username()
	m["password"] = ecfg.password()
	m["tenant-name"] = ecfg.tenantName()
	return m, nil
}

func (p environProvider) PublicAddress() (string, error) {
	if addr, err := fetchMetadata("public-ipv4"); err != nil {
		return "", err
	} else if addr != "" {
		return addr, nil
	}
	return p.PrivateAddress()
}

func (p environProvider) PrivateAddress() (string, error) {
	return fetchMetadata("local-ipv4")
}

// metadataHost holds the address of the instance metadata service.
// It is a variable so that tests can change it to refer to a local
// server when needed.
var metadataHost = "http://169.254.169.254"

// fetchMetadata fetches a single atom of data from the openstack instance metadata service.
// http://docs.amazonwebservices.com/AWSEC2/latest/UserGuide/AESDG-chapter-instancedata.html
// (the same specs is implemented in ec2, hence the reference)
func fetchMetadata(name string) (value string, err error) {
	uri := fmt.Sprintf("%s/latest/meta-data/%s", metadataHost, name)
	data, err := retryGet(uri)
	if err != nil {
		return "", err
	}
	return strings.TrimSpace(string(data)), nil
}

func retryGet(uri string) (data []byte, err error) {
	for a := shortAttempt.Start(); a.Next(); {
		var resp *http.Response
		resp, err = http.Get(uri)
		if err != nil {
			continue
		}
		defer resp.Body.Close()
		if resp.StatusCode != http.StatusOK {
			err = fmt.Errorf("bad http response %v", resp.Status)
			continue
		}
		var data []byte
		data, err = ioutil.ReadAll(resp.Body)
		if err != nil {
			continue
		}
		return data, nil
	}
	if err != nil {
		return nil, fmt.Errorf("cannot get %q: %v", uri, err)
	}
	return
}

type environ struct {
	name string

	ecfgMutex             sync.Mutex
	publicStorageMutex    sync.Mutex
	imageBaseMutex        sync.Mutex
	ecfgUnlocked          *environConfig
	client                client.AuthenticatingClient
	novaUnlocked          *nova.Client
	storageUnlocked       environs.Storage
	publicStorageUnlocked environs.StorageReader // optional.
	// An ordered list of paths in which to find the simplestreams index files used to
	// look up image ids.
	imageBaseURLs []string
}

var _ environs.Environ = (*environ)(nil)

type openstackInstance struct {
	*nova.ServerDetail
	e        *environ
	instType *instances.InstanceType
	arch     *string
	address  string
}

func (inst *openstackInstance) String() string {
	return inst.ServerDetail.Id
}

var _ instance.Instance = (*openstackInstance)(nil)

func (inst *openstackInstance) Id() instance.Id {
	return instance.Id(inst.ServerDetail.Id)
}

func (inst *openstackInstance) hardwareCharacteristics() *instance.HardwareCharacteristics {
	hc := &instance.HardwareCharacteristics{Arch: inst.arch}
	if inst.instType != nil {
		hc.Mem = &inst.instType.Mem
		hc.CpuCores = &inst.instType.CpuCores
		hc.CpuPower = inst.instType.CpuPower
	}
	return hc
}

// instanceAddress processes a map of networks to lists of IP
// addresses, as returned by Nova.GetServer(), extracting the proper
// public (or private, if public is not available) IPv4 address, and
// returning it, or an error.
func instanceAddress(addresses map[string][]nova.IPAddress) (string, error) {
	var private, public, privateNet string
	for network, ips := range addresses {
		for _, address := range ips {
			if address.Version == 4 {
				if network == "public" {
					public = address.Address
				} else {
					privateNet = network
					// Some setups use custom network name, treat as "private"
					private = address.Address
				}
				break
			}
		}
	}
	// HP cloud/canonistack specific: public address is 2nd in the private network
	if prv, ok := addresses[privateNet]; public == "" && ok {
		if len(prv) > 1 && prv[1].Version == 4 {
			public = prv[1].Address
		}
	}
	// Juju assumes it always needs a public address and loops waiting for one.
	// In fact a private address is generally fine provided it can be sshed to.
	// (ported from py-juju/providers/openstack)
	if public == "" && private != "" {
		public = private
	}
	if public == "" {
		return "", instance.ErrNoDNSName
	}
	return public, nil
}

func (inst *openstackInstance) DNSName() (string, error) {
	if inst.address != "" {
		return inst.address, nil
	}
	// Fetch the instance information again, in case
	// the addresses have become available.
	server, err := inst.e.nova().GetServer(string(inst.Id()))
	if err != nil {
		return "", err
	}
	inst.address, err = instanceAddress(server.Addresses)
	if err != nil {
		return "", err
	}
	return inst.address, nil
}

func (inst *openstackInstance) WaitDNSName() (string, error) {
	return environs.WaitDNSName(inst)
}

// TODO: following 30 lines nearly verbatim from environs/ec2

func (inst *openstackInstance) OpenPorts(machineId string, ports []instance.Port) error {
	if inst.e.Config().FirewallMode() != config.FwInstance {
		return fmt.Errorf("invalid firewall mode for opening ports on instance: %q",
			inst.e.Config().FirewallMode())
	}
	name := inst.e.machineGroupName(machineId)
	if err := inst.e.openPortsInGroup(name, ports); err != nil {
		return err
	}
	log.Infof("environs/openstack: opened ports in security group %s: %v", name, ports)
	return nil
}

func (inst *openstackInstance) ClosePorts(machineId string, ports []instance.Port) error {
	if inst.e.Config().FirewallMode() != config.FwInstance {
		return fmt.Errorf("invalid firewall mode for closing ports on instance: %q",
			inst.e.Config().FirewallMode())
	}
	name := inst.e.machineGroupName(machineId)
	if err := inst.e.closePortsInGroup(name, ports); err != nil {
		return err
	}
	log.Infof("environs/openstack: closed ports in security group %s: %v", name, ports)
	return nil
}

func (inst *openstackInstance) Ports(machineId string) ([]instance.Port, error) {
	if inst.e.Config().FirewallMode() != config.FwInstance {
		return nil, fmt.Errorf("invalid firewall mode for retrieving ports from instance: %q",
			inst.e.Config().FirewallMode())
	}
	name := inst.e.machineGroupName(machineId)
	return inst.e.portsInGroup(name)
}

func (e *environ) ecfg() *environConfig {
	e.ecfgMutex.Lock()
	ecfg := e.ecfgUnlocked
	e.ecfgMutex.Unlock()
	return ecfg
}

func (e *environ) nova() *nova.Client {
	e.ecfgMutex.Lock()
	nova := e.novaUnlocked
	e.ecfgMutex.Unlock()
	return nova
}

func (e *environ) Name() string {
	return e.name
}

func (e *environ) Storage() environs.Storage {
	e.ecfgMutex.Lock()
	storage := e.storageUnlocked
	e.ecfgMutex.Unlock()
	return storage
}

// publicBucketURL gets the public bucket URL, either from env or keystone catalog.
func (e *environ) publicBucketURL() string {
	ecfg := e.ecfg()
	publicBucketURL := ecfg.publicBucketURL()
	if publicBucketURL == "" {
		// No public bucket in env, so authenticate and look in keystone catalog.
		if !e.client.IsAuthenticated() {
			e.client.Authenticate()
		}
		var err error
		publicBucketURL, err = e.client.MakeServiceURL("juju-tools", nil)
		if err != nil {
			return ""
		}
	}
	return publicBucketURL
}

func (e *environ) PublicStorage() environs.StorageReader {
	e.publicStorageMutex.Lock()
	defer e.publicStorageMutex.Unlock()
	ecfg := e.ecfg()
	// If public storage has already been determined, return that instance.
	publicStorage := e.publicStorageUnlocked
	if publicStorage == nil && ecfg.publicBucket() == "" {
		// If there is no public bucket name, then there can be no public storage.
		e.publicStorageUnlocked = environs.EmptyStorage
		publicStorage = e.publicStorageUnlocked
	}
	if publicStorage != nil {
		return publicStorage
	}
	// If there is a public bucket URL defined, set up a public storage client referencing that URL,
	// otherwise create a new public bucket using the user's credentials on the authenticated client.
	publicBucketURL := e.publicBucketURL()
	if publicBucketURL == "" {
		e.publicStorageUnlocked = &storage{
			containerName: ecfg.publicBucket(),
			// this is possibly just a hack - if the ACL is swift.Private,
			// the machine won't be able to get the tools (401 error)
			containerACL: swift.PublicRead,
			swift:        swift.New(e.client)}
	} else {
		pc := client.NewPublicClient(publicBucketURL, nil)
		e.publicStorageUnlocked = &storage{
			containerName: ecfg.publicBucket(),
			containerACL:  swift.PublicRead,
			swift:         swift.New(pc)}
	}
	publicStorage = e.publicStorageUnlocked
	return publicStorage
}

// TODO(bug 1199847): This work can be shared between providers.
func (e *environ) Bootstrap(cons constraints.Value) error {
	log.Infof("environs/openstack: bootstrapping environment %q", e.name)

	if err := environs.VerifyBootstrapInit(e, shortAttempt); err != nil {
		return err
	}

	possibleTools, err := environs.FindBootstrapTools(e, cons)
	if err != nil {
		return err
	}
	stateFileURL, err := e.Storage().URL(environs.StateFile)
	if err != nil {
		return fmt.Errorf("cannot create bootstrap state file: %v", err)
	}
	inst, characteristics, err := e.internalStartInstance(&startInstanceParams{
		machineId:     "0",
		machineNonce:  state.BootstrapNonce,
		series:        e.Config().DefaultSeries(),
		constraints:   cons,
		possibleTools: possibleTools,
		stateServer:   true,
		withPublicIP:  e.ecfg().useFloatingIP(),
		stateInfoURL:  stateFileURL,
	})
	if err != nil {
		return fmt.Errorf("cannot start bootstrap instance: %v", err)
	}
	err = environs.SaveState(e.Storage(), &environs.BootstrapState{
		StateInstances:  []instance.Id{inst.Id()},
		Characteristics: []instance.HardwareCharacteristics{*characteristics},
	})
	if err != nil {
		// ignore error on StopInstance because the previous error is
		// more important.
		e.StopInstances([]instance.Instance{inst})
		return fmt.Errorf("cannot save state: %v", err)
	}
	// TODO make safe in the case of racing Bootstraps
	// If two Bootstraps are called concurrently, there's
	// no way to use Swift to make sure that only one succeeds.
	// Perhaps consider using SimpleDB for state storage
	// which would enable that possibility.

	return nil
}

func (e *environ) StateInfo() (*state.Info, *api.Info, error) {
	return environs.StateInfo(e)
}

func (e *environ) Config() *config.Config {
	return e.ecfg().Config
}

func (e *environ) authClient(ecfg *environConfig, authModeCfg AuthMode) client.AuthenticatingClient {
	cred := &identity.Credentials{
		User:       ecfg.username(),
		Secrets:    ecfg.password(),
		Region:     ecfg.region(),
		TenantName: ecfg.tenantName(),
		URL:        ecfg.authURL(),
	}
	// authModeCfg has already been validated so we know it's one of the values below.
	var authMode identity.AuthMode
	switch authModeCfg {
	case AuthLegacy:
		authMode = identity.AuthLegacy
	case AuthUserPass:
		authMode = identity.AuthUserPass
	case AuthKeyPair:
		authMode = identity.AuthKeyPair
		cred.User = ecfg.accessKey()
		cred.Secrets = ecfg.secretKey()
	}
	return client.NewClient(cred, authMode, nil)
}

func (e *environ) SetConfig(cfg *config.Config) error {
	ecfg, err := providerInstance.newConfig(cfg)
	if err != nil {
		return err
	}
	// At this point, the authentication method config value has been validated so we extract it's value here
	// to avoid having to validate again each time when creating the OpenStack client.
	var authModeCfg AuthMode
	e.ecfgMutex.Lock()
	defer e.ecfgMutex.Unlock()
	authModeCfg = AuthMode(ecfg.authMode())
	e.ecfgUnlocked = ecfg

	e.client = e.authClient(ecfg, authModeCfg)
	e.novaUnlocked = nova.New(e.client)

	// create new control storage instance, existing instances continue
	// to reference their existing configuration.
	// public storage instance creation is deferred until needed since authenticated
	// access to the identity service is required so that any juju-tools endpoint can be used.
	e.storageUnlocked = &storage{
		containerName: ecfg.controlBucket(),
		// this is possibly just a hack - if the ACL is swift.Private,
		// the machine won't be able to get the tools (401 error)
		containerACL: swift.PublicRead,
		swift:        swift.New(e.client)}
	e.publicStorageUnlocked = nil
	return nil
}

// getImageBaseURLs returns a list of URLs which are used to search for simplestreams image metadata.
func (e *environ) getImageBaseURLs() ([]string, error) {
	e.imageBaseMutex.Lock()
	defer e.imageBaseMutex.Unlock()

	if e.imageBaseURLs != nil {
		return e.imageBaseURLs, nil
	}
	if !e.client.IsAuthenticated() {
		err := e.client.Authenticate()
		if err != nil {
			return nil, err
		}
	}
	// Add the simplestreams base URL off the public bucket.
	jujuToolsURL, err := e.PublicStorage().URL("")
	if err == nil {
		e.imageBaseURLs = append(e.imageBaseURLs, jujuToolsURL)
	}
	// Add the simplestreams base URL from keystone if it is defined.
	productStreamsURL, err := e.client.MakeServiceURL("product-streams", nil)
	if err == nil {
		e.imageBaseURLs = append(e.imageBaseURLs, productStreamsURL)
	}
	// Add the default simplestreams base URL.
	e.imageBaseURLs = append(e.imageBaseURLs, imagemetadata.DefaultBaseURL)

	return e.imageBaseURLs, nil
}

// TODO(bug 1199847): This work can be shared between providers.
func (e *environ) StartInstance(machineId, machineNonce string, series string, cons constraints.Value,
	info *state.Info, apiInfo *api.Info) (instance.Instance, *instance.HardwareCharacteristics, error) {
	possibleTools, err := environs.FindInstanceTools(e, series, cons)
	if err != nil {
		return nil, nil, err
	}
	return e.internalStartInstance(&startInstanceParams{
		machineId:     machineId,
		machineNonce:  machineNonce,
		series:        series,
		constraints:   cons,
		info:          info,
		apiInfo:       apiInfo,
		possibleTools: possibleTools,
		withPublicIP:  e.ecfg().useFloatingIP(),
	})
}

type startInstanceParams struct {
	machineId     string
	machineNonce  string
	series        string
	constraints   constraints.Value
	info          *state.Info
	apiInfo       *api.Info
	possibleTools tools.List
	stateServer   bool
	stateInfoURL  string

	// withPublicIP, if true, causes a floating IP to be
	// assigned to the server after starting
	withPublicIP bool
}

// TODO(bug 1199847): Some of this work can be shared between providers.
func (e *environ) userData(scfg *startInstanceParams, tools *state.Tools) ([]byte, error) {
<<<<<<< HEAD
	mcfg := &cloudinit.MachineConfig{
		MachineId:    scfg.machineId,
		MachineNonce: scfg.machineNonce,
		StateServer:  scfg.stateServer,
		StateInfo:    scfg.info,
		APIInfo:      scfg.apiInfo,
		DataDir:      environs.DataDir,
		Tools:        tools,
		StateInfoURL: scfg.stateInfoURL,
	}
=======
	mcfg := environs.NewMachineConfig(scfg.machineId, scfg.machineNonce, scfg.info, scfg.apiInfo)
	mcfg.StateServer = scfg.stateServer
	mcfg.Tools = tools

>>>>>>> 33970f31
	if err := environs.FinishMachineConfig(mcfg, e.Config(), scfg.constraints); err != nil {
		return nil, err
	}
	cloudcfg, err := cloudinit.New(mcfg)
	if err != nil {
		return nil, err
	}
	data, err := cloudcfg.Render()
	if err != nil {
		return nil, err
	}
	cdata := utils.Gzip(data)
	log.Debugf("environs/openstack: openstack user data; %d bytes", len(cdata))
	return cdata, nil
}

// allocatePublicIP tries to find an available floating IP address, or
// allocates a new one, returning it, or an error
func (e *environ) allocatePublicIP() (*nova.FloatingIP, error) {
	fips, err := e.nova().ListFloatingIPs()
	if err != nil {
		return nil, err
	}
	var newfip *nova.FloatingIP
	for _, fip := range fips {
		newfip = &fip
		if fip.InstanceId != nil && *fip.InstanceId != "" {
			// unavailable, skip
			newfip = nil
			continue
		} else {
			// unassigned, we can use it
			return newfip, nil
		}
	}
	if newfip == nil {
		// allocate a new IP and use it
		newfip, err = e.nova().AllocateFloatingIP()
		if err != nil {
			return nil, err
		}
	}
	return newfip, nil
}

// assignPublicIP tries to assign the given floating IP address to the
// specified server, or returns an error.
func (e *environ) assignPublicIP(fip *nova.FloatingIP, serverId string) (err error) {
	if fip == nil {
		return fmt.Errorf("cannot assign a nil public IP to %q", serverId)
	}
	if fip.InstanceId != nil && *fip.InstanceId == serverId {
		// IP already assigned, nothing to do
		return nil
	}
	// At startup nw_info is not yet cached so this may fail
	// temporarily while the server is being built
	for a := environs.LongAttempt.Start(); a.Next(); {
		err = e.nova().AddServerFloatingIP(serverId, fip.IP)
		if err == nil {
			return nil
		}
	}
	return err
}

// internalStartInstance is the internal version of StartInstance, used by
// Bootstrap as well as via StartInstance itself.
// TODO(bug 1199847): Some of this work can be shared between providers.
func (e *environ) internalStartInstance(scfg *startInstanceParams) (instance.Instance, *instance.HardwareCharacteristics, error) {
	err := environs.CheckToolsSeries(scfg.possibleTools, scfg.series)
	if err != nil {
		return nil, nil, err
	}
	arches := scfg.possibleTools.Arches()
	spec, err := findInstanceSpec(e, &instances.InstanceConstraint{
		Region:      e.ecfg().region(),
		Series:      scfg.series,
		Arches:      arches,
		Constraints: scfg.constraints,
	})
	if err != nil {
		return nil, nil, err
	}
	tools, err := scfg.possibleTools.Match(tools.Filter{Arch: spec.Image.Arch})
	if err != nil {
		return nil, nil, fmt.Errorf("chosen architecture %v not present in %v", spec.Image.Arch, arches)
	}
	userData, err := e.userData(scfg, tools[0])
	if err != nil {
		return nil, nil, fmt.Errorf("cannot make user data: %v", err)
	}
	var publicIP *nova.FloatingIP
	if scfg.withPublicIP {
		if fip, err := e.allocatePublicIP(); err != nil {
			return nil, nil, fmt.Errorf("cannot allocate a public IP as needed: %v", err)
		} else {
			publicIP = fip
			log.Infof("environs/openstack: allocated public IP %s", publicIP.IP)
		}
	}
	config := e.Config()
	groups, err := e.setUpGroups(scfg.machineId, config.StatePort(), config.APIPort())
	if err != nil {
		return nil, nil, fmt.Errorf("cannot set up groups: %v", err)
	}
	var groupNames = make([]nova.SecurityGroupName, len(groups))
	for i, g := range groups {
		groupNames[i] = nova.SecurityGroupName{g.Name}
	}

	var server *nova.Entity
	for a := shortAttempt.Start(); a.Next(); {
		server, err = e.nova().RunServer(nova.RunServerOpts{
			Name:               e.machineFullName(scfg.machineId),
			FlavorId:           spec.InstanceType.Id,
			ImageId:            spec.Image.Id,
			UserData:           userData,
			SecurityGroupNames: groupNames,
		})
		if err == nil || !gooseerrors.IsNotFound(err) {
			break
		}
	}
	if err != nil {
		return nil, nil, fmt.Errorf("cannot run instance: %v", err)
	}
	detail, err := e.nova().GetServer(server.Id)
	if err != nil {
		return nil, nil, fmt.Errorf("cannot get started instance: %v", err)
	}
	inst := &openstackInstance{
		e:            e,
		ServerDetail: detail,
		arch:         &spec.Image.Arch,
		instType:     &spec.InstanceType,
	}
	log.Infof("environs/openstack: started instance %q", inst.Id())
	if scfg.withPublicIP {
		if err := e.assignPublicIP(publicIP, string(inst.Id())); err != nil {
			if err := e.terminateInstances([]instance.Id{inst.Id()}); err != nil {
				// ignore the failure at this stage, just log it
				log.Debugf("environs/openstack: failed to terminate instance %q: %v", inst.Id(), err)
			}
			return nil, nil, fmt.Errorf("cannot assign public address %s to instance %q: %v", publicIP.IP, inst.Id(), err)
		}
		log.Infof("environs/openstack: assigned public IP %s to %q", publicIP.IP, inst.Id())
	}
	return inst, inst.hardwareCharacteristics(), nil
}

func (e *environ) StopInstances(insts []instance.Instance) error {
	ids := make([]instance.Id, len(insts))
	for i, inst := range insts {
		instanceValue, ok := inst.(*openstackInstance)
		if !ok {
			return errors.New("Incompatible instance.Instance supplied")
		}
		ids[i] = instanceValue.Id()
	}
	log.Debugf("environs/openstack: terminating instances %v", ids)
	return e.terminateInstances(ids)
}

// collectInstances tries to get information on each instance id in ids.
// It fills the slots in the given map for known servers with status
// either ACTIVE or BUILD. Returns a list of missing ids.
func (e *environ) collectInstances(ids []instance.Id, out map[instance.Id]instance.Instance) []instance.Id {
	var err error
	serversById := make(map[string]nova.ServerDetail)
	if len(ids) == 1 {
		// most common case - single instance
		var server *nova.ServerDetail
		server, err = e.nova().GetServer(string(ids[0]))
		if server != nil {
			serversById[server.Id] = *server
		}
	} else {
		var servers []nova.ServerDetail
		servers, err = e.nova().ListServersDetail(e.machinesFilter())
		for _, server := range servers {
			serversById[server.Id] = server
		}
	}
	if err != nil {
		return ids
	}
	var missing []instance.Id
	for _, id := range ids {
		if server, found := serversById[string(id)]; found {
			if server.Status == nova.StatusActive || server.Status == nova.StatusBuild {
				// TODO(wallyworld): lookup the flavor details to fill in the instance type data
				out[id] = &openstackInstance{e: e, ServerDetail: &server}
			}
			continue
		}
		missing = append(missing, id)
	}
	return missing
}

func (e *environ) Instances(ids []instance.Id) ([]instance.Instance, error) {
	if len(ids) == 0 {
		return nil, nil
	}
	missing := ids
	found := make(map[instance.Id]instance.Instance)
	// Make a series of requests to cope with eventual consistency.
	// Each request will attempt to add more instances to the requested
	// set.
	for a := shortAttempt.Start(); a.Next(); {
		if missing = e.collectInstances(missing, found); len(missing) == 0 {
			break
		}
	}
	if len(found) == 0 {
		return nil, environs.ErrNoInstances
	}
	insts := make([]instance.Instance, len(ids))
	var err error
	for i, id := range ids {
		if inst := found[id]; inst != nil {
			insts[i] = inst
		} else {
			err = environs.ErrPartialInstances
		}
	}
	return insts, err
}

func (e *environ) AllInstances() (insts []instance.Instance, err error) {
	servers, err := e.nova().ListServersDetail(e.machinesFilter())
	if err != nil {
		return nil, err
	}
	for _, server := range servers {
		if server.Status == nova.StatusActive || server.Status == nova.StatusBuild {
			var s = server
			// TODO(wallyworld): lookup the flavor details to fill in the instance type data
			insts = append(insts, &openstackInstance{
				e:            e,
				ServerDetail: &s,
			})
		}
	}
	return insts, err
}

func (e *environ) Destroy(ensureInsts []instance.Instance) error {
	log.Infof("environs/openstack: destroying environment %q", e.name)
	insts, err := e.AllInstances()
	if err != nil {
		return fmt.Errorf("cannot get instances: %v", err)
	}
	found := make(map[instance.Id]bool)
	var ids []instance.Id
	for _, inst := range insts {
		ids = append(ids, inst.Id())
		found[inst.Id()] = true
	}

	// Add any instances we've been told about but haven't yet shown
	// up in the instance list.
	for _, inst := range ensureInsts {
		id := instance.Id(inst.(*openstackInstance).Id())
		if !found[id] {
			ids = append(ids, id)
			found[id] = true
		}
	}
	err = e.terminateInstances(ids)
	if err != nil {
		return err
	}

	return e.Storage().RemoveAll()
}

func (e *environ) globalGroupName() string {
	return fmt.Sprintf("%s-global", e.jujuGroupName())
}

func (e *environ) machineGroupName(machineId string) string {
	return fmt.Sprintf("%s-%s", e.jujuGroupName(), machineId)
}

func (e *environ) jujuGroupName() string {
	return fmt.Sprintf("juju-%s", e.name)
}

func (e *environ) machineFullName(machineId string) string {
	return fmt.Sprintf("juju-%s-%s", e.Name(), state.MachineTag(machineId))
}

// machinesFilter returns a nova.Filter matching all machines in the environment.
func (e *environ) machinesFilter() *nova.Filter {
	filter := nova.NewFilter()
	filter.Set(nova.FilterServer, fmt.Sprintf("juju-%s-.*", e.Name()))
	return filter
}

func (e *environ) openPortsInGroup(name string, ports []instance.Port) error {
	novaclient := e.nova()
	group, err := novaclient.SecurityGroupByName(name)
	if err != nil {
		return err
	}
	for _, port := range ports {
		_, err := novaclient.CreateSecurityGroupRule(nova.RuleInfo{
			ParentGroupId: group.Id,
			FromPort:      port.Number,
			ToPort:        port.Number,
			IPProtocol:    port.Protocol,
			Cidr:          "0.0.0.0/0",
		})
		if err != nil {
			// TODO: if err is not rule already exists, raise?
			log.Debugf("error creating security group rule: %v", err.Error())
		}
	}
	return nil
}

func (e *environ) closePortsInGroup(name string, ports []instance.Port) error {
	if len(ports) == 0 {
		return nil
	}
	novaclient := e.nova()
	group, err := novaclient.SecurityGroupByName(name)
	if err != nil {
		return err
	}
	// TODO: Hey look ma, it's quadratic
	for _, port := range ports {
		for _, p := range (*group).Rules {
			if p.IPProtocol == nil || *p.IPProtocol != port.Protocol ||
				p.FromPort == nil || *p.FromPort != port.Number ||
				p.ToPort == nil || *p.ToPort != port.Number {
				continue
			}
			err := novaclient.DeleteSecurityGroupRule(p.Id)
			if err != nil {
				return err
			}
			break
		}
	}
	return nil
}

func (e *environ) portsInGroup(name string) (ports []instance.Port, err error) {
	group, err := e.nova().SecurityGroupByName(name)
	if err != nil {
		return nil, err
	}
	for _, p := range (*group).Rules {
		for i := *p.FromPort; i <= *p.ToPort; i++ {
			ports = append(ports, instance.Port{
				Protocol: *p.IPProtocol,
				Number:   i,
			})
		}
	}
	state.SortPorts(ports)
	return ports, nil
}

// TODO: following 30 lines nearly verbatim from environs/ec2

func (e *environ) OpenPorts(ports []instance.Port) error {
	if e.Config().FirewallMode() != config.FwGlobal {
		return fmt.Errorf("invalid firewall mode for opening ports on environment: %q",
			e.Config().FirewallMode())
	}
	if err := e.openPortsInGroup(e.globalGroupName(), ports); err != nil {
		return err
	}
	log.Infof("environs/openstack: opened ports in global group: %v", ports)
	return nil
}

func (e *environ) ClosePorts(ports []instance.Port) error {
	if e.Config().FirewallMode() != config.FwGlobal {
		return fmt.Errorf("invalid firewall mode for closing ports on environment: %q",
			e.Config().FirewallMode())
	}
	if err := e.closePortsInGroup(e.globalGroupName(), ports); err != nil {
		return err
	}
	log.Infof("environs/openstack: closed ports in global group: %v", ports)
	return nil
}

func (e *environ) Ports() ([]instance.Port, error) {
	if e.Config().FirewallMode() != config.FwGlobal {
		return nil, fmt.Errorf("invalid firewall mode for retrieving ports from environment: %q",
			e.Config().FirewallMode())
	}
	return e.portsInGroup(e.globalGroupName())
}

func (e *environ) Provider() environs.EnvironProvider {
	return &providerInstance
}

// setUpGroups creates the security groups for the new machine, and
// returns them.
//
// Instances are tagged with a group so they can be distinguished from
// other instances that might be running on the same OpenStack account.
// In addition, a specific machine security group is created for each
// machine, so that its firewall rules can be configured per machine.
func (e *environ) setUpGroups(machineId string, statePort, apiPort int) ([]nova.SecurityGroup, error) {
	jujuGroup, err := e.ensureGroup(e.jujuGroupName(),
		[]nova.RuleInfo{
			{
				IPProtocol: "tcp",
				FromPort:   22,
				ToPort:     22,
				Cidr:       "0.0.0.0/0",
			},
			{
				IPProtocol: "tcp",
				FromPort:   statePort,
				ToPort:     statePort,
				Cidr:       "0.0.0.0/0",
			},
			{
				IPProtocol: "tcp",
				FromPort:   1,
				ToPort:     65535,
			},
			{
				IPProtocol: "udp",
				FromPort:   1,
				ToPort:     65535,
			},
			{
				IPProtocol: "icmp",
				FromPort:   -1,
				ToPort:     -1,
			},
		})
	if err != nil {
		return nil, err
	}
	var machineGroup nova.SecurityGroup
	switch e.Config().FirewallMode() {
	case config.FwInstance:
		machineGroup, err = e.ensureGroup(e.machineGroupName(machineId), nil)
	case config.FwGlobal:
		machineGroup, err = e.ensureGroup(e.globalGroupName(), nil)
	}
	if err != nil {
		return nil, err
	}
	return []nova.SecurityGroup{jujuGroup, machineGroup}, nil
}

// zeroGroup holds the zero security group.
var zeroGroup nova.SecurityGroup

// ensureGroup returns the security group with name and perms.
// If a group with name does not exist, one will be created.
// If it exists, its permissions are set to perms.
func (e *environ) ensureGroup(name string, rules []nova.RuleInfo) (nova.SecurityGroup, error) {
	novaClient := e.nova()
	group, err := novaClient.CreateSecurityGroup(name, "juju group")
	if err != nil {
		if !gooseerrors.IsDuplicateValue(err) {
			return zeroGroup, err
		} else {
			// We just tried to create a duplicate group, so load the existing group.
			group, err = novaClient.SecurityGroupByName(name)
			if err != nil {
				return zeroGroup, err
			}
		}
	}
	// The group is created so now add the rules.
	for _, rule := range rules {
		rule.ParentGroupId = group.Id
		_, err := novaClient.CreateSecurityGroupRule(rule)
		if err != nil && !gooseerrors.IsDuplicateValue(err) {
			return zeroGroup, err
		}
	}
	return *group, nil
}

func (e *environ) terminateInstances(ids []instance.Id) error {
	if len(ids) == 0 {
		return nil
	}
	var firstErr error
	novaClient := e.nova()
	for _, id := range ids {
		err := novaClient.DeleteServer(string(id))
		if gooseerrors.IsNotFound(err) {
			err = nil
		}
		if err != nil && firstErr == nil {
			log.Debugf("environs/openstack: error terminating instance %q: %v", id, err)
			firstErr = err
		}
	}
	return firstErr
}<|MERGE_RESOLUTION|>--- conflicted
+++ resolved
@@ -585,23 +585,11 @@
 
 // TODO(bug 1199847): Some of this work can be shared between providers.
 func (e *environ) userData(scfg *startInstanceParams, tools *state.Tools) ([]byte, error) {
-<<<<<<< HEAD
-	mcfg := &cloudinit.MachineConfig{
-		MachineId:    scfg.machineId,
-		MachineNonce: scfg.machineNonce,
-		StateServer:  scfg.stateServer,
-		StateInfo:    scfg.info,
-		APIInfo:      scfg.apiInfo,
-		DataDir:      environs.DataDir,
-		Tools:        tools,
-		StateInfoURL: scfg.stateInfoURL,
-	}
-=======
 	mcfg := environs.NewMachineConfig(scfg.machineId, scfg.machineNonce, scfg.info, scfg.apiInfo)
 	mcfg.StateServer = scfg.stateServer
+	mcfg.StateInfoURL = scfg.stateInfoURL
 	mcfg.Tools = tools
 
->>>>>>> 33970f31
 	if err := environs.FinishMachineConfig(mcfg, e.Config(), scfg.constraints); err != nil {
 		return nil, err
 	}
