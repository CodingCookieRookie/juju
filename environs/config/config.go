--- conflicted
+++ resolved
@@ -128,19 +128,18 @@
 		if cfg.asString(attr) == "" {
 			return fmt.Errorf("empty %s in environment configuration", attr)
 		}
-<<<<<<< HEAD
-=======
 	}
 
 	if strings.ContainsAny(cfg.asString("name"), "/\\") {
 		return fmt.Errorf("environment name contains unsafe characters")
 	}
 
-	// The schema always makes sure something is set.
-	v := cfg.asString("agent-version")
-	if _, err := version.Parse(v); err != nil {
-		return fmt.Errorf("invalid agent version in environment configuration: %q", v)
->>>>>>> 47a78669
+	// Check that the agent version parses ok if set explicitly; otherwise leave
+	// it alone.
+	if v, ok := cfg.m["agent-version"].(string); ok {
+		if _, err := version.Parse(v); err != nil {
+			return fmt.Errorf("invalid agent version in environment configuration: %q", v)
+		}
 	}
 
 	// Check firewall mode.
@@ -154,11 +153,21 @@
 
 	// Check the immutable config values.  These can't change
 	if old != nil {
-		for _, attr := range []string{"type", "name", "agent-version", "firewall-mode"} {
+		for _, attr := range []string{"type", "name", "firewall-mode"} {
 			oldValue := old.asString(attr)
 			newValue := cfg.asString(attr)
 			if oldValue != newValue {
 				return fmt.Errorf("cannot change %s from %q to %q", attr, oldValue, newValue)
+			}
+		}
+		if oldAgentVersion, oldFound := old.AgentVersion(); oldFound {
+			if newAgentVersion, newFound := cfg.AgentVersion(); newFound {
+				if oldAgentVersion != newAgentVersion {
+					return fmt.Errorf("cannot change agent-version from %q to %q",
+						oldAgentVersion, newAgentVersion)
+				}
+			} else {
+				return fmt.Errorf("cannot unset agent-version")
 			}
 		}
 	}
@@ -263,7 +272,6 @@
 	return FirewallMode(c.asString("firewall-mode"))
 }
 
-<<<<<<< HEAD
 // AgentVersion returns the proposed version number for the agent tools,
 // and whether it has been set. Once an environment is bootstrapped, this
 // must always be valid.
@@ -274,14 +282,6 @@
 			panic(err) // We should have checked it earlier.
 		}
 		return n, true
-=======
-// AgentVersion returns the proposed version number for the agent tools.
-func (c *Config) AgentVersion() version.Number {
-	v := c.asString("agent-version")
-	n, err := version.Parse(v)
-	if err != nil {
-		panic(err) // We should have checked it earlier.
->>>>>>> 47a78669
 	}
 	return version.Zero, false
 }
@@ -349,7 +349,7 @@
 	"authorized-keys":           "",
 	"authorized-keys-path":      "",
 	"firewall-mode":             FwDefault,
-	"agent-version":             version.CurrentNumber().String(),
+	"agent-version":             schema.Omit,
 	"development":               false,
 	"admin-secret":              "",
 	"ca-cert":                   schema.Omit,
