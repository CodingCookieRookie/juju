// Copyright 2013 Canonical Ltd.
// Licensed under the AGPLv3, see LICENCE file for details.

package sshinit

import (
	"encoding/base64"
	"fmt"
	"io"
	"strings"

	"launchpad.net/loggo"

	"launchpad.net/juju-core/cloudinit"
	"launchpad.net/juju-core/utils"
	"launchpad.net/juju-core/utils/ssh"
)

var logger = loggo.GetLogger("juju.cloudinit.sshinit")

type ConfigureParams struct {
	// Host is the host to configure, in the format [user@]hostname.
	Host string

	// Config is the cloudinit config to carry out.
	Config *cloudinit.Config

	// Stdin is required to respond to sudo prompts,
	// and must be a terminal (except in tests)
	Stdin io.Reader

	// Stdout is required to present sudo prompts to the user.
	Stdout io.Writer

	// Stderr is required to present bootstrap progress to the user.
	Stderr io.Writer
}

// Configure connects to the specified host over SSH,
// and executes a script that carries out cloud-config.
func Configure(params ConfigureParams) error {
	logger.Infof("Provisioning machine agent on %s", params.Host)
	script, err := generateScript(params.Config)
	if err != nil {
		return err
	}
	scriptBase64 := base64.StdEncoding.EncodeToString([]byte(script))
	script = fmt.Sprintf(`F=$(mktemp); echo %s | base64 -d > $F; . $F`, scriptBase64)
	cmd := ssh.Command(
<<<<<<< HEAD
		host,
		[]string{"sudo", "-n", fmt.Sprintf("bash -c '%s'", script)},
=======
		params.Host,
		[]string{"sudo", fmt.Sprintf("bash -c '%s'", script)},
>>>>>>> 533f3a59
		ssh.AllocateTTY,
	)
	cmd.Stdout = params.Stdout
	cmd.Stderr = params.Stderr
	cmd.Stdin = params.Stdin
	return cmd.Run()
}

// generateScript generates the script that applies
// the specified cloud-config.
func generateScript(cloudcfg *cloudinit.Config) (string, error) {
	// TODO(axw): 2013-08-23 bug 1215777
	// Carry out configuration for ssh-keys-per-user,
	// machine-updates-authkeys, using cloud-init config.
	//
	// We should work with smoser to get a supported
	// command in (or next to) cloud-init for manually
	// invoking cloud-config. This would address the
	// above comment by removing the need to generate a
	// script "by hand".

	// Bootcmds must be run before anything else,
	// as they may affect package installation.
	bootcmds, err := cmdlist(cloudcfg.BootCmds())
	if err != nil {
		return "", err
	}

	// Add package sources and packages.
	pkgcmds, err := addPackageCommands(cloudcfg)
	if err != nil {
		return "", err
	}

	// Runcmds come last.
	runcmds, err := cmdlist(cloudcfg.RunCmds())
	if err != nil {
		return "", err
	}

	// We prepend "set -xe". This is already in runcmds,
	// but added here to avoid relying on that to be
	// invariant.
	script := []string{"#!/bin/bash", "set -e"}
	// We must initialise progress reporting before entering
	// the subshell and redirecting stderr.
	script = append(script, cloudinit.InitProgressCmd())
	stdout, stderr := cloudcfg.Output(cloudinit.OutAll)
	script = append(script, "(")
	if stderr != "" {
		script = append(script, "(")
	}
	script = append(script, bootcmds...)
	script = append(script, pkgcmds...)
	script = append(script, runcmds...)
	if stderr != "" {
		script = append(script, ") "+stdout)
		script = append(script, ") "+stderr)
	} else {
		script = append(script, ") "+stdout+" 2>&1")
	}
	return strings.Join(script, "\n"), nil
}

// The options specified are to prevent any kind of prompting.
//  * --assume-yes answers yes to any yes/no question in apt-get;
//  * the --force-confold option is passed to dpkg, and tells dpkg
//    to always keep old configuration files in the face of change.
const aptget = "apt-get --option Dpkg::Options::=--force-confold --assume-yes "

// addPackageCommands returns a slice of commands that, when run,
// will add the required apt repositories and packages.
func addPackageCommands(cfg *cloudinit.Config) ([]string, error) {
	var cmds []string
	if len(cfg.AptSources()) > 0 {
		// Ensure add-apt-repository is available.
		cmds = append(cmds, cloudinit.LogProgressCmd("Installing add-apt-repository"))
		cmds = append(cmds, aptget+"install python-software-properties")
	}
	for _, src := range cfg.AptSources() {
		// PPA keys are obtained by add-apt-repository, from launchpad.
		if !strings.HasPrefix(src.Source, "ppa:") {
			if src.Key != "" {
				key := utils.ShQuote(src.Key)
				cmd := fmt.Sprintf("printf '%%s\\n' %s | apt-key add -", key)
				cmds = append(cmds, cmd)
			}
		}
		cmds = append(cmds, cloudinit.LogProgressCmd("Adding apt repository: %s", src.Source))
		cmds = append(cmds, "add-apt-repository -y "+utils.ShQuote(src.Source))
	}
	if len(cfg.AptSources()) > 0 || cfg.AptUpdate() {
		cmds = append(cmds, cloudinit.LogProgressCmd("Running apt-get update"))
		cmds = append(cmds, aptget+"update")
	}
	if cfg.AptUpgrade() {
		cmds = append(cmds, cloudinit.LogProgressCmd("Running apt-get upgrade"))
		cmds = append(cmds, aptget+"upgrade")
	}
	for _, pkg := range cfg.Packages() {
		cmds = append(cmds, cloudinit.LogProgressCmd("Installing package: %s", pkg))
		cmd := fmt.Sprintf(aptget+"install %s", utils.ShQuote(pkg))
		cmds = append(cmds, cmd)
	}
	if len(cmds) > 0 {
		// setting DEBIAN_FRONTEND=noninteractive prevents debconf
		// from prompting, always taking default values instead.
		cmds = append([]string{"export DEBIAN_FRONTEND=noninteractive"}, cmds...)
	}
	return cmds, nil
}

func cmdlist(cmds []interface{}) ([]string, error) {
	result := make([]string, 0, len(cmds))
	for _, cmd := range cmds {
		switch cmd := cmd.(type) {
		case []string:
			// Quote args, so shell meta-characters are not interpreted.
			for i, arg := range cmd[1:] {
				cmd[i] = utils.ShQuote(arg)
			}
			result = append(result, strings.Join(cmd, " "))
		case string:
			result = append(result, cmd)
		default:
			return nil, fmt.Errorf("unexpected command type: %T", cmd)
		}
	}
	return result, nil
}<|MERGE_RESOLUTION|>--- conflicted
+++ resolved
@@ -47,13 +47,8 @@
 	scriptBase64 := base64.StdEncoding.EncodeToString([]byte(script))
 	script = fmt.Sprintf(`F=$(mktemp); echo %s | base64 -d > $F; . $F`, scriptBase64)
 	cmd := ssh.Command(
-<<<<<<< HEAD
-		host,
+		params.Host,
 		[]string{"sudo", "-n", fmt.Sprintf("bash -c '%s'", script)},
-=======
-		params.Host,
-		[]string{"sudo", fmt.Sprintf("bash -c '%s'", script)},
->>>>>>> 533f3a59
 		ssh.AllocateTTY,
 	)
 	cmd.Stdout = params.Stdout
