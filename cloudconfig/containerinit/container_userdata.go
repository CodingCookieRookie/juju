// Copyright 2013, 2015 Canonical Ltd.
// Copyright 2015 Cloudbase Solutions SRL
// Licensed under the AGPLv3, see LICENCE file for details.

package containerinit

import (
<<<<<<< HEAD
	"os"
	"path/filepath"

=======
>>>>>>> 3d7b7b1b
	"github.com/juju/errors"
	"github.com/juju/loggo"

	"github.com/juju/juju/cloudconfig"
	"github.com/juju/juju/cloudconfig/cloudinit"
	"github.com/juju/juju/cloudconfig/instancecfg"
	"github.com/juju/juju/container"
	corenetwork "github.com/juju/juju/core/network"
)

<<<<<<< HEAD
var (
	logger = loggo.GetLogger("juju.cloudconfig.containerinit")
)

// WriteUserData generates the cloud-init user-data using the
// specified machine and network config for a container, and writes
// the serialized form out to a cloud-init file in the directory
// specified.
func WriteUserData(
	instanceConfig *instancecfg.InstanceConfig,
	networkConfig *container.NetworkConfig,
	directory string,
) (string, error) {
	userData, err := CloudInitUserData(instanceConfig, networkConfig)
	if err != nil {
		logger.Errorf("failed to create user data: %v", err)
		return "", err
	}
	return WriteCloudInitFile(directory, userData)
}

// WriteCloudInitFile writes the data out to a cloud-init file in the
// directory specified, and returns the filename.
func WriteCloudInitFile(directory string, userData []byte) (string, error) {
	userDataFilename := filepath.Join(directory, "cloud-init")
	if err := os.WriteFile(userDataFilename, userData, 0644); err != nil {
		logger.Errorf("failed to write user data: %v", err)
		return "", err
	}
	return userDataFilename, nil
}
=======
var logger = loggo.GetLogger("juju.cloudconfig.containerinit")
>>>>>>> 3d7b7b1b

func CloudInitUserData(
	cloudConfig cloudinit.CloudConfig,
	instanceConfig *instancecfg.InstanceConfig,
	networkConfig *container.NetworkConfig,
) ([]byte, error) {
<<<<<<< HEAD
	cloudConfig, err := cloudinit.New(instanceConfig.Base.OS)
	if err != nil {
		return nil, errors.Trace(err)
	}
=======
>>>>>>> 3d7b7b1b
	var interfaces corenetwork.InterfaceInfos
	if networkConfig != nil {
		interfaces = networkConfig.Interfaces
	}

	if err := cloudConfig.AddNetworkConfig(interfaces); err != nil {
		return nil, errors.Trace(err)
	}

	udata, err := cloudconfig.NewUserdataConfig(instanceConfig, cloudConfig)
	if err != nil {
		return nil, errors.Trace(err)
	}

	if err = udata.Configure(); err != nil {
		return nil, errors.Trace(err)
	}

	// Run ifconfig/ip addr to get the addresses of the
	// internal container at least logged in the host.
	cloudConfig.AddRunCmd("ifconfig || ip addr")

	if instanceConfig.MachineContainerHostname != "" {
		logger.Debugf("Cloud-init configured to set hostname")
		cloudConfig.SetAttr("hostname", instanceConfig.MachineContainerHostname)
	}

	data, err := cloudConfig.RenderYAML()
	return data, errors.Trace(err)
}<|MERGE_RESOLUTION|>--- conflicted
+++ resolved
@@ -5,12 +5,6 @@
 package containerinit
 
 import (
-<<<<<<< HEAD
-	"os"
-	"path/filepath"
-
-=======
->>>>>>> 3d7b7b1b
 	"github.com/juju/errors"
 	"github.com/juju/loggo"
 
@@ -21,54 +15,13 @@
 	corenetwork "github.com/juju/juju/core/network"
 )
 
-<<<<<<< HEAD
-var (
-	logger = loggo.GetLogger("juju.cloudconfig.containerinit")
-)
-
-// WriteUserData generates the cloud-init user-data using the
-// specified machine and network config for a container, and writes
-// the serialized form out to a cloud-init file in the directory
-// specified.
-func WriteUserData(
-	instanceConfig *instancecfg.InstanceConfig,
-	networkConfig *container.NetworkConfig,
-	directory string,
-) (string, error) {
-	userData, err := CloudInitUserData(instanceConfig, networkConfig)
-	if err != nil {
-		logger.Errorf("failed to create user data: %v", err)
-		return "", err
-	}
-	return WriteCloudInitFile(directory, userData)
-}
-
-// WriteCloudInitFile writes the data out to a cloud-init file in the
-// directory specified, and returns the filename.
-func WriteCloudInitFile(directory string, userData []byte) (string, error) {
-	userDataFilename := filepath.Join(directory, "cloud-init")
-	if err := os.WriteFile(userDataFilename, userData, 0644); err != nil {
-		logger.Errorf("failed to write user data: %v", err)
-		return "", err
-	}
-	return userDataFilename, nil
-}
-=======
 var logger = loggo.GetLogger("juju.cloudconfig.containerinit")
->>>>>>> 3d7b7b1b
 
 func CloudInitUserData(
 	cloudConfig cloudinit.CloudConfig,
 	instanceConfig *instancecfg.InstanceConfig,
 	networkConfig *container.NetworkConfig,
 ) ([]byte, error) {
-<<<<<<< HEAD
-	cloudConfig, err := cloudinit.New(instanceConfig.Base.OS)
-	if err != nil {
-		return nil, errors.Trace(err)
-	}
-=======
->>>>>>> 3d7b7b1b
 	var interfaces corenetwork.InterfaceInfos
 	if networkConfig != nil {
 		interfaces = networkConfig.Interfaces
