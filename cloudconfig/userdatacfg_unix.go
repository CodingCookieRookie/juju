// Copyright 2012-2016 Canonical Ltd.
// Copyright 2014, 2015 Cloudbase Solutions
// Licensed under the AGPLv3, see LICENCE file for details.

package cloudconfig

import (
	"bytes"
	"encoding/json"
	"fmt"
	stdos "os"
	"path"
	"path/filepath"
	"strings"
	"text/template"

	"github.com/juju/charm/v9"
	"github.com/juju/errors"
	"github.com/juju/featureflag"
	"github.com/juju/loggo"
	"github.com/juju/names/v4"
	"github.com/juju/os/v2/series"
	"github.com/juju/proxy"
	"github.com/juju/utils/v3"

	"github.com/juju/juju/agent"
	agenttools "github.com/juju/juju/agent/tools"
	"github.com/juju/juju/cloudconfig/cloudinit"
	"github.com/juju/juju/core/os"
	"github.com/juju/juju/environs/bootstrap"
	"github.com/juju/juju/environs/simplestreams"
	"github.com/juju/juju/juju/osenv"
)

var logger = loggo.GetLogger("juju.cloudconfig")

const (
	// FileNameBootstrapParams is the name of bootstrap params file.
	FileNameBootstrapParams = "bootstrap-params"

	// curlCommand is the base curl command used to download tools.
	curlCommand = "curl -sSf"

	// toolsDownloadWaitTime is the number of seconds to wait between
	// each iterations of download attempts.
	toolsDownloadWaitTime = 15

	// toolsDownloadTemplate is a bash template that generates a
	// bash command to cycle through a list of URLs to download tools.
	toolsDownloadTemplate = `{{$curl := .ToolsDownloadCommand}}
n=1
while true; do
{{range .URLs}}
    echo "Attempt $n to download agent binaries from {{shquote .}}...\n"
    {{$curl}} {{shquote .}} && echo "Agent binaries downloaded successfully." && break
{{end}}
    echo "Download failed, retrying in {{.ToolsDownloadWaitTime}}s"
    sleep {{.ToolsDownloadWaitTime}}
    n=$((n+1))
done`

	// removeServicesScript is written to /sbin and can be used to remove
	// all Juju services from a machine.
	// Once this script is run, logic to check whether such a machine is already
	// provisioned should return false and the machine can be reused as a target
	// for either bootstrap or add-machine.
	removeServicesScript = `#!/bin/bash

# WARNING
# This script will clean a host previously used to run a Juju controller/machine.
# Running this on a live installation will render Juju inoperable.

for path_to_unit in $(ls /etc/systemd/system/juju*); do
  echo "removing juju service: $path_to_unit"
  unit=$(basename "$path_to_unit")
  systemctl stop "$unit"
  systemctl disable "$unit"
  systemctl daemon-reload
  rm -f "$path_to_unit"
done

echo "removing /var/lib/juju/tools/*"
rm -rf /var/lib/juju/tools/*

echo "removing /var/lib/juju/db/*"
rm -rf /var/lib/juju/db/*

echo "removing /var/lib/juju/raft/*"
rm -rf /var/lib/juju/raft/*

echo "removing /var/run/juju/*"
rm -rf /var/run/juju/*

has_juju_db_snap=$(snap info juju-db | grep installed:)
if [ ! -z "$has_juju_db_snap" ]; then
  echo "removing juju-db snap and any persisted database data"
  snap remove --purge juju-db
fi
`
)

var (
	// UbuntuGroups is the set of unix groups to add the "ubuntu" user to
	// when initializing an Ubuntu system.
	UbuntuGroups = []string{"adm", "audio", "cdrom", "dialout", "dip",
		"floppy", "netdev", "plugdev", "sudo", "video"}

	// CentOSGroups is the set of unix groups to add the "ubuntu" user to
	// when initializing a CentOS system.
	CentOSGroups = []string{"adm", "systemd-journal", "wheel"}

	// OpenSUSEGroups is the set of unix groups to add the "ubuntu" user to
	// when initializing a OpenSUSE system.
	OpenSUSEGroups = []string{"users"}
)

type unixConfigure struct {
	baseConfigure
}

// TODO(ericsnow) Move Configure to the baseConfigure type?

// Configure updates the provided cloudinit.Config with
// configuration to initialize a Juju machine agent.
func (w *unixConfigure) Configure() error {
	if err := w.ConfigureBasic(); err != nil {
		return err
	}
	if err := w.ConfigureJuju(); err != nil {
		return err
	}
	return w.ConfigureCustomOverrides()
}

// ConfigureBasic updates the provided cloudinit.Config with
// basic configuration to initialise an OS image, such that it can
// be connected to via SSH, and log to a standard location.
//
// Any potentially failing operation should not be added to the
// configuration, but should instead be done in ConfigureJuju.
//
// Note: we don't do apt update/upgrade here so as not to have to wait on
// apt to finish when performing the second half of image initialisation.
// Doing it later brings the benefit of feedback in the face of errors,
// but adds to the running time of initialisation due to lack of activity
// between image bringup and start of agent installation.
func (w *unixConfigure) ConfigureBasic() error {
	// Keep preruncmd at the beginning of any runcmd's that juju adds
	if preruncmds, ok := w.icfg.CloudInitUserData["preruncmd"].([]interface{}); ok {
		for i := len(preruncmds) - 1; i >= 0; i -= 1 {
			cmd, err := runCmdToString(preruncmds[i])
			if err != nil {
				return errors.Annotate(err, "invalid preruncmd")
			}
			w.conf.PrependRunCmd(cmd)
		}
	}
	w.conf.AddRunCmd(
		"set -xe", // ensure we run all the scripts or abort.
	)
	switch w.os {
	case os.CentOS:
		w.conf.AddScripts(
			// Mask and stop firewalld, if enabled, so it cannot start. See
			// http://pad.lv/1492066. firewalld might be missing, in which case
			// is-enabled and is-active prints an error, which is why the output
			// is suppressed.
			"systemctl is-enabled firewalld &> /dev/null && systemctl mask firewalld || true",
			"systemctl is-active firewalld &> /dev/null && systemctl stop firewalld || true",

			`sed -i "s/^.*requiretty/#Defaults requiretty/" /etc/sudoers`,
		)
	case os.OpenSUSE:
		w.conf.AddScripts(
			// Mask and stop firewalld, if enabled, so it cannot start. See
			// http://pad.lv/1492066. firewalld might be missing, in which case
			// is-enabled and is-active prints an error, which is why the output
			// is suppressed.
			"systemctl is-enabled firewalld &> /dev/null && systemctl mask firewalld || true",
			"systemctl is-active firewalld &> /dev/null && systemctl stop firewalld || true",
			`sed -i "s/^.*requiretty/#Defaults requiretty/" /etc/sudoers`,
			//Scripts assume ubuntu group for ubuntu user...
			`(grep ubuntu /etc/group) || groupadd ubuntu`,
			`usermod -g ubuntu -G ubuntu,users ubuntu`,
		)
	}
	SetUbuntuUser(w.conf, w.icfg.AuthorizedKeys)

	if w.icfg.Bootstrap != nil {
		// For the bootstrap machine only, we set the host keys
		// except when manually provisioning.
		icfgKeys := w.icfg.Bootstrap.InitialSSHHostKeys
		var keys cloudinit.SSHKeys
		for _, hostKey := range icfgKeys {
			keys = append(keys, cloudinit.SSHKey{
				Private:            hostKey.Private,
				Public:             hostKey.Public,
				PublicKeyAlgorithm: hostKey.PublicKeyAlgorithm,
			})
		}
		err := w.conf.SetSSHKeys(keys)
		if err != nil {
			return errors.Annotate(err, "setting ssh keys")
		}
	}

	w.conf.SetOutput(cloudinit.OutAll, "| tee -a "+w.icfg.CloudInitOutputLog, "")
	// Create a file in a well-defined location containing the machine's
	// nonce. The presence and contents of this file will be verified
	// during bootstrap.
	//
	// Note: this must be the last runcmd we do in ConfigureBasic, as
	// the presence of the nonce file is used to gate the remainder
	// of synchronous bootstrap.
	noncefile := path.Join(w.icfg.DataDir, NonceFile)
	w.conf.AddRunTextFile(noncefile, w.icfg.MachineNonce, 0644)
	return nil
}

func (w *unixConfigure) setDataDirPermissions() string {
	var user string
	switch w.os {
	case os.CentOS, os.OpenSUSE:
		user = "root"
	default:
		user = "syslog"
	}
	return fmt.Sprintf("chown %s:adm %s", user, w.icfg.LogDir)
}

// ConfigureJuju updates the provided cloudinit.Config with configuration
// to initialise a Juju machine agent.
func (w *unixConfigure) ConfigureJuju() error {
	if err := w.icfg.VerifyConfig(); err != nil {
		return err
	}

	// To keep postruncmd at the end of any runcmd's that juju adds,
	// this block must stay at the top.
	if postruncmds, ok := w.icfg.CloudInitUserData["postruncmd"].([]interface{}); ok {
		cmds := make([]string, len(postruncmds))
		for i, v := range postruncmds {
			cmd, err := runCmdToString(v)
			if err != nil {
				return errors.Annotate(err, "invalid postruncmd")
			}
			cmds[i] = cmd
		}
		defer w.conf.AddScripts(cmds...)
	}

	// Initialise progress reporting. We need to do separately for runcmd
	// and (possibly, below) for bootcmd, as they may be run in different
	// shell sessions.
	initProgressCmd := cloudinit.InitProgressCmd()
	w.conf.AddRunCmd(initProgressCmd)

	// If we're doing synchronous bootstrap or manual provisioning, then
	// ConfigureBasic won't have been invoked; thus, the output log won't
	// have been set. We don't want to show the log to the user, so simply
	// append to the log file rather than teeing.
	if stdout, _ := w.conf.Output(cloudinit.OutAll); stdout == "" {
		w.conf.SetOutput(cloudinit.OutAll, ">> "+w.icfg.CloudInitOutputLog, "")
		w.conf.AddBootCmd(initProgressCmd)
		w.conf.AddBootCmd(cloudinit.LogProgressCmd("Logging to %s on the bootstrap machine", w.icfg.CloudInitOutputLog))
	}

	if w.icfg.Bootstrap != nil && len(w.icfg.Bootstrap.InitialSSHHostKeys) > 0 {
		// Before anything else, we must regenerate the SSH host keys.
		// During bootstrap we provide our own keys, but to prevent keys being
		// sniffed from metadata by user applications that shouldn't have access,
		// we regenerate them.
		w.conf.AddBootCmd(cloudinit.LogProgressCmd("Regenerating SSH host keys"))
		w.conf.AddBootCmd(`rm /etc/ssh/ssh_host_*_key*`)
		w.conf.AddBootCmd(`ssh-keygen -t rsa -N "" -f /etc/ssh/ssh_host_rsa_key`)
		w.conf.AddBootCmd(`ssh-keygen -t ecdsa -N "" -f /etc/ssh/ssh_host_ecdsa_key`)
		// We drop DSA due to it not really being supported by default anymore,
		// we also softly fail on ed25519 as it may not be supported by the target
		// machine.
		w.conf.AddBootCmd(`ssh-keygen -t ed25519 -N "" -f /etc/ssh/ssh_host_ed25519_key || true`)
	}

	if err := w.conf.AddPackageCommands(
		packageManagerProxySettings{
			aptProxy:            w.icfg.AptProxySettings,
			aptMirror:           w.icfg.AptMirror,
			snapProxy:           w.icfg.SnapProxySettings,
			snapStoreAssertions: w.icfg.SnapStoreAssertions,
			snapStoreProxyID:    w.icfg.SnapStoreProxyID,
			snapStoreProxyURL:   w.icfg.SnapStoreProxyURL,
		},
		w.icfg.EnableOSRefreshUpdate,
		w.icfg.EnableOSUpgrade,
	); err != nil {
		return errors.Trace(err)
	}

	// Write out the normal proxy settings so that the settings are
	// sourced by bash, and ssh through that.
	w.conf.AddScripts(
		// We look to see if the proxy line is there already as
		// the manual provider may have had it already.
		// We write this file out whether we are using the legacy proxy
		// or the juju proxy to deal with runtime changes. The proxy updater worker
		// only modifies /etc/juju-proxy.conf, so if changes are written to that file
		// we need to make sure the profile.d file exists to reflect these changes.
		// If the new juju proxies are used, the legacy proxies will not be set, and the
		// /etc/juju-proxy.conf file will be empty.
		`[ -e /etc/profile.d/juju-proxy.sh ] || ` +
			`echo '\n# Added by juju\n[ -f "/etc/juju-proxy.conf" ] && . "/etc/juju-proxy.conf"\n' >> /etc/profile.d/juju-proxy.sh`)
	if w.icfg.LegacyProxySettings.HasProxySet() {
		exportedProxyEnv := w.icfg.LegacyProxySettings.AsScriptEnvironment()
		w.conf.AddScripts(strings.Split(exportedProxyEnv, "\n")...)
		w.conf.AddScripts(
			fmt.Sprintf(
				`(echo %s > /etc/juju-proxy.conf && chmod 0644 /etc/juju-proxy.conf)`,
				shquote(w.icfg.LegacyProxySettings.AsScriptEnvironment())))

		// Write out systemd proxy settings
		w.conf.AddScripts(fmt.Sprintf(`echo %[1]s > /etc/juju-proxy-systemd.conf`,
			shquote(w.icfg.LegacyProxySettings.AsSystemdDefaultEnv())))
	}

	if w.icfg.PublicImageSigningKey != "" {
		keyFile := filepath.Join(agent.DefaultPaths.ConfDir, simplestreams.SimplestreamsPublicKeyFile)
		w.conf.AddRunTextFile(keyFile, w.icfg.PublicImageSigningKey, 0644)
	}

	// Make the lock dir and change the ownership of the lock dir itself to
	// ubuntu:ubuntu from root:root so the juju-exec command run as the ubuntu
	// user is able to get access to the hook execution lock (like the uniter
	// itself does.)
	lockDir := path.Join(w.icfg.DataDir, "locks")
	w.conf.AddScripts(
		fmt.Sprintf("mkdir -p %s", lockDir),
		// We only try to change ownership if there is an ubuntu user defined.
		fmt.Sprintf("(id ubuntu &> /dev/null) && chown ubuntu:ubuntu %s", lockDir),
		fmt.Sprintf("mkdir -p %s", w.icfg.LogDir),
		w.setDataDirPermissions(),
	)

	// Make a directory for the tools to live in.
	w.conf.AddScripts(
		"bin="+shquote(w.icfg.JujuTools()),
		"mkdir -p $bin",
	)

	// Fetch the tools and unarchive them into it.
	if err := w.addDownloadToolsCmds(); err != nil {
		return errors.Trace(err)
	}

	// Don't remove tools tarball until after bootstrap agent
	// runs, so it has a chance to add it to its catalogue.
	defer w.conf.AddRunCmd(
		fmt.Sprintf("rm $bin/tools.tar.gz && rm $bin/juju%s.sha256", w.icfg.AgentVersion()),
	)

	// We add the machine agent's configuration info
	// before running bootstrap-state so that bootstrap-state
	// has a chance to rewrite it to change the password.
	// It would be cleaner to change bootstrap-state to
	// be responsible for starting the machine agent itself,
	// but this would not be backwardly compatible.
	machineTag := names.NewMachineTag(w.icfg.MachineId)
	_, err := w.addAgentInfo(machineTag)
	if err != nil {
		return errors.Trace(err)
	}

	// Add the cloud archive cloud-tools pocket to apt sources
	// for series that need it. This gives us up-to-date LXC,
	// MongoDB, and other infrastructure.
	// This is only done on ubuntu.
	if w.conf.SystemUpdate() && w.conf.RequiresCloudArchiveCloudTools() {
		w.conf.AddCloudArchiveCloudTools()
	}

	if w.icfg.Bootstrap != nil {
		if err = w.addLocalSnapUpload(); err != nil {
			return errors.Trace(err)
		}
		if err = w.addLocalControllerCharmsUpload(); err != nil {
			return errors.Trace(err)
		}
		if err := w.configureBootstrap(); err != nil {
			return errors.Trace(err)
		}
	}

	// Append cloudinit-userdata packages to the end of the juju created ones.
	if packagesToAdd, ok := w.icfg.CloudInitUserData["packages"].([]interface{}); ok {
		for _, v := range packagesToAdd {
			if pack, ok := v.(string); ok {
				w.conf.AddPackage(pack)
			}
		}
	}

	w.conf.AddRunTextFile("/sbin/remove-juju-services", removeServicesScript, 0755)

	return w.addMachineAgentToBoot()
}

// runCmdToString converts a postruncmd or preruncmd value to a string.
// Per https://cloudinit.readthedocs.io/en/latest/topics/examples.html,
// these run commands can be either a string or a list of strings.
func runCmdToString(v any) (string, error) {
	switch v := v.(type) {
	case string:
		return v, nil
	case []any: // beware! won't be be []string
		strs := make([]string, len(v))
		for i, sv := range v {
			ss, ok := sv.(string)
			if !ok {
				return "", errors.Errorf("expected list of strings, got list containing %T", sv)
			}
			strs[i] = ss
		}
		return utils.CommandString(strs...), nil
	default:
		return "", errors.Errorf("expected string or list of strings, got %T", v)
	}
}

// Not all cloudinit-userdata attr are allowed to override, these attr have been
// dealt with in ConfigureBasic() and ConfigureJuju().
func isAllowedOverrideAttr(attr string) bool {
	switch attr {
	case "packages", "preruncmd", "postruncmd":
		return false
	}
	return true
}

func (w *unixConfigure) formatCurlProxyArguments() (proxyArgs string) {
	tools := w.icfg.ToolsList()[0]
	var proxySettings proxy.Settings
	if w.icfg.JujuProxySettings.HasProxySet() {
		proxySettings = w.icfg.JujuProxySettings
	} else if w.icfg.LegacyProxySettings.HasProxySet() {
		proxySettings = w.icfg.LegacyProxySettings
	}
	if strings.HasPrefix(tools.URL, httpSchemePrefix) && proxySettings.Http != "" {
		proxyUrl := proxySettings.Http
		proxyArgs += fmt.Sprintf(" --proxy %s", proxyUrl)
	} else if strings.HasPrefix(tools.URL, httpsSchemePrefix) && proxySettings.Https != "" {
		proxyUrl := proxySettings.Https
		// curl automatically uses HTTP CONNECT for URLs containing HTTPS
		proxyArgs += fmt.Sprintf(" --proxy %s", proxyUrl)
	}
	if proxySettings.NoProxy != "" {
		proxyArgs += fmt.Sprintf(" --noproxy %s", proxySettings.NoProxy)
	}
	return
}

// ConfigureCustomOverrides implements UserdataConfig.ConfigureCustomOverrides
func (w *unixConfigure) ConfigureCustomOverrides() error {
	for k, v := range w.icfg.CloudInitUserData {
		// preruncmd was handled in ConfigureBasic()
		// packages and postruncmd have been handled in ConfigureJuju()
		if isAllowedOverrideAttr(k) {
			w.conf.SetAttr(k, v)
		}
	}
	return nil
}

func (w *unixConfigure) configureBootstrap() error {
	bootstrapParamsFile := path.Join(w.icfg.DataDir, FileNameBootstrapParams)
	bootstrapParams, err := w.icfg.Bootstrap.StateInitializationParams.Marshal()
	if err != nil {
		return errors.Annotate(err, "marshalling bootstrap params")
	}
	w.conf.AddRunTextFile(bootstrapParamsFile, string(bootstrapParams), 0600)

	loggingOption := "--show-log"
	if loggo.GetLogger("").LogLevel() == loggo.DEBUG {
		// If the bootstrap command was requested with --debug, then the root
		// logger will be set to DEBUG. If it is, then we use --debug here too.
		loggingOption = "--debug"
	}
	featureFlags := featureflag.AsEnvironmentValue()
	if featureFlags != "" {
		featureFlags = fmt.Sprintf("%s=%s ", osenv.JujuFeatureFlagEnvKey, featureFlags)
	}
	bootstrapAgentArgs := []string{
		featureFlags + w.icfg.JujuTools() + "/jujud",
		"bootstrap-state",
		"--timeout", w.icfg.Bootstrap.Timeout.String(),
		"--data-dir", shquote(w.icfg.DataDir),
		loggingOption,
		shquote(bootstrapParamsFile),
	}
	w.conf.AddRunCmd(cloudinit.LogProgressCmd("Installing Juju machine agent"))
	w.conf.AddScripts(strings.Join(bootstrapAgentArgs, " "))

	return nil
}

func (w *unixConfigure) addLocalSnapUpload() error {
	if w.icfg.Bootstrap == nil {
		return nil
	}

	snapPath := w.icfg.Bootstrap.JujuDbSnapPath
	assertionsPath := w.icfg.Bootstrap.JujuDbSnapAssertionsPath

	if snapPath == "" {
		return nil
	}

	logger.Infof("preparing to upload juju-db snap from %v", snapPath)
	snapData, err := stdos.ReadFile(snapPath)
	if err != nil {
		return errors.Trace(err)
	}
	_, snapName := path.Split(snapPath)
	w.conf.AddRunBinaryFile(path.Join(w.icfg.SnapDir(), snapName), snapData, 0644)

	logger.Infof("preparing to upload juju-db assertions from %v", assertionsPath)
	snapAssertionsData, err := stdos.ReadFile(assertionsPath)
	if err != nil {
		return errors.Trace(err)
	}
	_, snapAssertionsName := path.Split(assertionsPath)
	w.conf.AddRunBinaryFile(path.Join(w.icfg.SnapDir(), snapAssertionsName), snapAssertionsData, 0644)

	return nil
}

func (w *unixConfigure) addLocalControllerCharmsUpload() error {
	if w.icfg.Bootstrap == nil {
		return nil
	}

	charmPath := w.icfg.Bootstrap.ControllerCharm

	if charmPath == "" {
		return nil
	}

	logger.Infof("preparing to upload controller charm from %v", charmPath)
	_, err := charm.ReadCharm(charmPath)
	if err != nil {
		return errors.Trace(err)
	}
	var charmData []byte
	if charm.IsCharmDir(charmPath) {
		ch, err := charm.ReadCharmDir(charmPath)
		if err != nil {
			return errors.Trace(err)
		}
		buf := bytes.NewBuffer(nil)
		err = ch.ArchiveTo(buf)
		if err != nil {
			return errors.Trace(err)
		}
		charmData = buf.Bytes()
	} else {
		charmData, err = stdos.ReadFile(charmPath)
		if err != nil {
			return errors.Trace(err)
		}
	}
	w.conf.AddRunBinaryFile(path.Join(w.icfg.CharmDir(), bootstrap.ControllerCharmArchive), charmData, 0644)

	return nil
}

func (w *unixConfigure) addDownloadToolsCmds() error {
	tools := w.icfg.ToolsList()[0]
	if strings.HasPrefix(tools.URL, fileSchemePrefix) {
		toolsData, err := stdos.ReadFile(tools.URL[len(fileSchemePrefix):])
		if err != nil {
			return err
		}
		w.conf.AddRunBinaryFile(path.Join(w.icfg.JujuTools(), "tools.tar.gz"), toolsData, 0644)
	} else {
		curlCommand := curlCommand
		var urls []string
		for _, tools := range w.icfg.ToolsList() {
			urls = append(urls, tools.URL)
		}
		if w.icfg.Bootstrap != nil {
			curlCommand += " --retry 10"
			if w.icfg.DisableSSLHostnameVerification {
				curlCommand += " --insecure"
			}

			curlProxyArgs := w.formatCurlProxyArguments()
			curlCommand += curlProxyArgs
		} else {
			// Allow up to 20 seconds for curl to make a connection. This prevents
			// slow/broken routes from holding up others.
			//
			// TODO(axw) 2017-02-14 #1654943
			// When we model spaces everywhere, we should give
			// priority to the URLs that we know are accessible
			// based on space overlap.
			curlCommand += " --connect-timeout 20"

			// Don't go through the proxy when downloading tools from the controllers
			curlCommand += ` --noproxy "*"`

			// Our API server certificates are unusable by curl (invalid subject name),
			// so we must disable certificate validation. It doesn't actually
			// matter, because there is no sensitive information being transmitted
			// and we verify the tools' hash after.
			curlCommand += " --insecure"
		}
		curlCommand += " -o $bin/tools.tar.gz"
		w.conf.AddRunCmd(cloudinit.LogProgressCmd("Fetching Juju agent version %s for %s", tools.Version.Number, tools.Version.Arch))
		logger.Infof("Fetching agent: %s <%s>", curlCommand, urls)
		w.conf.AddRunCmd(toolsDownloadCommand(curlCommand, urls))
	}

	w.conf.AddScripts(
		fmt.Sprintf("sha256sum $bin/tools.tar.gz > $bin/juju%s.sha256", tools.Version),
		fmt.Sprintf(`grep '%s' $bin/juju%s.sha256 || (echo "Tools checksum mismatch"; exit 1)`,
			tools.SHA256, tools.Version),
		"tar zxf $bin/tools.tar.gz -C $bin",
	)

	// When adding a machine to a 2.8 or earlier model on a 2.9 controller,
	// we need to add a symlink named after the series so that the 2.x agent
	// can still find the binaries when deploying units.
	if vers := w.icfg.AgentVersion(); vers.Major == 2 && vers.Minor <= 8 {
		hostSeries, err := series.HostSeries()
		if err != nil {
			return err
		}
		legacyVers := w.icfg.AgentVersion()
		legacyVers.Release = hostSeries
		w.conf.AddScripts(
			fmt.Sprintf("ln -s $bin %s", agenttools.SharedToolsDir(w.icfg.DataDir, legacyVers)),
		)
	}

	toolsJson, err := json.Marshal(tools)
	if err != nil {
		return err
	}
	w.conf.AddScripts(
		fmt.Sprintf("echo -n %s > $bin/downloaded-tools.txt", shquote(string(toolsJson))),
	)

	return nil
}

<<<<<<< HEAD
=======
// setUpGUI fetches the Juju GUI archive and save it to the controller.
// The returned clean up function must be called when the bootstrapping
// process is completed.
func (w *unixConfigure) setUpGUI() (func(), error) {
	if w.icfg.Bootstrap.GUI == nil {
		// No GUI archives were found on simplestreams, and no development
		// GUI path has been passed with the JUJU_GUI environment variable.
		return nil, nil
	}
	u, err := url.Parse(w.icfg.Bootstrap.GUI.URL)
	if err != nil {
		return nil, errors.Annotate(err, "cannot parse Juju GUI URL")
	}
	guiJson, err := json.Marshal(w.icfg.Bootstrap.GUI)
	if err != nil {
		return nil, errors.Trace(err)
	}
	guiDir := w.icfg.GUITools()
	w.conf.AddScripts(
		"gui="+shquote(guiDir),
		"mkdir -p $gui",
	)
	if u.Scheme == "file" {
		// Upload the GUI from a local archive file.
		guiData, err := ioutil.ReadFile(filepath.FromSlash(u.Path))
		if err != nil {
			return nil, errors.Annotate(err, "cannot read Juju GUI archive")
		}
		w.conf.AddRunBinaryFile(path.Join(guiDir, "gui.tar.bz2"), guiData, 0644)
	} else {
		// Download the GUI from simplestreams.
		command := "curl -sSf -o $gui/gui.tar.bz2 --retry 10"
		if w.icfg.DisableSSLHostnameVerification {
			command += " --insecure"
		}
		curlProxyArgs := w.formatCurlProxyArguments()
		command += curlProxyArgs
		command += " " + shquote(u.String())
		// A failure in fetching the Juju GUI archive should not prevent the
		// model to be bootstrapped. Better no GUI than no Juju at all.
		command += " || echo Unable to retrieve Juju GUI"
		w.conf.AddRunCmd(command)
	}
	w.conf.AddScripts(
		"[ -f $gui/gui.tar.bz2 ] && sha256sum $gui/gui.tar.bz2 > $gui/jujugui.sha256",
		fmt.Sprintf(
			`[ -f $gui/jujugui.sha256 ] && (grep '%s' $gui/jujugui.sha256 && echo -n %s > $gui/downloaded-gui.txt || echo Juju GUI checksum mismatch)`,
			w.icfg.Bootstrap.GUI.SHA256, shquote(string(guiJson))),
	)
	return func() {
		// Don't remove the GUI archive until after bootstrap agent runs,
		// so it has a chance to add it to its catalogue.
		w.conf.AddRunCmd("rm -f $gui/gui.tar.bz2 $gui/jujugui.sha256 $gui/downloaded-gui.txt")
	}, nil
}

>>>>>>> 22891297
// toolsDownloadCommand takes a curl command minus the source URL,
// and generates a command that will cycle through the URLs until
// one succeeds.
func toolsDownloadCommand(curlCommand string, urls []string) string {
	parsedTemplate := template.Must(
		template.New("ToolsDownload").Funcs(
			template.FuncMap{"shquote": shquote},
		).Parse(toolsDownloadTemplate),
	)
	var buf bytes.Buffer
	err := parsedTemplate.Execute(&buf, map[string]interface{}{
		"ToolsDownloadCommand":  curlCommand,
		"ToolsDownloadWaitTime": toolsDownloadWaitTime,
		"URLs":                  urls,
	})
	if err != nil {
		panic(errors.Annotate(err, "agent binaries download template error"))
	}
	return buf.String()
}<|MERGE_RESOLUTION|>--- conflicted
+++ resolved
@@ -650,65 +650,6 @@
 	return nil
 }
 
-<<<<<<< HEAD
-=======
-// setUpGUI fetches the Juju GUI archive and save it to the controller.
-// The returned clean up function must be called when the bootstrapping
-// process is completed.
-func (w *unixConfigure) setUpGUI() (func(), error) {
-	if w.icfg.Bootstrap.GUI == nil {
-		// No GUI archives were found on simplestreams, and no development
-		// GUI path has been passed with the JUJU_GUI environment variable.
-		return nil, nil
-	}
-	u, err := url.Parse(w.icfg.Bootstrap.GUI.URL)
-	if err != nil {
-		return nil, errors.Annotate(err, "cannot parse Juju GUI URL")
-	}
-	guiJson, err := json.Marshal(w.icfg.Bootstrap.GUI)
-	if err != nil {
-		return nil, errors.Trace(err)
-	}
-	guiDir := w.icfg.GUITools()
-	w.conf.AddScripts(
-		"gui="+shquote(guiDir),
-		"mkdir -p $gui",
-	)
-	if u.Scheme == "file" {
-		// Upload the GUI from a local archive file.
-		guiData, err := ioutil.ReadFile(filepath.FromSlash(u.Path))
-		if err != nil {
-			return nil, errors.Annotate(err, "cannot read Juju GUI archive")
-		}
-		w.conf.AddRunBinaryFile(path.Join(guiDir, "gui.tar.bz2"), guiData, 0644)
-	} else {
-		// Download the GUI from simplestreams.
-		command := "curl -sSf -o $gui/gui.tar.bz2 --retry 10"
-		if w.icfg.DisableSSLHostnameVerification {
-			command += " --insecure"
-		}
-		curlProxyArgs := w.formatCurlProxyArguments()
-		command += curlProxyArgs
-		command += " " + shquote(u.String())
-		// A failure in fetching the Juju GUI archive should not prevent the
-		// model to be bootstrapped. Better no GUI than no Juju at all.
-		command += " || echo Unable to retrieve Juju GUI"
-		w.conf.AddRunCmd(command)
-	}
-	w.conf.AddScripts(
-		"[ -f $gui/gui.tar.bz2 ] && sha256sum $gui/gui.tar.bz2 > $gui/jujugui.sha256",
-		fmt.Sprintf(
-			`[ -f $gui/jujugui.sha256 ] && (grep '%s' $gui/jujugui.sha256 && echo -n %s > $gui/downloaded-gui.txt || echo Juju GUI checksum mismatch)`,
-			w.icfg.Bootstrap.GUI.SHA256, shquote(string(guiJson))),
-	)
-	return func() {
-		// Don't remove the GUI archive until after bootstrap agent runs,
-		// so it has a chance to add it to its catalogue.
-		w.conf.AddRunCmd("rm -f $gui/gui.tar.bz2 $gui/jujugui.sha256 $gui/downloaded-gui.txt")
-	}, nil
-}
-
->>>>>>> 22891297
 // toolsDownloadCommand takes a curl command minus the source URL,
 // and generates a command that will cycle through the URLs until
 // one succeeds.
