// Copyright 2017 Canonical Ltd.
// Licensed under the AGPLv3, see LICENCE file for details.

package testing

import (
	"context"
	"net"

	"github.com/juju/juju/rpc"
	"github.com/juju/juju/rpc/jsoncodec"
)

// FakeAPIServer returns a net.Conn implementation
// that serves the RPC server defined by the given
// root object (see rpc.Conn.Serve).
func FakeAPIServer(root interface{}) net.Conn {
	c0, c1 := net.Pipe()
	serverCodec := jsoncodec.NewNet(c1)
	serverRPC := rpc.NewConn(serverCodec, nil)
<<<<<<< HEAD
	serverRPC.Serve(root, nil)
	serverRPC.Start(context.TODO())
=======
	serverRPC.Serve(root, nil, nil)
	serverRPC.Start()
>>>>>>> 9fe44fef
	go func() {
		<-serverRPC.Dead()
		serverRPC.Close()
	}()
	return c0
}<|MERGE_RESOLUTION|>--- conflicted
+++ resolved
@@ -18,13 +18,8 @@
 	c0, c1 := net.Pipe()
 	serverCodec := jsoncodec.NewNet(c1)
 	serverRPC := rpc.NewConn(serverCodec, nil)
-<<<<<<< HEAD
-	serverRPC.Serve(root, nil)
+	serverRPC.Serve(root, nil, nil)
 	serverRPC.Start(context.TODO())
-=======
-	serverRPC.Serve(root, nil, nil)
-	serverRPC.Start()
->>>>>>> 9fe44fef
 	go func() {
 		<-serverRPC.Dead()
 		serverRPC.Close()
