--- conflicted
+++ resolved
@@ -180,11 +180,7 @@
 		},
 	}
 	results := new(params.UpgradeSeriesUnitsResults)
-<<<<<<< HEAD
-	err = client.facade.FacadeCall(context.TODO(), "UpgradeSeriesValidate", args, results)
-=======
-	err := client.facade.FacadeCall("UpgradeSeriesValidate", args, results)
->>>>>>> 8f0dd278
+	err := client.facade.FacadeCall(context.TODO(), "UpgradeSeriesValidate", args, results)
 	if err != nil {
 		return nil, err
 	}
