// Copyright 2018 Canonical Ltd.
// Licensed under the AGPLv3, see LICENCE file for details.

package bundle_test

import (
	"github.com/golang/mock/gomock"
	jc "github.com/juju/testing/checkers"
	gc "gopkg.in/check.v1"

	basemocks "github.com/juju/juju/api/base/mocks"
	"github.com/juju/juju/api/client/bundle"
	"github.com/juju/juju/rpc/params"
)

type bundleMockSuite struct {
}

var _ = gc.Suite(&bundleMockSuite{})

func (s *bundleMockSuite) TestGetChanges(c *gc.C) {
<<<<<<< HEAD
	ctrl := gomock.NewController(c)
	defer ctrl.Finish()

	bundleURL := "cs:bundle-url"
=======
	bundleURL := "ch:bundle-url"
>>>>>>> dfecdde7
	bundleYAML := `applications:
	ubuntu:
		charm: ch:ubuntu
		series: jammy
		num_units: 1
		options:
			key: value
			series: focal
		relations:
			- []`
	changes := []*params.BundleChange{
		{
			Id:       "addCharm-0",
			Method:   "addCharm",
			Args:     []interface{}{"ch:ubuntu", "jammy", ""},
			Requires: []string{},
		},
		{
			Id:     "deploy-1",
			Method: "deploy",
			Args: []interface{}{
				"$addCharm-0",
				"jammy",
				"ubuntu",
				map[string]interface{}{
					"key":    "value",
					"series": "focal",
				},
				"",
				map[string]string{},
				map[string]string{},
				map[string]int{},
				1,
			},
			Requires: []string{"$addCharm-0"},
		},
	}

	args := params.BundleChangesParams{
		BundleDataYAML: bundleYAML,
		BundleURL:      bundleURL,
	}
	res := new(params.BundleChangesResults)
	results := params.BundleChangesResults{
		Changes: changes,
	}
	mockFacadeCaller := basemocks.NewMockFacadeCaller(ctrl)
	mockFacadeCaller.EXPECT().FacadeCall("GetChanges", args, res).SetArg(2, results).Return(nil)
	client := bundle.NewClientFromCaller(mockFacadeCaller)
	result, err := client.GetChanges(bundleURL, bundleYAML)
	c.Assert(err, jc.ErrorIsNil)
	c.Assert(result.Errors, gc.DeepEquals, []string(nil))
	c.Assert(result.Changes, gc.DeepEquals, changes)
}

func (s *bundleMockSuite) TestGetChangesReturnsErrors(c *gc.C) {
<<<<<<< HEAD
	ctrl := gomock.NewController(c)
	defer ctrl.Finish()

	bundleURL := "cs:bundle-url"
=======
	bundleURL := "ch:bundle-url"
>>>>>>> dfecdde7
	bundleYAML := `applications:
	ubuntu:
		charm: ch:ubuntu
		series: jammy
		num_units: 1
		options:
			key: value
			series: focal`
	args := params.BundleChangesParams{
		BundleDataYAML: bundleYAML,
		BundleURL:      bundleURL,
	}
	res := new(params.BundleChangesResults)
	results := params.BundleChangesResults{
		Errors: []string{
			"Error returned from request",
		},
	}
	mockFacadeCaller := basemocks.NewMockFacadeCaller(ctrl)
	mockFacadeCaller.EXPECT().FacadeCall("GetChanges", args, res).SetArg(2, results).Return(nil)
	client := bundle.NewClientFromCaller(mockFacadeCaller)
	result, err := client.GetChanges(bundleURL, bundleYAML)
	c.Assert(err, jc.ErrorIsNil)
	c.Assert(result.Errors, gc.DeepEquals, []string{"Error returned from request"})
	c.Assert(result.Changes, gc.DeepEquals, []*params.BundleChange(nil))
}

func (s *bundleMockSuite) TestGetChangesMapArgs(c *gc.C) {
<<<<<<< HEAD
	ctrl := gomock.NewController(c)
	defer ctrl.Finish()

	bundleURL := "cs:bundle-url"
=======
	bundleURL := "ch:bundle-url"
>>>>>>> dfecdde7
	bundleYAML := `applications:
	ubuntu:
		charm: ch:ubuntu
		series: jammy
		num_units: 1
		options:
			key: value
			series: focal`
	changes := []*params.BundleChangesMapArgs{
		{
			Id:     "addCharm-0",
			Method: "addCharm",
			Args: map[string]interface{}{
				"charm":  "ch:ubuntu",
				"series": "jammy",
			},
			Requires: []string{},
		},
		{
			Id:     "deploy-1",
			Method: "deploy",
			Args: map[string]interface{}{
				"charm":     "$addCharm-0",
				"series":    "jammy",
				"num_units": "1",
				"options": map[string]interface{}{
					"key":    "value",
					"series": "focal",
				},
			},
			Requires: []string{"$addCharm-0"},
		},
	}

	args := params.BundleChangesParams{
		BundleDataYAML: bundleYAML,
		BundleURL:      bundleURL,
	}
	res := new(params.BundleChangesMapArgsResults)
	results := params.BundleChangesMapArgsResults{
		Changes: changes,
	}
	mockFacadeCaller := basemocks.NewMockFacadeCaller(ctrl)
	mockFacadeCaller.EXPECT().FacadeCall("GetChangesMapArgs", args, res).SetArg(2, results).Return(nil)
	client := bundle.NewClientFromCaller(mockFacadeCaller)
	result, err := client.GetChangesMapArgs(bundleURL, bundleYAML)
	c.Assert(err, jc.ErrorIsNil)
	c.Assert(result.Errors, gc.DeepEquals, []string(nil))
	c.Assert(result.Changes, gc.DeepEquals, changes)
}

func (s *bundleMockSuite) TestGetChangesMapArgsReturnsErrors(c *gc.C) {
<<<<<<< HEAD
	ctrl := gomock.NewController(c)
	defer ctrl.Finish()

	bundleURL := "cs:bundle-url"
=======
	bundleURL := "ch:bundle-url"
>>>>>>> dfecdde7
	bundleYAML := `applications:
	ubuntu:
		charm: ch:ubuntu
		series: jammy
		num_units: 1
		options:
			key: value
			series: focal
		relations:
			- []`

	args := params.BundleChangesParams{
		BundleDataYAML: bundleYAML,
		BundleURL:      bundleURL,
	}
	res := new(params.BundleChangesMapArgsResults)
	results := params.BundleChangesMapArgsResults{
		Errors: []string{
			"Error returned from request",
		},
	}
	mockFacadeCaller := basemocks.NewMockFacadeCaller(ctrl)
	mockFacadeCaller.EXPECT().FacadeCall("GetChangesMapArgs", args, res).SetArg(2, results).Return(nil)
	client := bundle.NewClientFromCaller(mockFacadeCaller)
	result, err := client.GetChangesMapArgs(bundleURL, bundleYAML)
	c.Assert(err, jc.ErrorIsNil)
	c.Assert(result.Errors, gc.DeepEquals, []string{"Error returned from request"})
	c.Assert(result.Changes, gc.DeepEquals, []*params.BundleChangesMapArgs(nil))
}

func (s *bundleMockSuite) TestExportBundleLatest(c *gc.C) {
	ctrl := gomock.NewController(c)
	defer ctrl.Finish()

	bundleStr := `applications:
	ubuntu:
		charm: ch:ubuntu
		series: jammy
		num_units: 1
		to:
			- \"0\"
		options:
			key: value
			series: focal
		relations:
			- []`

	args := params.ExportBundleParams{
		IncludeCharmDefaults: true,
	}
	res := new(params.StringResult)
	results := params.StringResult{
		Result: bundleStr,
	}
	mockFacadeCaller := basemocks.NewMockFacadeCaller(ctrl)
	mockFacadeCaller.EXPECT().FacadeCall("ExportBundle", args, res).SetArg(2, results).Return(nil)
	client := bundle.NewClientFromCaller(mockFacadeCaller)
	result, err := client.ExportBundle(true)
	c.Assert(err, jc.ErrorIsNil)
	c.Assert(result, jc.DeepEquals, bundleStr)
}<|MERGE_RESOLUTION|>--- conflicted
+++ resolved
@@ -19,14 +19,10 @@
 var _ = gc.Suite(&bundleMockSuite{})
 
 func (s *bundleMockSuite) TestGetChanges(c *gc.C) {
-<<<<<<< HEAD
-	ctrl := gomock.NewController(c)
-	defer ctrl.Finish()
-
-	bundleURL := "cs:bundle-url"
-=======
-	bundleURL := "ch:bundle-url"
->>>>>>> dfecdde7
+	ctrl := gomock.NewController(c)
+	defer ctrl.Finish()
+
+	bundleURL := "ch:bundle-url"
 	bundleYAML := `applications:
 	ubuntu:
 		charm: ch:ubuntu
@@ -83,14 +79,10 @@
 }
 
 func (s *bundleMockSuite) TestGetChangesReturnsErrors(c *gc.C) {
-<<<<<<< HEAD
-	ctrl := gomock.NewController(c)
-	defer ctrl.Finish()
-
-	bundleURL := "cs:bundle-url"
-=======
-	bundleURL := "ch:bundle-url"
->>>>>>> dfecdde7
+	ctrl := gomock.NewController(c)
+	defer ctrl.Finish()
+
+	bundleURL := "ch:bundle-url"
 	bundleYAML := `applications:
 	ubuntu:
 		charm: ch:ubuntu
@@ -119,14 +111,10 @@
 }
 
 func (s *bundleMockSuite) TestGetChangesMapArgs(c *gc.C) {
-<<<<<<< HEAD
-	ctrl := gomock.NewController(c)
-	defer ctrl.Finish()
-
-	bundleURL := "cs:bundle-url"
-=======
-	bundleURL := "ch:bundle-url"
->>>>>>> dfecdde7
+	ctrl := gomock.NewController(c)
+	defer ctrl.Finish()
+
+	bundleURL := "ch:bundle-url"
 	bundleYAML := `applications:
 	ubuntu:
 		charm: ch:ubuntu
@@ -179,14 +167,10 @@
 }
 
 func (s *bundleMockSuite) TestGetChangesMapArgsReturnsErrors(c *gc.C) {
-<<<<<<< HEAD
-	ctrl := gomock.NewController(c)
-	defer ctrl.Finish()
-
-	bundleURL := "cs:bundle-url"
-=======
-	bundleURL := "ch:bundle-url"
->>>>>>> dfecdde7
+	ctrl := gomock.NewController(c)
+	defer ctrl.Finish()
+
+	bundleURL := "ch:bundle-url"
 	bundleYAML := `applications:
 	ubuntu:
 		charm: ch:ubuntu
