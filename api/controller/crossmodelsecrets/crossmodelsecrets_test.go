--- conflicted
+++ resolved
@@ -86,11 +86,7 @@
 		return nil
 	})
 	client := crossmodelsecrets.NewClient(apiCaller)
-<<<<<<< HEAD
-	content, backend, latestRevision, draining, err := client.GetRemoteSecretContentInfo(context.Background(), uri, 665, true, true, "token", 666, macs)
-=======
-	content, backend, latestRevision, draining, err := client.GetRemoteSecretContentInfo(uri, 665, true, true, coretesting.ControllerTag.Id(), "token", 666, macs)
->>>>>>> f8e67c7f
+	content, backend, latestRevision, draining, err := client.GetRemoteSecretContentInfo(context.Background(), uri, 665, true, true, coretesting.ControllerTag.Id(), "token", 666, macs)
 	c.Assert(err, jc.ErrorIsNil)
 	c.Assert(latestRevision, gc.Equals, 666)
 	c.Assert(draining, jc.IsTrue)
@@ -124,11 +120,7 @@
 		return nil
 	})
 	client := crossmodelsecrets.NewClient(apiCaller)
-<<<<<<< HEAD
-	content, backend, _, _, err := client.GetRemoteSecretContentInfo(context.Background(), coresecrets.NewURI(), 665, false, false, "token", 666, nil)
-=======
-	content, backend, _, _, err := client.GetRemoteSecretContentInfo(coresecrets.NewURI(), 665, false, false, coretesting.ControllerTag.Id(), "token", 666, nil)
->>>>>>> f8e67c7f
+	content, backend, _, _, err := client.GetRemoteSecretContentInfo(context.Background(), coresecrets.NewURI(), 665, false, false, coretesting.ControllerTag.Id(), "token", 666, nil)
 	c.Assert(err, gc.ErrorMatches, "attempt count exceeded: boom")
 	c.Assert(content, gc.IsNil)
 	c.Assert(backend, gc.IsNil)
