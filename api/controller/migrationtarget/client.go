// Copyright 2016 Canonical Ltd.
// Licensed under the AGPLv3, see LICENCE file for details.

package migrationtarget

import (
	"context"
	"fmt"
	"io"
	"net/http"
	"net/url"
	"strconv"
	"time"

	"github.com/juju/charm/v12"
	"github.com/juju/errors"
	"github.com/juju/names/v5"
	"github.com/juju/version/v2"
	"gopkg.in/httprequest.v1"

	"github.com/juju/juju/api"
	"github.com/juju/juju/api/base"
	coremigration "github.com/juju/juju/core/migration"
	"github.com/juju/juju/core/resources"
	"github.com/juju/juju/internal/tools"
	"github.com/juju/juju/rpc/params"
	jujuversion "github.com/juju/juju/version"
)

// Option is a function that can be used to configure a Client.
type Option = base.Option

// WithTracer returns an Option that configures the Client to use the
// supplied tracer.
var WithTracer = base.WithTracer

// NewClient returns a new Client based on an existing API connection.
func NewClient(caller base.APICaller, options ...Option) *Client {
	return &Client{
<<<<<<< HEAD
		caller:            base.NewFacadeCaller(caller, "MigrationTarget", options...),
		httpClientFactory: caller.HTTPClient,
=======
		caller:                base.NewFacadeCaller(caller, "MigrationTarget"),
		httpRootClientFactory: caller.RootHTTPClient,
>>>>>>> b16a7028
	}
}

// Client is the client-side API for the MigrationTarget facade. It is
// used by the migrationmaster worker when talking to the target
// controller during a migration.
type Client struct {
	caller                base.FacadeCaller
	httpRootClientFactory func() (*httprequest.Client, error)
}

// BestFacadeVersion returns the best supported facade version
// on the target controller.
func (c *Client) BestFacadeVersion() int {
	return c.caller.BestAPIVersion()
}

// Prechecks checks that the target controller is able to accept the
// model being migrated.
func (c *Client) Prechecks(model coremigration.ModelInfo) error {
	// Pass all the known facade versions to the controller so that it
	// can check that the target controller supports them. Passing all of them
	// ensures that we don't have to update this code when new facades are
	// added, or if the controller wants to change the logic service side.
	supported := api.SupportedFacadeVersions()
	versions := make(map[string][]int, len(supported))
	for name, version := range supported {
		versions[name] = version
	}

	args := params.MigrationModelInfo{
		UUID:                   model.UUID,
		Name:                   model.Name,
		OwnerTag:               model.Owner.String(),
		AgentVersion:           model.AgentVersion,
		ControllerAgentVersion: model.ControllerAgentVersion,
		FacadeVersions:         versions,
	}
	return errors.Trace(c.caller.FacadeCall(context.TODO(), "Prechecks", args, nil))
}

// Import takes a serialized model and imports it into the target
// controller.
func (c *Client) Import(bytes []byte) error {
	serialized := params.SerializedModel{Bytes: bytes}
	return errors.Trace(c.caller.FacadeCall(context.TODO(), "Import", serialized, nil))
}

// Abort removes all data relating to a previously imported model.
func (c *Client) Abort(modelUUID string) error {
	args := params.ModelArgs{ModelTag: names.NewModelTag(modelUUID).String()}
	return errors.Trace(c.caller.FacadeCall(context.TODO(), "Abort", args, nil))
}

// Activate marks a migrated model as being ready to use.
func (c *Client) Activate(modelUUID string, sourceInfo coremigration.SourceControllerInfo, relatedModels []string) error {
	if c.caller.BestAPIVersion() < 2 {
		args := params.ModelArgs{ModelTag: names.NewModelTag(modelUUID).String()}
		return errors.Trace(c.caller.FacadeCall(context.TODO(), "Activate", args, nil))
	}
	args := params.ActivateModelArgs{
		ModelTag: names.NewModelTag(modelUUID).String(),
	}
	if len(relatedModels) > 0 {
		args.ControllerTag = sourceInfo.ControllerTag.String()
		args.ControllerAlias = sourceInfo.ControllerAlias
		args.SourceAPIAddrs = sourceInfo.Addrs
		args.SourceCACert = sourceInfo.CACert
		args.CrossModelUUIDs = relatedModels
	}
	return errors.Trace(c.caller.FacadeCall(context.TODO(), "Activate", args, nil))
}

// UploadCharm sends the content to the API server using an HTTP post in order
// to add the charm binary to the model specified.
func (c *Client) UploadCharm(ctx context.Context, modelUUID string, curl *charm.URL, content io.ReadSeeker) (*charm.URL, error) {
	args := url.Values{}
	args.Add("name", curl.Name)
	args.Add("schema", curl.Schema)
	args.Add("arch", curl.Architecture)
	args.Add("series", curl.Series)
	args.Add("revision", strconv.Itoa(curl.Revision))

	apiURI := url.URL{
		Path:     "/migrate/charms",
		RawQuery: args.Encode(),
	}

	contentType := "application/zip"
	var resp params.CharmsResponse
	if err := c.httpPost(ctx, modelUUID, content, apiURI.String(), contentType, &resp); err != nil {
		return nil, errors.Trace(err)
	}

	respCurl, err := charm.ParseURL(resp.CharmURL)
	if err != nil {
		return nil, errors.Annotatef(err, "bad charm URL in response")
	}
	return respCurl, nil
}

// UploadTools uploads tools at the specified location to the API server over HTTPS
// for the specified model.
func (c *Client) UploadTools(ctx context.Context, modelUUID string, r io.ReadSeeker, vers version.Binary) (tools.List, error) {
	endpoint := fmt.Sprintf("/migrate/tools?binaryVersion=%s", vers)
	contentType := "application/x-tar-gz"
	var resp params.ToolsResult
	if err := c.httpPost(ctx, modelUUID, r, endpoint, contentType, &resp); err != nil {
		return nil, errors.Trace(err)
	}
	return resp.ToolsList, nil
}

// UploadResource uploads a resource to the migration endpoint.
func (c *Client) UploadResource(ctx context.Context, modelUUID string, res resources.Resource, r io.ReadSeeker) error {
	args := makeResourceArgs(res)
	args.Add("application", res.ApplicationID)
	err := c.resourcePost(ctx, modelUUID, args, r)
	return errors.Trace(err)
}

// SetPlaceholderResource sets the metadata for a placeholder resource.
func (c *Client) SetPlaceholderResource(ctx context.Context, modelUUID string, res resources.Resource) error {
	args := makeResourceArgs(res)
	args.Add("application", res.ApplicationID)
	err := c.resourcePost(ctx, modelUUID, args, nil)
	return errors.Trace(err)
}

// SetUnitResource sets the metadata for a particular unit resource.
func (c *Client) SetUnitResource(ctx context.Context, modelUUID, unit string, res resources.Resource) error {
	args := makeResourceArgs(res)
	args.Add("unit", unit)
	err := c.resourcePost(ctx, modelUUID, args, nil)
	return errors.Trace(err)
}

func (c *Client) resourcePost(ctx context.Context, modelUUID string, args url.Values, r io.ReadSeeker) error {
	uri := "/migrate/resources?" + args.Encode()
	contentType := "application/octet-stream"
	err := c.httpPost(ctx, modelUUID, r, uri, contentType, nil)
	return errors.Trace(err)
}

func makeResourceArgs(res resources.Resource) url.Values {
	args := url.Values{}
	args.Add("name", res.Name)
	args.Add("type", res.Type.String())
	args.Add("path", res.Path)
	args.Add("description", res.Description)
	args.Add("origin", res.Origin.String())
	args.Add("revision", fmt.Sprintf("%d", res.Revision))
	args.Add("size", fmt.Sprintf("%d", res.Size))
	args.Add("fingerprint", res.Fingerprint.Hex())
	if res.Username != "" {
		args.Add("user", res.Username)
	}
	if !res.IsPlaceholder() {
		args.Add("timestamp", fmt.Sprint(res.Timestamp.UnixNano()))
	}
	return args
}

func (c *Client) httpPost(ctx context.Context, modelUUID string, content io.ReadSeeker, endpoint, contentType string, response interface{}) error {
	req, err := http.NewRequest("POST", endpoint, content)
	if err != nil {
		return errors.Annotate(err, "cannot create upload request")
	}
	req.Header.Set("Content-Type", contentType)
	req.Header.Set(params.MigrationModelHTTPHeader, modelUUID)

	// The returned httpClient sets the base url to the controller api root
	httpClient, err := c.httpRootClientFactory()
	if err != nil {
		return errors.Trace(err)
	}

	return errors.Trace(httpClient.Do(ctx, req, response))
}

// OpenLogTransferStream connects to the migration logtransfer
// endpoint on the target controller and returns a stream that JSON
// logs records can be fed into. The objects written should be params.LogRecords.
func (c *Client) OpenLogTransferStream(ctx context.Context, modelUUID string) (base.Stream, error) {
	headers := http.Header{}
	headers.Set(params.MigrationModelHTTPHeader, modelUUID)
	caller := c.caller.RawAPICaller()
	stream, err := caller.ConnectControllerStream(ctx, "/migrate/logtransfer", url.Values{}, headers)
	if err != nil {
		return nil, errors.Trace(err)
	}
	return stream, nil
}

// LatestLogTime asks the target controller for the time of the latest
// log record it has seen. This can be used to make the log transfer
// restartable.
func (c *Client) LatestLogTime(modelUUID string) (time.Time, error) {
	var result time.Time
	args := params.ModelArgs{ModelTag: names.NewModelTag(modelUUID).String()}
	err := c.caller.FacadeCall(context.TODO(), "LatestLogTime", args, &result)
	if err != nil {
		return time.Time{}, errors.Trace(err)
	}
	return result, nil
}

// AdoptResources asks the cloud provider to update the controller
// tags for a model's resources. This prevents the resources from
// being destroyed if the source controller is destroyed after the
// model is migrated away.
func (c *Client) AdoptResources(modelUUID string) error {
	args := params.AdoptResourcesArgs{
		ModelTag:                names.NewModelTag(modelUUID).String(),
		SourceControllerVersion: jujuversion.Current,
	}
	return errors.Trace(c.caller.FacadeCall(context.TODO(), "AdoptResources", args, nil))
}

// CACert returns the CA certificate associated with
// the connection.
func (c *Client) CACert() (string, error) {
	var result params.BytesResult
	err := c.caller.FacadeCall(context.TODO(), "CACert", nil, &result)
	if err != nil {
		return "", errors.Trace(err)
	}
	return string(result.Result), nil
}

// CheckMachines compares the machines in state with the ones reported
// by the provider and reports any discrepancies.
func (c *Client) CheckMachines(modelUUID string) ([]error, error) {
	var result params.ErrorResults
	args := params.ModelArgs{ModelTag: names.NewModelTag(modelUUID).String()}
	err := c.caller.FacadeCall(context.TODO(), "CheckMachines", args, &result)
	if err != nil {
		return nil, errors.Trace(err)
	}
	var results []error
	for _, res := range result.Results {
		results = append(results, errors.Errorf(res.Error.Message))
	}
	return results, nil
}<|MERGE_RESOLUTION|>--- conflicted
+++ resolved
@@ -37,13 +37,8 @@
 // NewClient returns a new Client based on an existing API connection.
 func NewClient(caller base.APICaller, options ...Option) *Client {
 	return &Client{
-<<<<<<< HEAD
-		caller:            base.NewFacadeCaller(caller, "MigrationTarget", options...),
-		httpClientFactory: caller.HTTPClient,
-=======
-		caller:                base.NewFacadeCaller(caller, "MigrationTarget"),
+		caller:                base.NewFacadeCaller(caller, "MigrationTarget", options...),
 		httpRootClientFactory: caller.RootHTTPClient,
->>>>>>> b16a7028
 	}
 }
 
