--- conflicted
+++ resolved
@@ -245,15 +245,9 @@
 }
 
 // Charm returns the charm with the given URL.
-<<<<<<< HEAD
-func (client *Client) Charm(curl *charm.URL) (*Charm, error) {
-	if curl == nil {
-		return nil, fmt.Errorf("charm url cannot be nil")
-=======
-func (st *State) Charm(curl string) (*Charm, error) {
+func (client *Client) Charm(curl string) (*Charm, error) {
 	if curl == "" {
 		return nil, fmt.Errorf("charm url cannot be empty")
->>>>>>> 3e561add
 	}
 	return &Charm{
 		client: client,
