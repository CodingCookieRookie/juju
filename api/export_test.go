--- conflicted
+++ resolved
@@ -19,11 +19,7 @@
 var (
 	CertDir             = &certDir
 	SlideAddressToFront = slideAddressToFront
-<<<<<<< HEAD
-	BestVersion         = bestVersion
-=======
 	FacadeVersions      = &facadeVersions
->>>>>>> 34350957
 )
 
 func DialAPI(info *Info, opts DialOpts) (jsoncodec.JSONConn, string, error) {
