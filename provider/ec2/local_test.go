--- conflicted
+++ resolved
@@ -227,22 +227,6 @@
 func (t *localServerSuite) TearDownTest(c *gc.C) {
 	t.Tests.TearDownTest(c)
 	t.srv.stopServer(c)
-}
-
-<<<<<<< HEAD
-func bootstrapContext(c *gc.C) environs.BootstrapContext {
-	return envtesting.NewBootstrapContext(coretesting.Context(c))
-=======
-func (t *localServerSuite) TestPrecheck(c *gc.C) {
-	env := t.Prepare(c)
-	prechecker, ok := env.(environs.Prechecker)
-	c.Assert(ok, jc.IsTrue)
-	var cons constraints.Value
-	err := prechecker.PrecheckInstance("precise", cons)
-	c.Check(err, gc.IsNil)
-	err = prechecker.PrecheckContainer("precise", instance.LXC)
-	c.Check(err, gc.ErrorMatches, "ec2 provider does not support containers")
->>>>>>> f3844d78
 }
 
 func (t *localServerSuite) TestBootstrapInstanceUserDataAndState(c *gc.C) {
