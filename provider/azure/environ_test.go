--- conflicted
+++ resolved
@@ -17,24 +17,12 @@
 	"runtime"
 	"time"
 
-<<<<<<< HEAD
-	"github.com/Azure/azure-sdk-for-go/services/compute/mgmt/2021-11-01/compute"
-	keyvaultservices "github.com/Azure/azure-sdk-for-go/services/keyvault/2016-10-01/keyvault"
-	"github.com/Azure/azure-sdk-for-go/services/keyvault/mgmt/2019-09-01/keyvault"
-	"github.com/Azure/azure-sdk-for-go/services/network/mgmt/2021-05-01/network"
-	"github.com/Azure/azure-sdk-for-go/services/resources/mgmt/2020-10-01/resources"
-	"github.com/Azure/go-autorest/autorest"
-	"github.com/Azure/go-autorest/autorest/adal"
-	autorestazure "github.com/Azure/go-autorest/autorest/azure"
-=======
 	"github.com/Azure/azure-sdk-for-go/sdk/azcore"
 	"github.com/Azure/azure-sdk-for-go/sdk/azcore/to"
 	"github.com/Azure/azure-sdk-for-go/sdk/resourcemanager/compute/armcompute"
 	"github.com/Azure/azure-sdk-for-go/sdk/resourcemanager/keyvault/armkeyvault"
 	"github.com/Azure/azure-sdk-for-go/sdk/resourcemanager/network/armnetwork"
 	"github.com/Azure/azure-sdk-for-go/sdk/resourcemanager/resources/armresources"
-	"github.com/Azure/azure-sdk-for-go/services/storage/mgmt/2021-08-01/storage"
->>>>>>> 4b46164a
 	"github.com/Azure/go-autorest/autorest/mocks"
 	"github.com/juju/clock/testclock"
 	"github.com/juju/names/v4"
@@ -71,17 +59,6 @@
 	"github.com/juju/juju/tools"
 )
 
-<<<<<<< HEAD
-const (
-	storageAccountName = "juju400d80004b1d0d06f00d"
-	fakeTenantId       = "11111111-1111-1111-1111-111111111111"
-
-	computeAPIVersion = "2021-11-01"
-	networkAPIVersion = "2021-05-01"
-)
-
-=======
->>>>>>> 4b46164a
 var (
 	xenialImageReference = armcompute.ImageReference{
 		Publisher: to.Ptr("Canonical"),
@@ -117,28 +94,10 @@
 type environSuite struct {
 	testing.BaseSuite
 
-<<<<<<< HEAD
 	provider   environs.EnvironProvider
 	requests   []*http.Request
 	sender     azuretesting.Senders
 	retryClock mockClock
-
-	controllerUUID   string
-	envTags          map[string]*string
-	vmTags           map[string]*string
-	group            *resources.Group
-	skus             *compute.ResourceSkusResult
-	ubuntuServerSKUs []compute.VirtualMachineImageResource
-	commonDeployment *resources.DeploymentExtended
-	deployment       *resources.Deployment
-	sshPublicKeys    []compute.SSHPublicKey
-	linuxOsProfile   compute.OSProfile
-=======
-	provider      environs.EnvironProvider
-	requests      []*http.Request
-	storageClient azuretesting.MockStorageClient
-	sender        azuretesting.Senders
-	retryClock    mockClock
 
 	controllerUUID   string
 	envTags          map[string]string
@@ -150,7 +109,6 @@
 	deployment       *armresources.Deployment
 	sshPublicKeys    []*armcompute.SSHPublicKey
 	linuxOsProfile   armcompute.OSProfile
->>>>>>> 4b46164a
 
 	callCtx               *context.CloudCallContext
 	invalidatedCredential bool
@@ -166,12 +124,7 @@
 
 	s.provider = newProvider(c, azure.ProviderConfig{
 		Sender:           azuretesting.NewSerialSender(&s.sender),
-<<<<<<< HEAD
-		RequestInspector: azuretesting.RequestRecorder(&s.requests),
-=======
 		RequestInspector: &azuretesting.RequestRecorderPolicy{Requests: &s.requests},
-		NewStorageClient: s.storageClient.NewClient,
->>>>>>> 4b46164a
 		RetryClock: &testclock.AutoAdvancingClock{
 			&s.retryClock, s.retryClock.Advance,
 		},
@@ -260,18 +213,6 @@
 			Value: to.Ptr("1047552"),
 		}},
 	}}
-<<<<<<< HEAD
-	s.skus = &compute.ResourceSkusResult{Value: &resourceSkus}
-
-	s.ubuntuServerSKUs = []compute.VirtualMachineImageResource{
-		{Name: to.StringPtr("12.04-LTS")},
-		{Name: to.StringPtr("12.10")},
-		{Name: to.StringPtr("14.04-LTS")},
-		{Name: to.StringPtr("15.04")},
-		{Name: to.StringPtr("15.10")},
-		{Name: to.StringPtr("16.04-LTS")},
-		{Name: to.StringPtr("18.04-LTS")},
-=======
 	s.skus = resourceSKUs
 
 	s.ubuntuServerSKUs = []armcompute.VirtualMachineImageResource{
@@ -282,7 +223,6 @@
 		{Name: to.Ptr("15.10")},
 		{Name: to.Ptr("16.04-LTS")},
 		{Name: to.Ptr("18.04-LTS")},
->>>>>>> 4b46164a
 	}
 
 	s.commonDeployment = &armresources.DeploymentExtended{
@@ -348,12 +288,6 @@
 		Config: cfg,
 	})
 	c.Assert(err, jc.ErrorIsNil)
-
-	// Legacy storage hasn't been a thing for over 5 years.
-	// We'll disable it in tests due to issues with mocking
-	// the new and legacy SDKs together and only test for
-	// managed storage.
-	azure.DisableLegacyStorage(env)
 	return env
 }
 
@@ -453,22 +387,6 @@
 			senders = append(senders, makeSender("/deployments/common", s.commonDeployment))
 		}
 
-<<<<<<< HEAD
-=======
-		// If the deployment has any providers, then we assume
-		// storage accounts are in use, for unmanaged storage.
-		if s.commonDeployment.Properties.Providers != nil {
-			storageAccount := &storage.Account{
-				AccountProperties: &storage.AccountProperties{
-					PrimaryEndpoints: &storage.Endpoints{
-						Blob: to.Ptr("https://blob.storage/"),
-					},
-				},
-			}
-			senders = append(senders, makeSender("/storageAccounts/juju400d80004b1d0d06f00d", storageAccount))
-		}
-
->>>>>>> 4b46164a
 		if args.vaultName != "" {
 			senders = append(senders, makeSender("/diskEncryptionSets/"+args.diskEncryptionSetName, &armcompute.DiskEncryptionSet{
 				Identity: &armcompute.EncryptionSetIdentity{
@@ -545,18 +463,6 @@
 	return senders
 }
 
-<<<<<<< HEAD
-func (s *environSuite) networkInterfacesSender(nics ...network.Interface) *azuretesting.MockSender {
-	return makeSender(".*/networkInterfaces", network.InterfaceListResult{Value: &nics})
-}
-
-func (s *environSuite) publicIPAddressesSender(pips ...network.PublicIPAddress) *azuretesting.MockSender {
-	return makeSender(".*/publicIPAddresses", network.PublicIPAddressListResult{Value: &pips})
-}
-
-func (s *environSuite) resourceSkusSender() *azuretesting.MockSender {
-	return makeSender(".*/skus", s.skus)
-=======
 func (s *environSuite) networkInterfacesSender(nics ...*armnetwork.Interface) *azuretesting.MockSender {
 	return makeSender(".*/networkInterfaces", armnetwork.InterfaceListResult{Value: nics})
 }
@@ -567,7 +473,6 @@
 
 func (s *environSuite) resourceSKUsSender() *azuretesting.MockSender {
 	return makeSender(".*/skus", armcompute.ResourceSKUsResult{Value: s.skus})
->>>>>>> 4b46164a
 }
 
 func makeResourceGroupNotFoundSender(pattern string) *azuretesting.MockSender {
@@ -1310,19 +1215,9 @@
 			`[resourceId('Microsoft.Compute/availabilitySets','%s')]`,
 			args.availabilitySetName,
 		)
-<<<<<<< HEAD
-		availabilitySetProperties := &compute.AvailabilitySetProperties{
-			PlatformFaultDomainCount: to.Int32Ptr(3),
-=======
-		var (
-			availabilitySetProperties  interface{}
-			availabilityStorageOptions *armtemplates.Sku
-		)
-		availabilitySetProperties = &armcompute.AvailabilitySetProperties{
+		availabilitySetProperties := &armcompute.AvailabilitySetProperties{
 			PlatformFaultDomainCount: to.Ptr(int32(3)),
->>>>>>> 4b46164a
 		}
-		availabilityStorageOptions = &armtemplates.Sku{Name: "Aligned"}
 		templateResources = append(templateResources, armtemplates.Resource{
 			APIVersion: azure.ComputeAPIVersion,
 			Type:       "Microsoft.Compute/availabilitySets",
@@ -1425,33 +1320,18 @@
 		})
 	}
 
-<<<<<<< HEAD
-	osDisk := &compute.OSDisk{
-		Name:         to.StringPtr("machine-0"),
-		CreateOption: compute.DiskCreateOptionTypesFromImage,
-		Caching:      compute.CachingTypesReadWrite,
-		DiskSizeGB:   to.Int32Ptr(int32(args.diskSizeGB)),
-		ManagedDisk: &compute.ManagedDiskParameters{
-			StorageAccountType: "Standard_LRS",
-		},
-	}
-	if args.diskEncryptionSet != "" {
-		osDisk.ManagedDisk.DiskEncryptionSet = &compute.DiskEncryptionSetParameters{
-			ID: to.StringPtr(
-=======
 	osDisk := &armcompute.OSDisk{
 		Name:         to.Ptr("machine-0"),
 		CreateOption: to.Ptr(armcompute.DiskCreateOptionTypesFromImage),
 		Caching:      to.Ptr(armcompute.CachingTypesReadWrite),
 		DiskSizeGB:   to.Ptr(int32(args.diskSizeGB)),
-	}
-	osDisk.ManagedDisk = &armcompute.ManagedDiskParameters{
-		StorageAccountType: to.Ptr(armcompute.StorageAccountTypesStandardLRS),
+		ManagedDisk: &armcompute.ManagedDiskParameters{
+			StorageAccountType: to.Ptr(armcompute.StorageAccountTypesStandardLRS),
+		},
 	}
 	if args.diskEncryptionSet != "" {
 		osDisk.ManagedDisk.DiskEncryptionSet = &armcompute.DiskEncryptionSetParameters{
 			ID: to.Ptr(
->>>>>>> 4b46164a
 				fmt.Sprintf("[resourceId('Microsoft.Compute/diskEncryptionSets', '%s')]", args.diskEncryptionSet)),
 		}
 	}
@@ -1981,17 +1861,6 @@
 	nic0IPConfiguration.Properties.PublicIPAddress = &armnetwork.PublicIPAddress{}
 	nic0 := makeNetworkInterface("nic-0", "machine-0", nic0IPConfiguration)
 	s.sender = azuretesting.Senders{
-<<<<<<< HEAD
-		makeSender("/deployments/machine-0", s.deployment),       // Cancel
-		s.networkInterfacesSender(nic0),                          // GET: no NICs
-		s.publicIPAddressesSender(),                              // GET: no public IPs
-		makeSender(".*/virtualMachines/machine-0", nil),          // DELETE
-		makeSender(".*/disks/machine-0", nil),                    // DELETE
-		makeSender(internalSubnetId, nic0IPConfiguration.Subnet), // GET: subnets to get security group
-		makeSender(".*/networkInterfaces/nic-0", nil),            // DELETE
-		makeSender(".*/publicIPAddresses/pip-0", nil),            // DELETE
-		makeSender(".*/deployments/machine-0", nil),              // DELETE
-=======
 		makeSenderWithStatus(".*/deployments/machine-0/cancel", http.StatusNoContent), // Cancel
 		s.networkInterfacesSender(nic0),                                               // GET: no NICs
 		s.publicIPAddressesSender(),                                                   // GET: no public IPs
@@ -2000,7 +1869,6 @@
 		makeSender(internalSubnetId, nic0IPConfiguration.Properties.Subnet),           // GET: subnets to get security group
 		makeSender(".*/networkInterfaces/nic-0", nil),                                 // DELETE
 		makeSenderWithStatus(".*/deployments/machine-0", http.StatusNoContent),        // DELETE
->>>>>>> 4b46164a
 	}
 	err := env.StopInstances(s.callCtx, "machine-0")
 	c.Assert(err, jc.ErrorIsNil)
@@ -2025,19 +1893,6 @@
 	nic0.Properties.NetworkSecurityGroup = &nsg
 
 	s.sender = azuretesting.Senders{
-<<<<<<< HEAD
-		makeSender(".*/deployments/machine-0/cancel", nil), // POST
-		s.networkInterfacesSender(nic0),
-		s.publicIPAddressesSender(makePublicIPAddress("pip-0", "machine-0", "1.2.3.4")),
-		makeSender(".*/virtualMachines/machine-0", nil),                                                 // DELETE
-		makeSender(".*/disks/machine-0", nil),                                                           // DELETE
-		makeSender(".*/networkInterfaces/nic-0", nil),                                                   // DELETE
-		makeSender(".*/publicIPAddresses/pip-0", nil),                                                   // DELETE
-		makeSender(".*/deployments/machine-0", nil),                                                     // DELETE
-		makeSender(".*/networkSecurityGroups/juju-internal-nsg", nsg),                                   // GET
-		makeSender(".*/networkSecurityGroups/juju-internal-nsg/securityRules/machine-0-80", nil),        // DELETE
-		makeSender(".*/networkSecurityGroups/juju-internal-nsg/securityRules/machine-0-1000-2000", nil), // DELETE
-=======
 		makeSenderWithStatus(".*/deployments/machine-0/cancel", http.StatusNoContent), // POST
 		s.networkInterfacesSender(nic0),
 		s.publicIPAddressesSender(makePublicIPAddress("pip-0", "machine-0", "1.2.3.4")),
@@ -2048,7 +1903,6 @@
 		makeSender(".*/networkInterfaces/nic-0", nil),                                                   // DELETE
 		makeSender(".*/publicIPAddresses/pip-0", nil),                                                   // DELETE
 		makeSenderWithStatus(".*/deployments/machine-0", http.StatusNoContent),                          // DELETE
->>>>>>> 4b46164a
 	}
 
 	err := env.StopInstances(s.callCtx, "machine-0")
@@ -2065,13 +1919,8 @@
 		makeSenderWithStatus(".*/deployments/machine-[01]/cancel", http.StatusNoContent), // POST
 		makeSenderWithStatus(".*/deployments/machine-[01]/cancel", http.StatusNoContent), // POST
 
-<<<<<<< HEAD
-		// We should only query the NICs, public IPs regardless
-		// of how many instances are deleted.
-=======
 		// We should only query the NICs and public IPs
 		// regardless of how many instances are deleted.
->>>>>>> 4b46164a
 		s.networkInterfacesSender(),
 		s.publicIPAddressesSender(),
 
@@ -2094,24 +1943,6 @@
 	c.Assert(err, jc.ErrorIsNil)
 }
 
-<<<<<<< HEAD
-func (s *environSuite) testStopInstancesStorageAccountNotFound(c *gc.C) {
-	env := s.openEnviron(c)
-	s.sender = azuretesting.Senders{
-		makeSender("/deployments/machine-0", s.deployment),                            // Cancel
-		s.networkInterfacesSender(),                                                   // GET: no NICs
-		s.publicIPAddressesSender(),                                                   // GET: no public IPs
-		makeSender(".*/virtualMachines/machine-0", nil),                               // DELETE
-		makeSender(".*/disks/machine-0", nil),                                         // DELETE
-		makeSender(".*/networkSecurityGroups/juju-internal-nsg", makeSecurityGroup()), // GET: no rules
-		makeSender(".*/deployments/machine-0", nil),                                   // DELETE
-	}
-	err := env.StopInstances(s.callCtx, "machine-0")
-	c.Assert(err, jc.ErrorIsNil)
-}
-
-=======
->>>>>>> 4b46164a
 func (s *environSuite) TestConstraintsValidatorUnsupported(c *gc.C) {
 	validator := s.constraintsValidator(c)
 	unsupported, err := validator.Validate(constraints.MustParse(
@@ -2201,19 +2032,6 @@
 	nic0 := makeNetworkInterface("nic-0", "machine-0", nic0IPConfiguration)
 
 	s.sender = azuretesting.Senders{
-<<<<<<< HEAD
-		makeSender(".*/resourceGroups/foo/resources.*", resourceListResult), // GET
-		makeSender(".*/deployments/machine-0/cancel", nil),                  // POST
-		s.networkInterfacesSender(nic0),
-		s.publicIPAddressesSender(makePublicIPAddress("pip-0", "machine-0", "1.2.3.4")),
-		makeSender(".*/virtualMachines/machine-0", nil), // DELETE
-		makeSender(".*/disks/machine-0", nil),           // DELETE
-		makeSender(".*/networkInterfaces/nic-0", nil),   // DELETE
-		makeSender(".*/publicIPAddresses/pip-0", nil),   // DELETE
-		makeSender(".*/deployments/machine-0", nil),     // DELETE
-		s.makeErrorSender(c, "/networkSecurityGroups/nsg-0", autorest.DetailedError{Original: autorestazure.ServiceError{Code: "InUse"}}, 1), // DELETE
-		makeSender(".*/vaults/secret-0", nil), // DELETE
-=======
 		makeSender(".*/resourceGroups/foo/resources.*", resourceListResult),           // GET
 		makeSenderWithStatus(".*/deployments/machine-0/cancel", http.StatusNoContent), // POST
 		s.networkInterfacesSender(nic0),
@@ -2226,7 +2044,6 @@
 		s.makeErrorSender("/networkSecurityGroups/nsg-0", newAzureResponseError(http.StatusConflict, "InUse"), 1), // DELETE
 		makeSender("/networkSecurityGroups/nsg-0", nil),                                                           // DELETE
 		makeSender(".*/vaults/secret-0", nil),                                                                     // DELETE
->>>>>>> 4b46164a
 	}
 	err := env.Destroy(s.callCtx)
 	c.Assert(err, jc.ErrorIsNil)
