--- conflicted
+++ resolved
@@ -1281,21 +1281,15 @@
 	return nil
 }
 
-<<<<<<< HEAD
-// Subnets returns basic information about the specified subnets for a specific
-// instance.
-func (environ *maasEnviron) Subnets(instId instance.Id, _ []network.Id) ([]network.SubnetInfo, error) {
-=======
 // NetworkInterfaces implements Environ.NetworkInterfaces, but it's
 // not implemented on this provider yet.
 func (*maasEnviron) NetworkInterfaces(_ instance.Id) ([]network.InterfaceInfo, error) {
 	return nil, errors.NotImplementedf("NetworkInterfaces")
 }
 
-// Subnets returns basic information about all subnets known
-// by the provider for the environment, for a specific instance.
-func (environ *maasEnviron) Subnets(instId instance.Id) ([]network.SubnetInfo, error) {
->>>>>>> 16ffaa8c
+// Subnets returns basic information about the specified subnets for a specific
+// instance.
+func (environ *maasEnviron) Subnets(instId instance.Id, _ []network.Id) ([]network.SubnetInfo, error) {
 	instances, err := environ.acquiredInstances([]instance.Id{instId})
 	if err != nil {
 		return nil, errors.Annotatef(err, "could not find instance %v", instId)
