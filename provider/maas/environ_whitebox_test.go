--- conflicted
+++ resolved
@@ -1400,26 +1400,9 @@
 	s.newNode(c, "node1", "host1", map[string]interface{}{"zone": "test-available"})
 	s.addSubnet(c, 1, 1, "node1")
 	inst, _ := testing.AssertStartInstance(c, env, "1")
-<<<<<<< HEAD
-	c.Assert(inst.(*maasInstance).zone(), gc.Equals, "test-available")
-}
-
-func (s *environSuite) TestStartInstanceDistributionAZNotImplemented(c *gc.C) {
-	env := s.bootstrap(c)
-
-	mock := mockAvailabilityZoneAllocations{err: errors.NotImplementedf("availability zones")}
-	s.PatchValue(&availabilityZoneAllocations, mock.AvailabilityZoneAllocations)
-
-	// Instance will be created without an availability zone specified.
-	s.newNode(c, "node1", "host1", nil)
-	s.addSubnet(c, 1, 1, "node1")
-	inst, _ := testing.AssertStartInstance(c, env, "1")
-	c.Assert(inst.(*maasInstance).zone(), gc.Equals, "")
-=======
 	zone, err := inst.(*maasInstance).zone()
 	c.Assert(err, jc.ErrorIsNil)
 	c.Assert(zone, gc.Equals, "test-available")
->>>>>>> 9979707f
 }
 
 func (s *environSuite) TestStartInstanceDistributionFailover(c *gc.C) {
