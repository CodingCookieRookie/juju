// Copyright 2012, 2013 Canonical Ltd.
// Licensed under the AGPLv3, see LICENCE file for details.

package openstack_test

import (
	"bytes"
	"context"
	"encoding/pem"
	"fmt"
	"io"
	"net/http"
	"net/http/httptest"
	"net/url"
	"os"
	"path/filepath"
	"regexp"
	"sort"
	"strconv"
	"strings"
	"time"

	"github.com/go-goose/goose/v5/cinder"
	"github.com/go-goose/goose/v5/client"
	"github.com/go-goose/goose/v5/identity"
	"github.com/go-goose/goose/v5/neutron"
	"github.com/go-goose/goose/v5/nova"
	"github.com/go-goose/goose/v5/testservices/hook"
	"github.com/go-goose/goose/v5/testservices/identityservice"
	"github.com/go-goose/goose/v5/testservices/neutronmodel"
	"github.com/go-goose/goose/v5/testservices/neutronservice"
	"github.com/go-goose/goose/v5/testservices/novaservice"
	"github.com/go-goose/goose/v5/testservices/openstackservice"
	"github.com/juju/clock/testclock"
	"github.com/juju/collections/set"
	"github.com/juju/errors"
	"github.com/juju/names/v4"
	jujutesting "github.com/juju/testing"
	jc "github.com/juju/testing/checkers"
	"github.com/juju/utils/v3"
	"github.com/juju/utils/v3/ssh"
	"github.com/juju/version/v2"
	gc "gopkg.in/check.v1"

	"github.com/juju/juju/cloud"
	"github.com/juju/juju/cloudconfig/instancecfg"
	"github.com/juju/juju/core/arch"
	corebase "github.com/juju/juju/core/base"
	"github.com/juju/juju/core/constraints"
	"github.com/juju/juju/core/instance"
	"github.com/juju/juju/core/network"
	corenetwork "github.com/juju/juju/core/network"
	"github.com/juju/juju/core/network/firewall"
	"github.com/juju/juju/core/status"
	"github.com/juju/juju/environs"
	"github.com/juju/juju/environs/bootstrap"
	environscloudspec "github.com/juju/juju/environs/cloudspec"
	"github.com/juju/juju/environs/config"
	"github.com/juju/juju/environs/envcontext"
	"github.com/juju/juju/environs/filestorage"
	"github.com/juju/juju/environs/imagemetadata"
	imagetesting "github.com/juju/juju/environs/imagemetadata/testing"
	"github.com/juju/juju/environs/instances"
	"github.com/juju/juju/environs/jujutest"
	"github.com/juju/juju/environs/models"
	"github.com/juju/juju/environs/simplestreams"
	sstesting "github.com/juju/juju/environs/simplestreams/testing"
	envstorage "github.com/juju/juju/environs/storage"
	"github.com/juju/juju/environs/tags"
	envtesting "github.com/juju/juju/environs/testing"
	"github.com/juju/juju/environs/tools"
	"github.com/juju/juju/internal/storage"
	coretools "github.com/juju/juju/internal/tools"
	"github.com/juju/juju/juju/keys"
	"github.com/juju/juju/juju/testing"
	"github.com/juju/juju/jujuclient"
	"github.com/juju/juju/provider/common"
	"github.com/juju/juju/provider/openstack"
	coretesting "github.com/juju/juju/testing"
	jujuversion "github.com/juju/juju/version"
)

type ProviderSuite struct {
	restoreTimeouts func()
}

var _ = gc.Suite(&ProviderSuite{})

func (s *ProviderSuite) SetUpTest(c *gc.C) {
	s.restoreTimeouts = envtesting.PatchAttemptStrategies(openstack.ShortAttempt, openstack.StorageAttempt)
}

func (s *ProviderSuite) TearDownTest(c *gc.C) {
	s.restoreTimeouts()
}

// localServer is used to spin up a local Openstack service double.
type localServer struct {
	OpenstackSvc    *openstackservice.Openstack
	Nova            *novaservice.Nova
	Neutron         *neutronservice.Neutron
	restoreTimeouts func()
	UseTLS          bool
}

type newOpenstackFunc func(*identity.Credentials, identity.AuthMode, bool) (*openstackservice.Openstack, []string)

func (s *localServer) start(
	c *gc.C, cred *identity.Credentials, newOpenstackFunc newOpenstackFunc,
) {
	var logMsg []string
	s.OpenstackSvc, logMsg = newOpenstackFunc(cred, identity.AuthUserPass, s.UseTLS)
	s.Nova = s.OpenstackSvc.Nova
	s.Neutron = s.OpenstackSvc.Neutron
	for _, msg := range logMsg {
		c.Logf("%v", msg)
	}
	s.restoreTimeouts = envtesting.PatchAttemptStrategies(openstack.ShortAttempt, openstack.StorageAttempt)
	s.Nova.SetAvailabilityZones(
		nova.AvailabilityZone{Name: "test-unavailable"},
		nova.AvailabilityZone{
			Name: "test-available",
			State: nova.AvailabilityZoneState{
				Available: true,
			},
		},
	)
}

func (s *localServer) stop() {
	if s.OpenstackSvc != nil {
		s.OpenstackSvc.Stop()
	} else if s.Nova != nil {
		s.Nova.Stop()
	}
	s.restoreTimeouts()
}

func (s *localServer) openstackCertificate(c *gc.C) ([]string, error) {
	certificate, err := s.OpenstackSvc.Certificate(openstackservice.Identity)
	if err != nil {
		return []string{}, err
	}
	if certificate == nil {
		return []string{}, errors.New("No certificate returned from openstack test double")
	}
	buf := pem.EncodeToMemory(&pem.Block{Type: "CERTIFICATE", Bytes: certificate.Raw})
	return []string{string(buf)}, nil
}

func (s *localHTTPSServerSuite) envUsingCertificate(c *gc.C) environs.Environ {
	newattrs := make(map[string]interface{}, len(s.attrs))
	for k, v := range s.attrs {
		newattrs[k] = v
	}
	newattrs["ssl-hostname-verification"] = true
	cfg, err := config.New(config.NoDefaults, newattrs)
	c.Assert(err, jc.ErrorIsNil)

	cloudSpec := makeCloudSpec(s.cred)
	cloudSpec.CACertificates, err = s.srv.openstackCertificate(c)
	c.Assert(err, jc.ErrorIsNil)

	env, err := environs.New(context.Background(), environs.OpenParams{
		Cloud:  cloudSpec,
		Config: cfg,
	})
	c.Assert(err, jc.ErrorIsNil)
	return env
}

func makeMockAdapter() *mockAdapter {
	volumes := make(map[string]*cinder.Volume)
	return &mockAdapter{
		createVolume: func(args cinder.CreateVolumeVolumeParams) (*cinder.Volume, error) {
			metadata := args.Metadata.(map[string]string)
			volume := cinder.Volume{
				ID:               args.Name,
				Metadata:         metadata,
				Status:           "cool",
				AvailabilityZone: args.AvailabilityZone,
			}
			volumes[volume.ID] = &volume
			return &volume, nil
		},
		getVolumesDetail: func() ([]cinder.Volume, error) {
			var result []cinder.Volume
			for _, volume := range volumes {
				result = append(result, *volume)
			}
			return result, nil
		},
		getVolume: func(volumeId string) (*cinder.Volume, error) {
			if volume, ok := volumes[volumeId]; ok {
				return volume, nil
			}
			return nil, errors.New("not found")
		},
		setVolumeMetadata: func(volumeId string, metadata map[string]string) (map[string]string, error) {
			if volume, ok := volumes[volumeId]; ok {
				for k, v := range metadata {
					volume.Metadata[k] = v
				}
				return volume.Metadata, nil
			}
			return nil, errors.New("not found")
		},
	}
}

func overrideCinderProvider(s *jujutesting.CleanupSuite, adapter *mockAdapter) {
	s.PatchValue(openstack.NewOpenstackStorage, func(*openstack.Environ) (openstack.OpenstackStorage, error) {
		return adapter, nil
	})
}

var _ = gc.Suite(&localServerSuite{})

// localServerSuite contains tests that run against an Openstack service double.
// These tests can test things that would be unreasonably slow or expensive
// to test on a live Openstack server. The service double is started and stopped for
// each test.
type localServerSuite struct {
	coretesting.BaseSuite
	jujutest.Tests
	cred                 *identity.Credentials
	srv                  localServer
	env                  environs.Environ
	toolsMetadataStorage envstorage.Storage
	imageMetadataStorage envstorage.Storage
	storageAdapter       *mockAdapter
	callCtx              envcontext.ProviderCallContext
}

func (s *localServerSuite) SetUpSuite(c *gc.C) {
	s.BaseSuite.SetUpSuite(c)
	s.Tests.SetUpSuite(c)
	restoreFinishBootstrap := envtesting.DisableFinishBootstrap()
	s.AddCleanup(func(*gc.C) { restoreFinishBootstrap() })

	server := httptest.NewServer(http.HandlerFunc(func(w http.ResponseWriter, r *http.Request) {
		w.WriteHeader(404)
	}))
	s.AddCleanup(func(c *gc.C) {
		server.Close()
	})
	s.PatchValue(&imagemetadata.DefaultUbuntuBaseURL, server.URL)

	c.Logf("Running local tests")
}

var localConfigAttrs = coretesting.FakeConfig().Merge(coretesting.Attrs{
	"name":            "sample",
	"type":            "openstack",
	"auth-mode":       "userpass",
	"agent-version":   coretesting.FakeVersionNumber.String(),
	"authorized-keys": "fakekey",
	"network":         "private_999",
})

func (s *localServerSuite) SetUpTest(c *gc.C) {
	s.BaseSuite.SetUpTest(c)

	s.cred = &identity.Credentials{
		User:       "fred",
		Secrets:    "secret",
		Region:     "some-region",
		TenantName: "some tenant",
	}

	s.srv.start(c, s.cred, newFullOpenstackService)

	// Set credentials to use when bootstrapping. Must be done after
	// starting server to get the auth URL.
	s.Credential = makeCredential(s.cred)
	s.CloudEndpoint = s.cred.URL
	s.CloudRegion = s.cred.Region
	cl := client.NewClient(s.cred, identity.AuthUserPass, nil)
	err := cl.Authenticate()
	c.Assert(err, jc.ErrorIsNil)
	containerURL, err := cl.MakeServiceURL("object-store", "", nil)
	c.Assert(err, jc.ErrorIsNil)
	s.TestConfig = localConfigAttrs
	s.TestConfig = s.TestConfig.Merge(coretesting.Attrs{
		"agent-metadata-url": containerURL + "/juju-dist-test/tools",
		"image-metadata-url": containerURL + "/juju-dist-test",
		"auth-url":           s.cred.URL,
	})
	s.PatchValue(&jujuversion.Current, coretesting.FakeVersionNumber)
	s.Tests.SetUpTest(c)
	// For testing, we create a storage instance to which is uploaded tools and image metadata.
	s.env = s.Prepare(c)
	s.toolsMetadataStorage = openstack.MetadataStorage(s.env)
	// Put some fake metadata in place so that tests that are simply
	// starting instances without any need to check if those instances
	// are running can find the metadata.
	envtesting.UploadFakeTools(c, s.toolsMetadataStorage, s.env.Config().AgentStream(), s.env.Config().AgentStream())
	s.imageMetadataStorage = openstack.ImageMetadataStorage(s.env)
	openstack.UseTestImageData(s.imageMetadataStorage, s.cred)
	s.storageAdapter = makeMockAdapter()
	overrideCinderProvider(&s.CleanupSuite, s.storageAdapter)
	s.callCtx = envcontext.WithoutCredentialInvalidator(context.Background())
}

func (s *localServerSuite) TearDownTest(c *gc.C) {
	if s.imageMetadataStorage != nil {
		openstack.RemoveTestImageData(s.imageMetadataStorage)
	}
	if s.toolsMetadataStorage != nil {
		envtesting.RemoveFakeToolsMetadata(c, s.toolsMetadataStorage)
	}
	s.Tests.TearDownTest(c)
	s.srv.stop()
	s.BaseSuite.TearDownTest(c)
}

func (s *localServerSuite) openEnviron(c *gc.C, attrs coretesting.Attrs) environs.Environ {
	cfg, err := config.New(config.NoDefaults, s.TestConfig.Merge(attrs))
	c.Assert(err, jc.ErrorIsNil)
	env, err := environs.New(context.Background(), environs.OpenParams{
		Cloud:  s.CloudSpec(),
		Config: cfg,
	})
	c.Assert(err, jc.ErrorIsNil)
	return env
}

func (s *localServerSuite) TestBootstrap(c *gc.C) {
	// Tests uses Prepare, so destroy first.
	err := environs.Destroy(s.env.Config().Name(), s.env, s.callCtx, s.ControllerStore)
	c.Assert(err, jc.ErrorIsNil)
	s.Tests.TestBootstrap(c)
}

func (t *localServerSuite) TestBootstrapMultiple(c *gc.C) {
	args := bootstrap.BootstrapParams{
		ControllerConfig:        coretesting.FakeControllerConfig(),
		AdminSecret:             testing.AdminSecret,
		CAPrivateKey:            coretesting.CAKey,
		SupportedBootstrapBases: coretesting.FakeSupportedJujuBases,
	}
	// bootstrap.Bootstrap no longer raises errors if the environment is
	// already up, this has been moved into the bootstrap command.
	err := bootstrap.Bootstrap(t.BootstrapContext, t.Env, t.ProviderCallContext, args)
	c.Assert(err, jc.ErrorIsNil)

	c.Logf("destroy env")
	env := t.Env
	err = environs.Destroy(t.Env.Config().Name(), t.Env, t.ProviderCallContext, t.ControllerStore)
	c.Assert(err, jc.ErrorIsNil)
	err = env.Destroy(t.ProviderCallContext) // Again, should work fine and do nothing.
	c.Assert(err, jc.ErrorIsNil)

	// check that we can bootstrap after destroy
	err = bootstrap.Bootstrap(t.BootstrapContext, t.Env, t.ProviderCallContext, args)
	c.Assert(err, jc.ErrorIsNil)
}

func (s *localServerSuite) TestStartStop(c *gc.C) {
	// Tests uses Prepare, so destroy first.
	err := environs.Destroy(s.env.Config().Name(), s.env, s.callCtx, s.ControllerStore)
	c.Assert(err, jc.ErrorIsNil)
	s.Tests.TestStartStop(c)
}

// If the bootstrap node is configured to require a public IP address,
// bootstrapping fails if an address cannot be allocated.
func (s *localServerSuite) TestBootstrapFailsWhenPublicIPError(c *gc.C) {
	coretesting.SkipIfPPC64EL(c, "lp:1425242")

	cleanup := s.srv.Neutron.RegisterControlPoint(
		"addFloatingIP",
		func(sc hook.ServiceControl, args ...interface{}) error {
			return fmt.Errorf("failed on purpose")
		},
	)
	defer cleanup()

	err := environs.Destroy(s.env.Config().Name(), s.env, s.callCtx, s.ControllerStore)
	c.Assert(err, jc.ErrorIsNil)

	env := s.openEnviron(c, coretesting.Attrs{})
	cons := constraints.MustParse("allocate-public-ip=true")
	err = bootstrapEnvWithConstraints(c, env, cons)
	c.Assert(err, gc.ErrorMatches, "(.|\n)*cannot allocate a public IP as needed(.|\n)*")
}

func (s *localServerSuite) TestAddressesWithPublicIPConstraints(c *gc.C) {
	// Floating IP address is 10.0.0.1
	bootstrapFinished := false
	s.PatchValue(&common.FinishBootstrap, func(
		ctx environs.BootstrapContext,
		client ssh.Client,
		env environs.Environ,
		callCtx envcontext.ProviderCallContext,
		inst instances.Instance,
		instanceConfig *instancecfg.InstanceConfig,
		_ environs.BootstrapDialOpts,
	) error {
		addr, err := inst.Addresses(s.callCtx)
		c.Assert(err, jc.ErrorIsNil)
		c.Assert(addr, jc.SameContents, network.ProviderAddresses{
			network.NewMachineAddress("10.0.0.1", corenetwork.WithScope(corenetwork.ScopePublic)).AsProviderAddress(),
			network.NewMachineAddress("127.0.0.1", corenetwork.WithScope(corenetwork.ScopeMachineLocal)).AsProviderAddress(),
			network.NewMachineAddress("::face::000f").AsProviderAddress(),
			network.NewMachineAddress("127.10.0.1", corenetwork.WithScope(corenetwork.ScopePublic)).AsProviderAddress(),
			network.NewMachineAddress("::dead:beef:f00d", corenetwork.WithScope(corenetwork.ScopePublic)).AsProviderAddress(),
		})
		bootstrapFinished = true
		return nil
	})

	env := s.openEnviron(c, coretesting.Attrs{
		"network": "private_999",
	})
	cons := constraints.MustParse("allocate-public-ip=true")
	err := bootstrapEnvWithConstraints(c, env, cons)
	c.Assert(err, jc.ErrorIsNil)
	c.Assert(bootstrapFinished, jc.IsTrue)
}

func (s *localServerSuite) TestAddressesWithoutPublicIPConstraints(c *gc.C) {
	bootstrapFinished := false
	s.PatchValue(&common.FinishBootstrap, func(
		ctx environs.BootstrapContext,
		client ssh.Client,
		env environs.Environ,
		callCtx envcontext.ProviderCallContext,
		inst instances.Instance,
		instanceConfig *instancecfg.InstanceConfig,
		_ environs.BootstrapDialOpts,
	) error {
		addr, err := inst.Addresses(s.callCtx)
		c.Assert(err, jc.ErrorIsNil)
		c.Assert(addr, jc.SameContents, network.ProviderAddresses{
			network.NewMachineAddress("127.0.0.1", corenetwork.WithScope(corenetwork.ScopeMachineLocal)).AsProviderAddress(),
			network.NewMachineAddress("::face::000f").AsProviderAddress(),
			network.NewMachineAddress("127.10.0.1", corenetwork.WithScope(corenetwork.ScopePublic)).AsProviderAddress(),
			network.NewMachineAddress("::dead:beef:f00d", corenetwork.WithScope(corenetwork.ScopePublic)).AsProviderAddress(),
		})
		bootstrapFinished = true
		return nil
	})

	env := s.openEnviron(c, coretesting.Attrs{})
	cons := constraints.MustParse("allocate-public-ip=false")
	err := bootstrapEnvWithConstraints(c, env, cons)
	c.Assert(err, jc.ErrorIsNil)
	c.Assert(bootstrapFinished, jc.IsTrue)
}

// If the environment is configured not to require a public IP address for nodes,
// bootstrapping and starting an instance should occur without any attempt to
// allocate a public address.
func (s *localServerSuite) TestStartInstanceWithoutPublicIP(c *gc.C) {
	cleanup := s.srv.Neutron.RegisterControlPoint(
		"addFloatingIP",
		func(sc hook.ServiceControl, args ...interface{}) error {
			return fmt.Errorf("add floating IP should not have been called")
		},
	)
	defer cleanup()
	cleanup = s.srv.Nova.RegisterControlPoint(
		"addServerFloatingIP",
		func(sc hook.ServiceControl, args ...interface{}) error {
			return fmt.Errorf("add server floating IP should not have been called")
		},
	)
	defer cleanup()

	err := environs.Destroy(s.env.Config().Name(), s.env, s.callCtx, s.ControllerStore)
	c.Assert(err, jc.ErrorIsNil)

	env := s.Prepare(c)
	err = bootstrapEnv(c, env)
	c.Assert(err, jc.ErrorIsNil)
	inst, _ := testing.AssertStartInstance(c, env, s.callCtx, s.ControllerUUID, "100")
	err = env.StopInstances(s.callCtx, inst.Id())
	c.Assert(err, jc.ErrorIsNil)
}

// If we fail to allocate a floating IP when starting an instance, the nova instance
// should be terminated.
func (s *localServerSuite) TestStartInstanceWhenPublicIPError(c *gc.C) {
	var (
		addServerID        string
		removeServerID     string
		removeServerCalled bool
	)

	cleanup := s.srv.Neutron.RegisterControlPoint(
		"addFloatingIP",
		func(sc hook.ServiceControl, args ...interface{}) error {
			return fmt.Errorf("fail on purpose")
		},
	)
	defer cleanup()
	cleanup = s.srv.Nova.RegisterControlPoint(
		"addServer",
		func(sc hook.ServiceControl, args ...interface{}) error {
			addServerID = args[0].(*nova.ServerDetail).Id
			return nil
		},
	)
	defer cleanup()
	cleanup = s.srv.Nova.RegisterControlPoint(
		"removeServer",
		func(sc hook.ServiceControl, args ...interface{}) error {
			removeServerCalled = true
			removeServerID = args[0].(string)
			return nil
		},
	)
	defer cleanup()
	_, _, _, err := testing.StartInstanceWithConstraints(s.env, s.callCtx, s.ControllerUUID, "100", constraints.MustParse("allocate-public-ip=true"))
	c.Assert(err, gc.ErrorMatches, "(.|\n)*cannot allocate a public IP as needed(.|\n)*")
	c.Assert(removeServerCalled, jc.IsTrue)
	c.Assert(removeServerID, gc.Equals, addServerID)
}

func (s *localServerSuite) TestStartInstanceHardwareCharacteristics(c *gc.C) {
	// Ensure amd64 tools are available, to ensure an amd64 image.
	env := s.ensureAMDImages(c)
	err := bootstrapEnv(c, env)
	c.Assert(err, jc.ErrorIsNil)
	_, hc := testing.AssertStartInstanceWithConstraints(c, env, s.callCtx, s.ControllerUUID, "100", constraints.MustParse("mem=1024 arch=amd64"))
	c.Check(*hc.Arch, gc.Equals, "amd64")
	c.Check(*hc.Mem, gc.Equals, uint64(2048))
	c.Check(*hc.CpuCores, gc.Equals, uint64(1))
	c.Assert(hc.CpuPower, gc.IsNil)
}

func (s *localServerSuite) TestInstanceName(c *gc.C) {
	inst, _ := testing.AssertStartInstance(c, s.env, s.callCtx, s.ControllerUUID, "100")
	serverDetail := openstack.InstanceServerDetail(inst)
	envName := s.env.Config().Name()
	c.Assert(serverDetail.Name, gc.Matches, "juju-06f00d-"+envName+"-100")
}

func (s *localServerSuite) TestStartInstanceNetwork(c *gc.C) {
	cfg, err := s.env.Config().Apply(coretesting.Attrs{
		// A label that corresponds to a neutron test service network
		"network": "net",
	})
	c.Assert(err, jc.ErrorIsNil)
	err = s.env.SetConfig(cfg)
	c.Assert(err, jc.ErrorIsNil)

	inst, _ := testing.AssertStartInstance(c, s.env, s.callCtx, s.ControllerUUID, "100")
	err = s.env.StopInstances(s.callCtx, inst.Id())
	c.Assert(err, jc.ErrorIsNil)
}

func (s *localServerSuite) TestStartInstanceMultiNetworkFound(c *gc.C) {
	cfg, err := s.env.Config().Apply(coretesting.Attrs{
		"network": "",
	})
	c.Assert(err, jc.ErrorIsNil)

	err = s.env.SetConfig(cfg)
	c.Assert(err, jc.ErrorIsNil)

	inst, _, _, err := testing.StartInstance(s.env, s.callCtx, s.ControllerUUID, "100")
	c.Assert(err, jc.ErrorIsNil)
	c.Check(inst, gc.NotNil)
}

func (s *localServerSuite) TestStartInstanceExternalNetwork(c *gc.C) {
	cfg, err := s.env.Config().Apply(coretesting.Attrs{
		// A label that corresponds to a neutron test service external network
		"external-network": "ext-net",
	})
	c.Assert(err, jc.ErrorIsNil)
	err = s.env.SetConfig(cfg)
	c.Assert(err, jc.ErrorIsNil)

	cons := constraints.MustParse("allocate-public-ip=true")
	inst, _ := testing.AssertStartInstanceWithConstraints(c, s.env, s.callCtx, s.ControllerUUID, "100", cons)
	err = s.env.StopInstances(s.callCtx, inst.Id())
	c.Assert(err, jc.ErrorIsNil)
}

func (s *localServerSuite) TestStartInstanceNetworkUnknownLabel(c *gc.C) {
	cfg, err := s.env.Config().Apply(coretesting.Attrs{
		// A label that has no related network in the neutron test service
		"network": "no-network-with-this-label",
	})
	c.Assert(err, jc.ErrorIsNil)
	err = s.env.SetConfig(cfg)
	c.Assert(err, jc.ErrorIsNil)

	inst, _, _, err := testing.StartInstance(s.env, s.callCtx, s.ControllerUUID, "100")
	c.Check(inst, gc.IsNil)
	c.Assert(err, gc.ErrorMatches, `unable to determine networks for configured list: \[no-network-with-this-label\]`)
}

func (s *localServerSuite) TestStartInstanceExternalNetworkUnknownLabel(c *gc.C) {
	cfg, err := s.env.Config().Apply(coretesting.Attrs{
		// A label that has no related network in the neutron test service
		"external-network": "no-network-with-this-label",
	})
	c.Assert(err, jc.ErrorIsNil)
	err = s.env.SetConfig(cfg)
	c.Assert(err, jc.ErrorIsNil)

	cons := constraints.MustParse("allocate-public-ip=true")
	inst, _, _, err := testing.StartInstanceWithConstraints(s.env, s.callCtx, s.ControllerUUID, "100", cons)
	c.Assert(err, jc.ErrorIsNil)
	err = s.env.StopInstances(s.callCtx, inst.Id())
	c.Assert(err, jc.ErrorIsNil)
}

func (s *localServerSuite) TestStartInstanceNetworkUnknownID(c *gc.C) {
	cfg, err := s.env.Config().Apply(coretesting.Attrs{
		// A valid UUID but no related network in the nova test service
		"network": "f81d4fae-7dec-11d0-a765-00a0c91e6bf6",
	})
	c.Assert(err, jc.ErrorIsNil)
	err = s.env.SetConfig(cfg)
	c.Assert(err, jc.ErrorIsNil)

	inst, _, _, err := testing.StartInstance(s.env, s.callCtx, s.ControllerUUID, "100")
	c.Check(inst, gc.IsNil)
	c.Assert(err, gc.ErrorMatches,
		`unable to determine networks for configured list: \[f81d4fae-7dec-11d0-a765-00a0c91e6bf6\]`)
}

func (s *localServerSuite) TestStartInstanceNoNetworksNetworkNotSetNoError(c *gc.C) {
	// Modify the Openstack service that is created by default,
	// to clear the networks.
	model := neutronmodel.New()
	for _, net := range model.AllNetworks() {
		_ = model.RemoveNetwork(net.Id)
	}
	s.srv.OpenstackSvc.Neutron.AddNeutronModel(model)
	s.srv.OpenstackSvc.Nova.AddNeutronModel(model)

	cfg, err := s.env.Config().Apply(coretesting.Attrs{
		"network": "",
	})
	c.Assert(err, jc.ErrorIsNil)
	err = s.env.SetConfig(cfg)
	c.Assert(err, jc.ErrorIsNil)

	inst, _, _, err := testing.StartInstance(s.env, s.callCtx, s.ControllerUUID, "100")
	c.Check(inst, gc.NotNil)
	c.Assert(err, jc.ErrorIsNil)
}

func (s *localServerSuite) TestStartInstanceOneNetworkNetworkNotSetNoError(c *gc.C) {
	// Modify the Openstack service that is created by default,
	// to remove all but 1 internal network.
	model := neutronmodel.New()
	var foundOne bool
	for _, net := range model.AllNetworks() {
		if !net.External {
			if !foundOne {
				foundOne = true
				continue
			}
			err := model.RemoveNetwork(net.Id)
			c.Assert(err, jc.ErrorIsNil)
		}
	}
	s.srv.OpenstackSvc.Neutron.AddNeutronModel(model)
	s.srv.OpenstackSvc.Nova.AddNeutronModel(model)

	cfg, err := s.env.Config().Apply(coretesting.Attrs{
		"network": "",
	})
	c.Assert(err, jc.ErrorIsNil)
	err = s.env.SetConfig(cfg)
	c.Assert(err, jc.ErrorIsNil)

	inst, _, _, err := testing.StartInstance(s.env, s.callCtx, s.ControllerUUID, "100")
	c.Check(inst, gc.NotNil)
	c.Assert(err, jc.ErrorIsNil)
}

func (s *localServerSuite) TestStartInstanceNetworksDifferentAZ(c *gc.C) {
	// If both the network and external-network config values are
	// specified, there is not check for them being on different
	// network availability zones with allocate-public-ip constraint.
	cfg, err := s.env.Config().Apply(coretesting.Attrs{
		"network":          "net",     // az = nova
		"external-network": "ext-net", // az = test-available
	})
	c.Assert(err, jc.ErrorIsNil)
	err = s.env.SetConfig(cfg)
	c.Assert(err, jc.ErrorIsNil)

	cons := constraints.MustParse("allocate-public-ip=true")
	inst, _, _, err := testing.StartInstanceWithConstraints(s.env, s.callCtx, s.ControllerUUID, "100", cons)
	c.Assert(err, jc.ErrorIsNil)
	err = s.env.StopInstances(s.callCtx, inst.Id())
	c.Assert(err, jc.ErrorIsNil)
}

func (s *localServerSuite) TestStartInstanceNetworksEmptyAZ(c *gc.C) {
	// Modify the Openstack service that is created by default,
	// to clear the networks.
	model := neutronmodel.New()
	for _, net := range model.AllNetworks() {
		_ = model.RemoveNetwork(net.Id)
	}

	// Add 2 networks to the Openstack service, one private,
	// one external without availability zones.  LP: 1891227.
	err := model.AddNetwork(neutron.NetworkV2{
		Id:        "1",
		Name:      "no-az-net",
		SubnetIds: []string{"sub-net"},
		External:  false,
	})
	c.Assert(err, jc.ErrorIsNil)
	err = model.AddNetwork(neutron.NetworkV2{
		Id:        "2",
		Name:      "ext-no-az-net",
		SubnetIds: []string{"ext-sub-net"},
		External:  true,
	})
	c.Assert(err, jc.ErrorIsNil)
	s.srv.OpenstackSvc.Neutron.AddNeutronModel(model)
	s.srv.OpenstackSvc.Nova.AddNeutronModel(model)

	// Set floating ip to ensure we try to find the external
	// network.
	cfg, err := s.env.Config().Apply(coretesting.Attrs{
		"network": "no-az-net", // az = nova
	})
	c.Assert(err, jc.ErrorIsNil)
	err = s.env.SetConfig(cfg)
	c.Assert(err, jc.ErrorIsNil)

	cons := constraints.MustParse("allocate-public-ip=true")
	inst, _, _, err := testing.StartInstanceWithConstraints(s.env, s.callCtx, s.ControllerUUID, "100", cons)
	c.Assert(err, jc.ErrorIsNil)
	err = s.env.StopInstances(s.callCtx, inst.Id())
	c.Assert(err, jc.ErrorIsNil)
}

func (s *localServerSuite) TestStartInstanceNetworkNoExternalNetInAZ(c *gc.C) {
	cfg, err := s.env.Config().Apply(coretesting.Attrs{
		"network": "net", // az = nova
	})
	c.Assert(err, jc.ErrorIsNil)
	err = s.env.SetConfig(cfg)
	c.Assert(err, jc.ErrorIsNil)

	cons := constraints.MustParse("allocate-public-ip=true")
	_, _, _, err = testing.StartInstanceWithConstraints(s.env, s.callCtx, s.ControllerUUID, "100", cons)
	c.Assert(err, gc.ErrorMatches, "cannot allocate a public IP as needed: could not find an external network in availability zone.*")
}

func (s *localServerSuite) TestStartInstancePortSecurityEnabled(c *gc.C) {
	cfg, err := s.env.Config().Apply(coretesting.Attrs{
		"network": "net",
	})
	c.Assert(err, jc.ErrorIsNil)
	err = s.env.SetConfig(cfg)
	c.Assert(err, jc.ErrorIsNil)

	inst, _, _, err := testing.StartInstance(s.env, s.callCtx, s.ControllerUUID, "100")
	c.Assert(err, jc.ErrorIsNil)
	novaClient := openstack.GetNovaClient(s.env)
	detail, err := novaClient.GetServer(string(inst.Id()))
	c.Assert(err, jc.ErrorIsNil)
	c.Assert(detail.Groups, gc.NotNil)
}

func (s *localServerSuite) TestStartInstancePortSecurityDisabled(c *gc.C) {
	cfg, err := s.env.Config().Apply(coretesting.Attrs{
		"network": "net-disabled",
	})
	c.Assert(err, jc.ErrorIsNil)
	err = s.env.SetConfig(cfg)
	c.Assert(err, jc.ErrorIsNil)

	inst, _, _, err := testing.StartInstance(s.env, s.callCtx, s.ControllerUUID, "100")
	c.Assert(err, jc.ErrorIsNil)
	novaClient := openstack.GetNovaClient(s.env)
	detail, err := novaClient.GetServer(string(inst.Id()))
	c.Assert(err, jc.ErrorIsNil)
	c.Assert(detail.Groups, gc.IsNil)
}

func (s *localServerSuite) TestStartInstanceGetServerFail(c *gc.C) {
	// Force an error in waitForActiveServerDetails
	cleanup := s.srv.Nova.RegisterControlPoint(
		"server",
		func(sc hook.ServiceControl, args ...interface{}) error {
			return fmt.Errorf("GetServer failed on purpose")
		},
	)
	defer cleanup()
	inst, _, _, err := testing.StartInstance(s.env, s.callCtx, s.ControllerUUID, "100")
	c.Check(inst, gc.IsNil)
	c.Assert(err, gc.ErrorMatches, "cannot run instance: "+
		"request \\(.*/servers\\) returned unexpected status: "+
		"500; error info: .*GetServer failed on purpose")
	c.Assert(err, jc.ErrorIs, environs.ErrAvailabilityZoneIndependent)
}

func (s *localServerSuite) TestStartInstanceWaitForActiveDetails(c *gc.C) {
	env := s.openEnviron(c, coretesting.Attrs{"firewall-mode": config.FwInstance})

	s.srv.Nova.SetServerStatus(nova.StatusBuild)
	defer s.srv.Nova.SetServerStatus("")

	// Make time advance in zero time
	clk := testclock.NewClock(time.Time{})
	clock := testclock.AutoAdvancingClock{Clock: clk, Advance: clk.Advance}
	env.(*openstack.Environ).SetClock(&clock)

	inst, _, _, err := testing.StartInstance(env, s.callCtx, s.ControllerUUID, "100")
	c.Check(inst, gc.IsNil)
	c.Assert(err, gc.ErrorMatches, "cannot run instance: max duration exceeded: instance .* has status BUILD")

	// Ensure that the started instance got terminated.
	insts, err := env.AllInstances(s.callCtx)
	c.Assert(err, jc.ErrorIsNil)
	c.Assert(insts, gc.HasLen, 0, gc.Commentf("expected launched instance to be terminated if stuck in BUILD state"))
}

func (s *localServerSuite) TestStartInstanceDeletesSecurityGroupsOnInstanceCreateFailure(c *gc.C) {
	env := s.openEnviron(c, coretesting.Attrs{"firewall-mode": config.FwInstance})

	// Force an error in waitForActiveServerDetails
	cleanup := s.srv.Nova.RegisterControlPoint(
		"server",
		func(sc hook.ServiceControl, args ...interface{}) error {
			return fmt.Errorf("GetServer failed on purpose")
		},
	)
	defer cleanup()
	inst, _, _, err := testing.StartInstance(env, s.callCtx, s.ControllerUUID, "100")
	c.Check(inst, gc.IsNil)
	c.Assert(err, gc.NotNil)

	assertSecurityGroups(c, env, []string{"default"})
}

func (s *localServerSuite) TestStartInstanceDeletesSecurityGroupsOnFailure(c *gc.C) {
	env := s.openEnviron(c, coretesting.Attrs{"firewall-mode": config.FwInstance})

	s.srv.Nova.SetServerStatus(nova.StatusBuild)
	defer s.srv.Nova.SetServerStatus("")

	// Make time advance in zero time
	clk := testclock.NewClock(time.Time{})
	clock := testclock.AutoAdvancingClock{Clock: clk, Advance: clk.Advance}
	env.(*openstack.Environ).SetClock(&clock)

	_, _, _, err := testing.StartInstance(env, s.callCtx, s.ControllerUUID, "100")
	c.Assert(err, gc.NotNil)

	assertSecurityGroups(c, env, []string{"default"})
}

func assertSecurityGroups(c *gc.C, env environs.Environ, expected []string) {
	neutronClient := openstack.GetNeutronClient(env)
	groups, err := neutronClient.ListSecurityGroupsV2()
	c.Assert(err, jc.ErrorIsNil)
	for _, name := range expected {
		found := false
		for _, group := range groups {
			if group.Name == name {
				found = true
				break
			}
		}
		if !found {
			c.Errorf("expected security group %q not found", name)
		}
	}
	for _, group := range groups {
		found := false
		for _, name := range expected {
			if group.Name == name {
				found = true
				break
			}
		}
		if !found {
			c.Errorf("existing security group %q is not expected", group.Name)
		}
	}
}

type portAssertion struct {
	SubnetIDs  []string
	NamePrefix string
}

func assertPorts(c *gc.C, env environs.Environ, expected []portAssertion) {
	neutronClient := openstack.GetNeutronClient(env)
	ports, err := neutronClient.ListPortsV2()
	c.Assert(err, jc.ErrorIsNil)
	c.Assert(ports, gc.HasLen, len(expected))
	for k, port := range ports {
		c.Assert(port.Name, jc.HasPrefix, expected[k].NamePrefix)
		c.Assert(port.FixedIPs, gc.HasLen, len(expected[k].SubnetIDs))
		for i, ip := range port.FixedIPs {
			c.Assert(ip.SubnetID, gc.Equals, expected[k].SubnetIDs[i])
		}
	}
}

func assertInstanceIds(c *gc.C, env environs.Environ, callCtx envcontext.ProviderCallContext, expected ...instance.Id) {
	allInstances, err := env.AllRunningInstances(callCtx)
	c.Assert(err, jc.ErrorIsNil)
	instIds := make([]instance.Id, len(allInstances))
	for i, inst := range allInstances {
		instIds[i] = inst.Id()
	}
	c.Assert(instIds, jc.SameContents, expected)
}

func (s *localServerSuite) TestStopInstance(c *gc.C) {
	env := s.openEnviron(c, coretesting.Attrs{"firewall-mode": config.FwInstance})
	instanceName := "100"
	inst, _ := testing.AssertStartInstance(c, env, s.callCtx, s.ControllerUUID, instanceName)
	// Openstack now has three security groups for the server, the default
	// group, one group for the entire environment, and another for the
	// new instance.
	modelUUID := env.Config().UUID()
	allSecurityGroups := []string{
		"default", fmt.Sprintf("juju-%v-%v", s.ControllerUUID, modelUUID),
		fmt.Sprintf("juju-%v-%v-%v", s.ControllerUUID, modelUUID, instanceName),
	}
	assertSecurityGroups(c, env, allSecurityGroups)
	err := env.StopInstances(s.callCtx, inst.Id())
	c.Assert(err, jc.ErrorIsNil)
	// The security group for this instance is now removed.
	assertSecurityGroups(c, env, []string{
		"default", fmt.Sprintf("juju-%v-%v", s.ControllerUUID, modelUUID),
	})
}

// Due to bug #1300755 it can happen that the security group intended for
// an instance is also used as the common security group of another
// environment. If this is the case, the attempt to delete the instance's
// security group fails but StopInstance succeeds.
func (s *localServerSuite) TestStopInstanceSecurityGroupNotDeleted(c *gc.C) {
	coretesting.SkipIfPPC64EL(c, "lp:1425242")

	// Force an error when a security group is deleted.
	cleanup := s.srv.Neutron.RegisterControlPoint(
		"removeSecurityGroup",
		func(sc hook.ServiceControl, args ...interface{}) error {
			return fmt.Errorf("failed on purpose")
		},
	)
	defer cleanup()
	env := s.openEnviron(c, coretesting.Attrs{"firewall-mode": config.FwInstance})
	instanceName := "100"
	inst, _ := testing.AssertStartInstance(c, env, s.callCtx, s.ControllerUUID, instanceName)
	modelUUID := env.Config().UUID()
	allSecurityGroups := []string{
		"default", fmt.Sprintf("juju-%v-%v", s.ControllerUUID, modelUUID),
		fmt.Sprintf("juju-%v-%v-%v", s.ControllerUUID, modelUUID, instanceName),
	}
	assertSecurityGroups(c, env, allSecurityGroups)

	// Make time advance in zero time
	clk := testclock.NewClock(time.Time{})
	clock := testclock.AutoAdvancingClock{Clock: clk, Advance: clk.Advance}
	env.(*openstack.Environ).SetClock(&clock)

	err := env.StopInstances(s.callCtx, inst.Id())
	c.Assert(err, jc.ErrorIsNil)
	assertSecurityGroups(c, env, allSecurityGroups)
}

func (s *localServerSuite) TestDestroyEnvironmentDeletesSecurityGroupsFWModeInstance(c *gc.C) {
	env := s.openEnviron(c, coretesting.Attrs{"firewall-mode": config.FwInstance})
	instanceName := "100"
	testing.AssertStartInstance(c, env, s.callCtx, s.ControllerUUID, instanceName)
	modelUUID := env.Config().UUID()
	allSecurityGroups := []string{
		"default", fmt.Sprintf("juju-%v-%v", s.ControllerUUID, modelUUID),
		fmt.Sprintf("juju-%v-%v-%v", s.ControllerUUID, modelUUID, instanceName),
	}
	assertSecurityGroups(c, env, allSecurityGroups)
	err := env.Destroy(s.callCtx)
	c.Check(err, jc.ErrorIsNil)
	assertSecurityGroups(c, env, []string{"default"})
}

func (s *localServerSuite) TestDestroyEnvironmentDeletesSecurityGroupsFWModeGlobal(c *gc.C) {
	env := s.openEnviron(c, coretesting.Attrs{"firewall-mode": config.FwGlobal})
	instanceName := "100"
	testing.AssertStartInstance(c, env, s.callCtx, s.ControllerUUID, instanceName)
	modelUUID := env.Config().UUID()
	allSecurityGroups := []string{
		"default", fmt.Sprintf("juju-%v-%v", s.ControllerUUID, modelUUID),
		fmt.Sprintf("juju-%v-%v-global", s.ControllerUUID, modelUUID),
	}
	assertSecurityGroups(c, env, allSecurityGroups)
	err := env.Destroy(s.callCtx)
	c.Check(err, jc.ErrorIsNil)
	assertSecurityGroups(c, env, []string{"default"})
}

func (s *localServerSuite) TestDestroyController(c *gc.C) {
	env := s.openEnviron(c, coretesting.Attrs{"uuid": utils.MustNewUUID().String()})
	controllerEnv := s.env

	controllerInstanceName := "100"
	testing.AssertStartInstance(c, controllerEnv, s.callCtx, s.ControllerUUID, controllerInstanceName)
	hostedModelInstanceName := "200"
	testing.AssertStartInstance(c, env, s.callCtx, s.ControllerUUID, hostedModelInstanceName)
	modelUUID := env.Config().UUID()
	allControllerSecurityGroups := []string{
		"default", fmt.Sprintf("juju-%v-%v", s.ControllerUUID, controllerEnv.Config().UUID()),
		fmt.Sprintf("juju-%v-%v-%v", s.ControllerUUID, controllerEnv.Config().UUID(), controllerInstanceName),
	}
	allHostedModelSecurityGroups := []string{
		"default", fmt.Sprintf("juju-%v-%v", s.ControllerUUID, modelUUID),
		fmt.Sprintf("juju-%v-%v-%v", s.ControllerUUID, modelUUID, hostedModelInstanceName),
	}
	assertSecurityGroups(c, controllerEnv, append(
		allControllerSecurityGroups, allHostedModelSecurityGroups...,
	))

	err := controllerEnv.DestroyController(s.callCtx, s.ControllerUUID)
	c.Check(err, jc.ErrorIsNil)
	assertSecurityGroups(c, controllerEnv, []string{"default"})
	assertInstanceIds(c, env, s.callCtx)
	assertInstanceIds(c, controllerEnv, s.callCtx)
}

func (s *localServerSuite) TestDestroyHostedModel(c *gc.C) {
	env := s.openEnviron(c, coretesting.Attrs{"uuid": utils.MustNewUUID().String()})
	controllerEnv := s.env

	controllerInstanceName := "100"
	controllerInstance, _ := testing.AssertStartInstance(c, controllerEnv, s.callCtx, s.ControllerUUID, controllerInstanceName)
	hostedModelInstanceName := "200"
	testing.AssertStartInstance(c, env, s.callCtx, s.ControllerUUID, hostedModelInstanceName)
	modelUUID := env.Config().UUID()
	allControllerSecurityGroups := []string{
		"default", fmt.Sprintf("juju-%v-%v", s.ControllerUUID, controllerEnv.Config().UUID()),
		fmt.Sprintf("juju-%v-%v-%v", s.ControllerUUID, controllerEnv.Config().UUID(), controllerInstanceName),
	}
	allHostedModelSecurityGroups := []string{
		"default", fmt.Sprintf("juju-%v-%v", s.ControllerUUID, modelUUID),
		fmt.Sprintf("juju-%v-%v-%v", s.ControllerUUID, modelUUID, hostedModelInstanceName),
	}
	assertSecurityGroups(c, controllerEnv, append(
		allControllerSecurityGroups, allHostedModelSecurityGroups...,
	))

	err := env.Destroy(s.callCtx)
	c.Check(err, jc.ErrorIsNil)
	assertSecurityGroups(c, controllerEnv, allControllerSecurityGroups)
	assertInstanceIds(c, env, s.callCtx)
	assertInstanceIds(c, controllerEnv, s.callCtx, controllerInstance.Id())
}

func (s *localServerSuite) TestDestroyControllerSpaceConstraints(c *gc.C) {
	uuid := utils.MustNewUUID().String()
	env := s.openEnviron(c, coretesting.Attrs{"uuid": uuid})
	controllerEnv := s.env

	s.srv.Nova.SetAvailabilityZones(
		nova.AvailabilityZone{
			Name: "zone-0",
			State: nova.AvailabilityZoneState{
				Available: true,
			},
		},
	)

	controllerInstanceName := "100"
	params := environs.StartInstanceParams{
		ControllerUUID:   s.ControllerUUID,
		AvailabilityZone: "zone-0",
		Constraints:      constraints.MustParse("spaces=space-1 zones=zone-0"),
		SubnetsToZones: []map[corenetwork.Id][]string{
			{
				"999-01": {"zone-0"},
			},
		},
	}
	_, err := testing.StartInstanceWithParams(env, s.callCtx, controllerInstanceName, params)
	c.Assert(err, jc.ErrorIsNil)
	assertPorts(c, env, []portAssertion{
		{NamePrefix: fmt.Sprintf("juju-%s-", uuid), SubnetIDs: []string{"999-01"}},
	})

	// The openstack runtime would assign a device_id to a port when it's
	// assigned to an instance. To ensure that all ports are correctly removed
	// when destroying and so we can exercise all the code paths we have to
	// replicate that piece of code.
	// When moving to mocking of providers, this shouldn't be need or required.
	s.assignDeviceIdToPort(c, "1", "1")

	err = controllerEnv.DestroyController(s.callCtx, s.ControllerUUID)
	c.Check(err, jc.ErrorIsNil)
	assertSecurityGroups(c, controllerEnv, []string{"default"})
	assertInstanceIds(c, env, s.callCtx)
	assertInstanceIds(c, controllerEnv, s.callCtx)
	assertPorts(c, env, []portAssertion{})
}

func (s *localServerSuite) assignDeviceIdToPort(c *gc.C, portId, deviceId string) {
	err := s.srv.Nova.AddOSInterface(deviceId, nova.OSInterface{
		FixedIPs: []nova.PortFixedIP{
			{
				IPAddress: "10.0.0.1",
			},
		},
		IPAddress: "10.0.0.1",
	})
	c.Assert(err, jc.ErrorIsNil)

	model := s.srv.Neutron.NeutronModel()
	port, err := model.Port("1")
	c.Assert(err, jc.ErrorIsNil)
	err = model.RemovePort("1")
	c.Assert(err, jc.ErrorIsNil)
	port.DeviceId = "1"
	err = model.AddPort(*port)
	c.Assert(err, jc.ErrorIsNil)
}

var instanceGathering = []struct {
	ids []instance.Id
	err error
}{
	{ids: []instance.Id{"id0"}},
	{ids: []instance.Id{"id0", "id0"}},
	{ids: []instance.Id{"id0", "id1"}},
	{ids: []instance.Id{"id1", "id0"}},
	{ids: []instance.Id{"id1", "id0", "id1"}},
	{
		ids: []instance.Id{""},
		err: environs.ErrNoInstances,
	},
	{
		ids: []instance.Id{"", ""},
		err: environs.ErrNoInstances,
	},
	{
		ids: []instance.Id{"", "", ""},
		err: environs.ErrNoInstances,
	},
	{
		ids: []instance.Id{"id0", ""},
		err: environs.ErrPartialInstances,
	},
	{
		ids: []instance.Id{"", "id1"},
		err: environs.ErrPartialInstances,
	},
	{
		ids: []instance.Id{"id0", "id1", ""},
		err: environs.ErrPartialInstances,
	},
	{
		ids: []instance.Id{"id0", "", "id0"},
		err: environs.ErrPartialInstances,
	},
	{
		ids: []instance.Id{"id0", "id0", ""},
		err: environs.ErrPartialInstances,
	},
	{
		ids: []instance.Id{"", "id0", "id1"},
		err: environs.ErrPartialInstances,
	},
}

func (s *localServerSuite) TestInstanceStatus(c *gc.C) {
	// goose's test service always returns ACTIVE state.
	inst, _ := testing.AssertStartInstance(c, s.env, s.callCtx, s.ControllerUUID, "100")
	c.Assert(inst.Status(s.callCtx).Status, gc.Equals, status.Running)
	err := s.env.StopInstances(s.callCtx, inst.Id())
	c.Assert(err, jc.ErrorIsNil)
}

func (s *localServerSuite) TestAllRunningInstancesFloatingIP(c *gc.C) {
	env := s.openEnviron(c, coretesting.Attrs{
		"network": "private_999",
	})
	cons := constraints.MustParse("allocate-public-ip=true")
	inst0, _ := testing.AssertStartInstanceWithConstraints(c, env, s.callCtx, s.ControllerUUID, "100", cons)
	inst1, _ := testing.AssertStartInstanceWithConstraints(c, env, s.callCtx, s.ControllerUUID, "101", cons)
	defer func() {
		err := env.StopInstances(s.callCtx, inst0.Id(), inst1.Id())
		c.Assert(err, jc.ErrorIsNil)
	}()

	allInstances, err := env.AllRunningInstances(s.callCtx)
	c.Assert(err, jc.ErrorIsNil)
	for _, inst := range allInstances {
		c.Assert(*openstack.InstanceFloatingIP(inst), gc.Equals, fmt.Sprintf("10.0.0.%v", inst.Id()))
	}
}

func (s *localServerSuite) assertInstancesGathering(c *gc.C, withFloatingIP bool) {
	env := s.openEnviron(c, coretesting.Attrs{})

	var cons constraints.Value
	if withFloatingIP {
		cons = constraints.MustParse("allocate-public-ip=true")
	}
	inst0, _ := testing.AssertStartInstanceWithConstraints(c, env, s.callCtx, s.ControllerUUID, "100", cons)
	id0 := inst0.Id()
	inst1, _ := testing.AssertStartInstanceWithConstraints(c, env, s.callCtx, s.ControllerUUID, "101", cons)
	id1 := inst1.Id()
	defer func() {
		err := env.StopInstances(s.callCtx, inst0.Id(), inst1.Id())
		c.Assert(err, jc.ErrorIsNil)
	}()

	for i, test := range instanceGathering {
		c.Logf("test %d: find %v -> expect len %d, err: %v", i, test.ids, len(test.ids), test.err)
		ids := make([]instance.Id, len(test.ids))
		for j, id := range test.ids {
			switch id {
			case "id0":
				ids[j] = id0
			case "id1":
				ids[j] = id1
			}
		}
		insts, err := env.Instances(s.callCtx, ids)
		c.Assert(err, gc.Equals, test.err)
		if err == environs.ErrNoInstances {
			c.Assert(insts, gc.HasLen, 0)
		} else {
			c.Assert(insts, gc.HasLen, len(test.ids))
		}
		for j, inst := range insts {
			if ids[j] != "" {
				c.Assert(inst.Id(), gc.Equals, ids[j])
				if withFloatingIP {
					c.Assert(*openstack.InstanceFloatingIP(inst), gc.Equals, fmt.Sprintf("10.0.0.%v", inst.Id()))
				} else {
					c.Assert(openstack.InstanceFloatingIP(inst), gc.IsNil)
				}
			} else {
				c.Assert(inst, gc.IsNil)
			}
		}
	}
}

func (s *localServerSuite) TestInstancesGathering(c *gc.C) {
	s.assertInstancesGathering(c, false)
}

func (s *localServerSuite) TestInstancesGatheringWithFloatingIP(c *gc.C) {
	s.assertInstancesGathering(c, true)
}

func (s *localServerSuite) TestInstancesShutoffSuspended(c *gc.C) {
	coretesting.SkipIfPPC64EL(c, "lp:1425242")

	cleanup := s.srv.Nova.RegisterControlPoint(
		"addServer",
		func(sc hook.ServiceControl, args ...interface{}) error {
			details := args[0].(*nova.ServerDetail)
			switch {
			case strings.HasSuffix(details.Name, "-100"):
				details.Status = nova.StatusShutoff
			case strings.HasSuffix(details.Name, "-101"):
				details.Status = nova.StatusSuspended
			default:
				c.Fatalf("unexpected instance details: %#v", details)
			}
			return nil
		},
	)
	defer cleanup()
	stateInst1, _ := testing.AssertStartInstance(c, s.env, s.callCtx, s.ControllerUUID, "100")
	stateInst2, _ := testing.AssertStartInstance(c, s.env, s.callCtx, s.ControllerUUID, "101")
	defer func() {
		err := s.env.StopInstances(s.callCtx, stateInst1.Id(), stateInst2.Id())
		c.Assert(err, jc.ErrorIsNil)
	}()

	twoInstances, err := s.env.Instances(s.callCtx, []instance.Id{stateInst1.Id(), stateInst2.Id()})

	c.Assert(err, jc.ErrorIsNil)
	c.Assert(twoInstances, gc.HasLen, 2)
	c.Assert(twoInstances[0].Status(s.callCtx).Message, gc.Equals, nova.StatusShutoff)
	c.Assert(twoInstances[1].Status(s.callCtx).Message, gc.Equals, nova.StatusSuspended)
}

func (s *localServerSuite) TestInstancesErrorResponse(c *gc.C) {
	coretesting.SkipIfPPC64EL(c, "lp:1425242")

	cleanup := s.srv.Nova.RegisterControlPoint(
		"server",
		func(sc hook.ServiceControl, args ...interface{}) error {
			return fmt.Errorf("strange error not instance")
		},
	)
	defer cleanup()

	oneInstance, err := s.env.Instances(s.callCtx, []instance.Id{"1"})
	c.Check(oneInstance, gc.IsNil)
	c.Assert(err, gc.ErrorMatches, "(?s).*strange error not instance.*")
}

func (s *localServerSuite) TestInstancesMultiErrorResponse(c *gc.C) {
	coretesting.SkipIfPPC64EL(c, "lp:1425242")

	cleanup := s.srv.Nova.RegisterControlPoint(
		"matchServers",
		func(sc hook.ServiceControl, args ...interface{}) error {
			return fmt.Errorf("strange error no instances")
		},
	)
	defer cleanup()

	twoInstances, err := s.env.Instances(s.callCtx, []instance.Id{"1", "2"})
	c.Check(twoInstances, gc.IsNil)
	c.Assert(err, gc.ErrorMatches, "(?s).*strange error no instances.*")
}

// TODO (wallyworld) - this test was copied from the ec2 provider.
// It should be moved to environs.jujutests.Tests.
func (s *localServerSuite) TestBootstrapInstanceUserDataAndState(c *gc.C) {
	err := bootstrapEnv(c, s.env)
	c.Assert(err, jc.ErrorIsNil)

	// Check that ControllerInstances returns the ID of the bootstrap machine.
	ids, err := s.env.ControllerInstances(s.callCtx, s.ControllerUUID)
	c.Assert(err, jc.ErrorIsNil)
	c.Assert(ids, gc.HasLen, 1)

	allInstances, err := s.env.AllRunningInstances(s.callCtx)
	c.Assert(err, jc.ErrorIsNil)
	c.Assert(allInstances, gc.HasLen, 1)
	c.Check(allInstances[0].Id(), gc.Equals, ids[0])

	addresses, err := allInstances[0].Addresses(s.callCtx)
	c.Assert(err, jc.ErrorIsNil)
	c.Assert(addresses, gc.Not(gc.HasLen), 0)

	// TODO(wallyworld) - 2013-03-01 bug=1137005
	// The nova test double needs to be updated to support retrieving instance userData.
	// Until then, we can't check the cloud init script was generated correctly.
	// When we can, we should also check cloudinit for a non-manager node (as in the
	// ec2 tests).
}

func (s *localServerSuite) TestGetImageMetadataSources(c *gc.C) {
	ss := simplestreams.NewSimpleStreams(sstesting.TestDataSourceFactory())
	// Create a config that matches s.TestConfig but with the specified stream.
	attrs := coretesting.Attrs{}
	env := s.openEnviron(c, attrs)

	sources, err := environs.ImageMetadataSources(env, ss)
	c.Assert(err, jc.ErrorIsNil)
	c.Assert(sources, gc.HasLen, 3)
	var urls = make([]string, len(sources))
	for i, source := range sources {
		imageURL, err := source.URL("")
		c.Assert(err, jc.ErrorIsNil)
		urls[i] = imageURL
	}
	// The image-metadata-url ends with "/juju-dist-test/".
	c.Check(strings.HasSuffix(urls[0], "/juju-dist-test/"), jc.IsTrue)
	// The product-streams URL ends with "/imagemetadata".
	c.Check(strings.HasSuffix(urls[1], "/imagemetadata/"), jc.IsTrue)
	c.Assert(urls[2], jc.HasPrefix, imagemetadata.DefaultUbuntuBaseURL)
}

func (s *localServerSuite) TestGetImageMetadataSourcesNoProductStreams(c *gc.C) {
	ss := simplestreams.NewSimpleStreams(sstesting.TestDataSourceFactory())
	s.PatchValue(openstack.MakeServiceURL, func(client.AuthenticatingClient, string, string, []string) (string, error) {
		return "", errors.New("cannae do it captain")
	})
	env := s.Open(c, context.Background(), s.env.Config())
	sources, err := environs.ImageMetadataSources(env, ss)
	c.Assert(err, jc.ErrorIsNil)
	c.Assert(sources, gc.HasLen, 2)

	// Check that data sources are in the right order
	c.Check(sources[0].Description(), gc.Equals, "image-metadata-url")
	c.Check(sources[1].Description(), gc.Equals, "default ubuntu cloud images")
}

func (s *localServerSuite) TestGetToolsMetadataSources(c *gc.C) {
	ss := simplestreams.NewSimpleStreams(sstesting.TestDataSourceFactory())
	s.PatchValue(&tools.DefaultBaseURL, "")

	env := s.Open(c, context.Background(), s.env.Config())
	sources, err := tools.GetMetadataSources(env, ss)
	c.Assert(err, jc.ErrorIsNil)
	c.Assert(sources, gc.HasLen, 2)
	var urls = make([]string, len(sources))
	for i, source := range sources {
		metadataURL, err := source.URL("")
		c.Assert(err, jc.ErrorIsNil)
		urls[i] = metadataURL
	}
	// The agent-metadata-url ends with "/juju-dist-test/tools/".
	c.Check(strings.HasSuffix(urls[0], "/juju-dist-test/tools/"), jc.IsTrue)
	// Check that the URL from keystone parses.
	_, err = url.Parse(urls[1])
	c.Assert(err, jc.ErrorIsNil)
}

func (s *localServerSuite) TestSupportsNetworking(c *gc.C) {
	env := s.Open(c, context.Background(), s.env.Config())
	_, ok := environs.SupportsNetworking(env)
	c.Assert(ok, jc.IsTrue)
}

func (s *localServerSuite) prepareNetworkingEnviron(c *gc.C, cfg *config.Config) environs.NetworkingEnviron {
	env := s.Open(c, context.Background(), cfg)
	netenv, supported := environs.SupportsNetworking(env)
	c.Assert(supported, jc.IsTrue)
	return netenv
}

func (s *localServerSuite) TestSubnetsFindAll(c *gc.C) {
	env := s.prepareNetworkingEnviron(c, s.env.Config())
	// the environ is opened with network:"private_999" which maps to network id "999"
	obtainedSubnets, err := env.Subnets(s.callCtx, "", []network.Id{})
	c.Assert(err, jc.ErrorIsNil)
	neutronClient := openstack.GetNeutronClient(s.env)
	openstackSubnets, err := neutronClient.ListSubnetsV2()
	c.Assert(err, jc.ErrorIsNil)

	obtainedSubnetMap := make(map[network.Id]network.SubnetInfo)
	for _, sub := range obtainedSubnets {
		obtainedSubnetMap[sub.ProviderId] = sub
	}

	expectedSubnetMap := make(map[network.Id]network.SubnetInfo)
	for _, subnet := range openstackSubnets {
		if subnet.NetworkId != "999" {
			continue
		}
		net, err := neutronClient.GetNetworkV2(subnet.NetworkId)
		c.Assert(err, jc.ErrorIsNil)
		expectedSubnetMap[network.Id(subnet.Id)] = network.SubnetInfo{
			CIDR:              subnet.Cidr,
			ProviderId:        network.Id(subnet.Id),
			ProviderNetworkId: network.Id(subnet.NetworkId),
			VLANTag:           0,
			AvailabilityZones: net.AvailabilityZones,
			ProviderSpaceId:   "",
		}
	}

	c.Check(obtainedSubnetMap, jc.DeepEquals, expectedSubnetMap)
}

func (s *localServerSuite) TestSubnetsFindAllWithExternal(c *gc.C) {
	cfg := s.env.Config()
	cfg, err := cfg.Apply(map[string]interface{}{"external-network": "ext-net"})
	c.Assert(err, jc.ErrorIsNil)
	env := s.prepareNetworkingEnviron(c, cfg)
	// private_999 is the internal network, 998 is the external network
	// the environ is opened with network:"private_999" which maps to network id "999"
	obtainedSubnets, err := env.Subnets(s.callCtx, "", []network.Id{})
	c.Assert(err, jc.ErrorIsNil)
	neutronClient := openstack.GetNeutronClient(s.env)
	openstackSubnets, err := neutronClient.ListSubnetsV2()
	c.Assert(err, jc.ErrorIsNil)

	obtainedSubnetMap := make(map[network.Id]network.SubnetInfo)
	for _, sub := range obtainedSubnets {
		obtainedSubnetMap[sub.ProviderId] = sub
	}

	expectedSubnetMap := make(map[network.Id]network.SubnetInfo)
	for _, subnets := range openstackSubnets {
		if subnets.NetworkId != "999" && subnets.NetworkId != "998" {
			continue
		}
		net, err := neutronClient.GetNetworkV2(subnets.NetworkId)
		c.Assert(err, jc.ErrorIsNil)
		expectedSubnetMap[network.Id(subnets.Id)] = network.SubnetInfo{
			CIDR:              subnets.Cidr,
			ProviderId:        network.Id(subnets.Id),
			ProviderNetworkId: network.Id(subnets.NetworkId),
			VLANTag:           0,
			AvailabilityZones: net.AvailabilityZones,
			ProviderSpaceId:   "",
		}
	}

	c.Check(obtainedSubnetMap, jc.DeepEquals, expectedSubnetMap)
}

func (s *localServerSuite) TestFindNetworksInternal(c *gc.C) {
	s.testFindNetworks(c, true)
}

func (s *localServerSuite) TestFindNetworksExternal(c *gc.C) {
	s.testFindNetworks(c, false)
}

func (s *localServerSuite) testFindNetworks(c *gc.C, internal bool) {
	env := s.prepareNetworkingEnviron(c, s.env.Config())
	obtainedNetworks, err := openstack.FindNetworks(env, internal)
	c.Assert(err, jc.ErrorIsNil)
	neutronClient := openstack.GetNeutronClient(s.env)
	openstackNetworks, err := neutronClient.ListNetworksV2()
	c.Assert(err, jc.ErrorIsNil)

	expectedNetworks := set.NewStrings()
	for _, oNet := range openstackNetworks {
		if oNet.External == internal {
			continue
		}
		expectedNetworks.Add(oNet.Name)
	}

	c.Check(obtainedNetworks.Values(), jc.SameContents, expectedNetworks.Values())

}

func (s *localServerSuite) TestSubnetsWithMissingSubnet(c *gc.C) {
	env := s.prepareNetworkingEnviron(c, s.env.Config())
	subnets, err := env.Subnets(s.callCtx, "", []network.Id{"missing"})
	c.Assert(err, gc.ErrorMatches, `failed to find the following subnet ids: \[missing\]`)
	c.Assert(subnets, gc.HasLen, 0)
}

func (s *localServerSuite) TestSuperSubnets(c *gc.C) {
	env := s.prepareNetworkingEnviron(c, s.env.Config())
	obtainedSubnets, err := env.SuperSubnets(s.callCtx)
	c.Assert(err, jc.ErrorIsNil)
	neutronClient := openstack.GetNeutronClient(s.env)
	openstackSubnets, err := neutronClient.ListSubnetsV2()
	c.Assert(err, jc.ErrorIsNil)

	expectedSubnets := make([]string, 0, len(openstackSubnets))
	for _, subnets := range openstackSubnets {
		if subnets.NetworkId != "999" {
			continue
		}
		expectedSubnets = append(expectedSubnets, subnets.Cidr)
	}
	sort.Strings(obtainedSubnets)
	sort.Strings(expectedSubnets)
	c.Check(obtainedSubnets, jc.DeepEquals, expectedSubnets)
}

func (s *localServerSuite) TestFindImageBadDefaultImage(c *gc.C) {
	imagetesting.PatchOfficialDataSources(&s.CleanupSuite, "")
	env := s.Open(c, context.Background(), s.env.Config())

	// An error occurs if no suitable image is found.
	_, err := openstack.FindInstanceSpec(env, corebase.MakeDefaultBase("ubuntu", "15.04"), "amd64", "mem=1G", nil)
	c.Assert(err, gc.ErrorMatches, `no metadata for "ubuntu@15.04" images in some-region with arch amd64`)
}

func (s *localServerSuite) TestConstraintsValidator(c *gc.C) {
	env := s.Open(c, context.Background(), s.env.Config())
	validator, err := env.ConstraintsValidator(s.callCtx)
	c.Assert(err, jc.ErrorIsNil)
	cons := constraints.MustParse("arch=amd64 cpu-power=10 virt-type=lxd")
	unsupported, err := validator.Validate(cons)
	c.Assert(err, jc.ErrorIsNil)
	c.Assert(unsupported, jc.SameContents, []string{"cpu-power"})
}

func (s *localServerSuite) TestConstraintsValidatorVocab(c *gc.C) {
	env := s.Open(c, context.Background(), s.env.Config())
	validator, err := env.ConstraintsValidator(s.callCtx)
	c.Assert(err, jc.ErrorIsNil)

	cons := constraints.MustParse("instance-type=foo")
	_, err = validator.Validate(cons)
	c.Assert(err, gc.ErrorMatches, "invalid constraint value: instance-type=foo\nvalid values are:.*")

	cons = constraints.MustParse("virt-type=foo")
	_, err = validator.Validate(cons)
	c.Assert(err, gc.ErrorMatches, regexp.QuoteMeta("invalid constraint value: virt-type=foo\nvalid values are: [kvm lxd]"))
}

func (s *localServerSuite) TestConstraintsMerge(c *gc.C) {
	env := s.Open(c, context.Background(), s.env.Config())
	validator, err := env.ConstraintsValidator(s.callCtx)
	c.Assert(err, jc.ErrorIsNil)
	consA := constraints.MustParse("arch=amd64 mem=1G root-disk=10G")
	consB := constraints.MustParse("instance-type=m1.small")
	cons, err := validator.Merge(consA, consB)
	c.Assert(err, jc.ErrorIsNil)
	// NOTE: root-disk and instance-type constraints are checked by PrecheckInstance.
	c.Assert(cons, gc.DeepEquals, constraints.MustParse("arch=amd64 instance-type=m1.small root-disk=10G"))
}

func (s *localServerSuite) TestFindImageInstanceConstraint(c *gc.C) {
	env := s.Open(c, context.Background(), s.env.Config())
	imageMetadata := []*imagemetadata.ImageMetadata{{
		Id:   "image-id",
		Arch: "amd64",
	}}

	spec, err := openstack.FindInstanceSpec(
		env, jujuversion.DefaultSupportedLTSBase(), "amd64", "instance-type=m1.tiny",
		imageMetadata,
	)
	c.Assert(err, jc.ErrorIsNil)
	c.Assert(spec.InstanceType.Name, gc.Equals, "m1.tiny")
}

func (s *localServerSuite) TestFindInstanceImageConstraintHypervisor(c *gc.C) {
	testVirtType := "qemu"
	env := s.Open(c, context.Background(), s.env.Config())
	imageMetadata := []*imagemetadata.ImageMetadata{{
		Id:       "image-id",
		Arch:     "amd64",
		VirtType: testVirtType,
	}}

	spec, err := openstack.FindInstanceSpec(
		env, jujuversion.DefaultSupportedLTSBase(), "amd64", "virt-type="+testVirtType,
		imageMetadata,
	)
	c.Assert(err, jc.ErrorIsNil)
	c.Assert(spec.InstanceType.VirtType, gc.NotNil)
	c.Assert(*spec.InstanceType.VirtType, gc.Equals, testVirtType)
	c.Assert(spec.InstanceType.Name, gc.Equals, "m1.small")
}

func (s *localServerSuite) TestFindInstanceImageWithHypervisorNoConstraint(c *gc.C) {
	testVirtType := "qemu"
	env := s.Open(c, context.Background(), s.env.Config())
	imageMetadata := []*imagemetadata.ImageMetadata{{
		Id:       "image-id",
		Arch:     "amd64",
		VirtType: testVirtType,
	}}

	spec, err := openstack.FindInstanceSpec(
		env, jujuversion.DefaultSupportedLTSBase(), "amd64", "",
		imageMetadata,
	)
	c.Assert(err, jc.ErrorIsNil)
	c.Assert(spec.InstanceType.VirtType, gc.NotNil)
	c.Assert(*spec.InstanceType.VirtType, gc.Equals, testVirtType)
	c.Assert(spec.InstanceType.Name, gc.Equals, "m1.small")
}

func (s *localServerSuite) TestFindInstanceNoConstraint(c *gc.C) {
	env := s.Open(c, context.Background(), s.env.Config())
	imageMetadata := []*imagemetadata.ImageMetadata{{
		Id:   "image-id",
		Arch: "amd64",
	}}

	spec, err := openstack.FindInstanceSpec(
		env, jujuversion.DefaultSupportedLTSBase(), "amd64", "",
		imageMetadata,
	)
	c.Assert(err, jc.ErrorIsNil)
	c.Assert(spec.InstanceType.VirtType, gc.IsNil)
	c.Assert(spec.InstanceType.Name, gc.Equals, "m1.small")
}

func (s *localServerSuite) TestFindImageInvalidInstanceConstraint(c *gc.C) {
	env := s.Open(c, context.Background(), s.env.Config())
	imageMetadata := []*imagemetadata.ImageMetadata{{
		Id:   "image-id",
		Arch: "amd64",
	}}
	_, err := openstack.FindInstanceSpec(
		env, jujuversion.DefaultSupportedLTSBase(), "amd64", "instance-type=m1.large",
		imageMetadata,
	)
	c.Assert(err, gc.ErrorMatches, `no instance types in some-region matching constraints "arch=amd64 instance-type=m1.large"`)
}

func (s *localServerSuite) TestPrecheckInstanceValidInstanceType(c *gc.C) {
	env := s.Open(c, context.Background(), s.env.Config())
	cons := constraints.MustParse("instance-type=m1.small")
	err := env.PrecheckInstance(s.callCtx, environs.PrecheckInstanceParams{Base: jujuversion.DefaultSupportedLTSBase(), Constraints: cons})
	c.Assert(err, jc.ErrorIsNil)
}

func (s *localServerSuite) TestPrecheckInstanceInvalidInstanceType(c *gc.C) {
	env := s.Open(c, context.Background(), s.env.Config())
	cons := constraints.MustParse("instance-type=m1.large")
	err := env.PrecheckInstance(s.callCtx, environs.PrecheckInstanceParams{Base: jujuversion.DefaultSupportedLTSBase(), Constraints: cons})
	c.Assert(err, gc.ErrorMatches, `invalid Openstack flavour "m1.large" specified`)
}

func (s *localServerSuite) TestPrecheckInstanceInvalidRootDiskConstraint(c *gc.C) {
	env := s.Open(c, context.Background(), s.env.Config())
	cons := constraints.MustParse("instance-type=m1.small root-disk=10G")
	err := env.PrecheckInstance(s.callCtx, environs.PrecheckInstanceParams{Base: jujuversion.DefaultSupportedLTSBase(), Constraints: cons})
	c.Assert(err, gc.ErrorMatches, `constraint root-disk cannot be specified with instance-type unless constraint root-disk-source=volume`)
}

func (s *localServerSuite) TestPrecheckInstanceAvailZone(c *gc.C) {
	placement := "zone=test-available"
	err := s.env.PrecheckInstance(s.callCtx, environs.PrecheckInstanceParams{Base: jujuversion.DefaultSupportedLTSBase(), Placement: placement})
	c.Assert(err, jc.ErrorIsNil)
}

func (s *localServerSuite) TestPrecheckInstanceAvailZoneUnavailable(c *gc.C) {
	placement := "zone=test-unavailable"
	err := s.env.PrecheckInstance(s.callCtx, environs.PrecheckInstanceParams{Base: jujuversion.DefaultSupportedLTSBase(), Placement: placement})
	c.Assert(err, gc.ErrorMatches, `zone "test-unavailable" is unavailable`)
}

func (s *localServerSuite) TestPrecheckInstanceAvailZoneUnknown(c *gc.C) {
	placement := "zone=test-unknown"
	err := s.env.PrecheckInstance(s.callCtx, environs.PrecheckInstanceParams{Base: jujuversion.DefaultSupportedLTSBase(), Placement: placement})
	c.Assert(err, gc.ErrorMatches, `availability zone "test-unknown" not valid`)
}

func (s *localServerSuite) TestPrecheckInstanceAvailZonesUnsupported(c *gc.C) {
	s.srv.Nova.SetAvailabilityZones() // no availability zone support
	placement := "zone=test-unknown"
	err := s.env.PrecheckInstance(s.callCtx, environs.PrecheckInstanceParams{Base: jujuversion.DefaultSupportedLTSBase(), Placement: placement})
	c.Assert(err, jc.ErrorIs, errors.NotImplemented)
}

func (s *localServerSuite) TestPrecheckInstanceVolumeAvailZonesNoPlacement(c *gc.C) {
	s.testPrecheckInstanceVolumeAvailZones(c, "")
}

func (s *localServerSuite) TestPrecheckInstanceVolumeAvailZonesSameZonePlacement(c *gc.C) {
	s.testPrecheckInstanceVolumeAvailZones(c, "zone=az1")
}

func (s *localServerSuite) testPrecheckInstanceVolumeAvailZones(c *gc.C, placement string) {
	s.srv.Nova.SetAvailabilityZones(
		nova.AvailabilityZone{
			Name: "az1",
			State: nova.AvailabilityZoneState{
				Available: true,
			},
		},
	)

	_, err := s.storageAdapter.CreateVolume(cinder.CreateVolumeVolumeParams{
		Size:             123,
		Name:             "foo",
		AvailabilityZone: "az1",
		Metadata: map[string]string{
			"juju-model-uuid":      coretesting.ModelTag.Id(),
			"juju-controller-uuid": coretesting.ControllerTag.Id(),
		},
	})
	c.Assert(err, jc.ErrorIsNil)

	err = s.env.PrecheckInstance(s.callCtx, environs.PrecheckInstanceParams{
		Base:              jujuversion.DefaultSupportedLTSBase(),
		Placement:         placement,
		VolumeAttachments: []storage.VolumeAttachmentParams{{VolumeId: "foo"}},
	})
	c.Assert(err, jc.ErrorIsNil)
}

func (s *localServerSuite) TestPrecheckInstanceAvailZonesConflictsVolume(c *gc.C) {
	s.srv.Nova.SetAvailabilityZones(
		nova.AvailabilityZone{
			Name: "az1",
			State: nova.AvailabilityZoneState{
				Available: true,
			},
		},
		nova.AvailabilityZone{
			Name: "az2",
			State: nova.AvailabilityZoneState{
				Available: true,
			},
		},
	)

	_, err := s.storageAdapter.CreateVolume(cinder.CreateVolumeVolumeParams{
		Size:             123,
		Name:             "foo",
		AvailabilityZone: "az1",
		Metadata: map[string]string{
			"juju-model-uuid":      coretesting.ModelTag.Id(),
			"juju-controller-uuid": coretesting.ControllerTag.Id(),
		},
	})
	c.Assert(err, jc.ErrorIsNil)

	err = s.env.PrecheckInstance(s.callCtx, environs.PrecheckInstanceParams{
		Base:              jujuversion.DefaultSupportedLTSBase(),
		Placement:         "zone=az2",
		VolumeAttachments: []storage.VolumeAttachmentParams{{VolumeId: "foo"}},
	})
	c.Assert(err, gc.ErrorMatches, `cannot create instance with placement "zone=az2": cannot create instance in zone "az2", as this will prevent attaching the requested disks in zone "az1"`)
}

func (s *localServerSuite) TestDeriveAvailabilityZones(c *gc.C) {
	placement := "zone=test-available"
	env := s.env.(common.ZonedEnviron)
	zones, err := env.DeriveAvailabilityZones(
		s.callCtx,
		environs.StartInstanceParams{
			Placement: placement,
		})
	c.Assert(err, jc.ErrorIsNil)
	c.Assert(zones, gc.DeepEquals, []string{"test-available"})
}

func (s *localServerSuite) TestDeriveAvailabilityZonesUnavailable(c *gc.C) {
	placement := "zone=test-unavailable"
	env := s.env.(common.ZonedEnviron)
	zones, err := env.DeriveAvailabilityZones(
		s.callCtx,
		environs.StartInstanceParams{
			Placement: placement,
		})
	c.Assert(err, gc.ErrorMatches, `zone "test-unavailable" is unavailable`)
	c.Assert(zones, gc.HasLen, 0)
}

func (s *localServerSuite) TestDeriveAvailabilityZonesUnknown(c *gc.C) {
	placement := "zone=test-unknown"
	env := s.env.(common.ZonedEnviron)
	zones, err := env.DeriveAvailabilityZones(
		s.callCtx,
		environs.StartInstanceParams{
			Placement: placement,
		})
	c.Assert(err, gc.ErrorMatches, `availability zone "test-unknown" not valid`)
	c.Assert(zones, gc.HasLen, 0)
}

func (s *localServerSuite) TestDeriveAvailabilityZonesVolumeNoPlacement(c *gc.C) {
	s.srv.Nova.SetAvailabilityZones(
		nova.AvailabilityZone{
			Name: "az1",
			State: nova.AvailabilityZoneState{
				Available: false,
			},
		},
		nova.AvailabilityZone{
			Name: "az2",
			State: nova.AvailabilityZoneState{
				Available: true,
			},
		},
	)

	_, err := s.storageAdapter.CreateVolume(cinder.CreateVolumeVolumeParams{
		Size:             123,
		Name:             "foo",
		AvailabilityZone: "az2",
		Metadata: map[string]string{
			"juju-model-uuid":      coretesting.ModelTag.Id(),
			"juju-controller-uuid": coretesting.ControllerTag.Id(),
		},
	})
	c.Assert(err, jc.ErrorIsNil)

	env := s.env.(common.ZonedEnviron)
	zones, err := env.DeriveAvailabilityZones(
		s.callCtx,
		environs.StartInstanceParams{
			VolumeAttachments: []storage.VolumeAttachmentParams{{VolumeId: "foo"}},
		})
	c.Assert(err, jc.ErrorIsNil)
	c.Assert(zones, gc.DeepEquals, []string{"az2"})
}

func (s *localServerSuite) TestDeriveAvailabilityZonesConflictsVolume(c *gc.C) {
	s.srv.Nova.SetAvailabilityZones(
		nova.AvailabilityZone{
			Name: "az1",
			State: nova.AvailabilityZoneState{
				Available: true,
			},
		},
		nova.AvailabilityZone{
			Name: "az2",
			State: nova.AvailabilityZoneState{
				Available: true,
			},
		},
	)

	_, err := s.storageAdapter.CreateVolume(cinder.CreateVolumeVolumeParams{
		Size:             123,
		Name:             "foo",
		AvailabilityZone: "az1",
		Metadata: map[string]string{
			"juju-model-uuid":      coretesting.ModelTag.Id(),
			"juju-controller-uuid": coretesting.ControllerTag.Id(),
		},
	})
	c.Assert(err, jc.ErrorIsNil)

	env := s.env.(common.ZonedEnviron)
	zones, err := env.DeriveAvailabilityZones(
		s.callCtx,
		environs.StartInstanceParams{
			Placement:         "zone=az2",
			VolumeAttachments: []storage.VolumeAttachmentParams{{VolumeId: "foo"}},
		})
	c.Assert(err, gc.ErrorMatches, `cannot create instance with placement "zone=az2": cannot create instance in zone "az2", as this will prevent attaching the requested disks in zone "az1"`)
	c.Assert(zones, gc.HasLen, 0)
}

func (s *localServerSuite) TestValidateImageMetadata(c *gc.C) {
	ss := simplestreams.NewSimpleStreams(sstesting.TestDataSourceFactory())
	env := s.Open(c, context.Background(), s.env.Config())
	params, err := env.(simplestreams.ImageMetadataValidator).ImageMetadataLookupParams("some-region")
	c.Assert(err, jc.ErrorIsNil)
	params.Sources, err = environs.ImageMetadataSources(env, ss)
	c.Assert(err, jc.ErrorIsNil)
	params.Release = "13.04"
	imageIDs, _, err := imagemetadata.ValidateImageMetadata(ss, params)
	c.Assert(err, jc.ErrorIsNil)
	c.Assert(imageIDs, jc.SameContents, []string{"id-y"})
}

func (s *localServerSuite) TestImageMetadataSourceOrder(c *gc.C) {
	ss := simplestreams.NewSimpleStreams(sstesting.TestDataSourceFactory())
	src := func(env environs.Environ) (simplestreams.DataSource, error) {
		return ss.NewDataSource(simplestreams.Config{
			Description:          "my datasource",
			BaseURL:              "file:///bar",
			HostnameVerification: false,
			Priority:             simplestreams.CUSTOM_CLOUD_DATA}), nil
	}
	environs.RegisterUserImageDataSourceFunc("my func", src)
	defer environs.UnregisterImageDataSourceFunc("my func")
<<<<<<< HEAD
	env := s.Open(c, stdcontext.TODO(), s.env.Config())
=======
	env := s.Open(c, context.Background(), s.env.Config())
>>>>>>> 206ec767
	sources, err := environs.ImageMetadataSources(env, ss)
	c.Assert(err, jc.ErrorIsNil)
	var sourceIds []string
	for _, s := range sources {
		sourceIds = append(sourceIds, s.Description())
	}
	c.Assert(sourceIds, jc.DeepEquals, []string{
		"image-metadata-url", "my datasource", "keystone catalog", "default ubuntu cloud images"})
}

// TestEnsureGroup checks that when creating a duplicate security group, the existing group is
// returned.
func (s *localServerSuite) TestEnsureGroup(c *gc.C) {
	group, err := openstack.EnsureGroup(s.env, s.callCtx, "test group", false)
	c.Assert(err, jc.ErrorIsNil)
	c.Assert(group.Name, gc.Equals, "test group")
	id := group.Id

	// Do it again and check that the existing group is returned
	group, err = openstack.EnsureGroup(s.env, s.callCtx, "test group", false)
	c.Assert(err, jc.ErrorIsNil)
	c.Check(group.Id, gc.Equals, id)
	c.Assert(group.Name, gc.Equals, "test group")
}

// TestEnsureModelGroup checks that when creating a model security group, the
// group is created with the correct ingress rules
func (s *localServerSuite) TestEnsureModelGroup(c *gc.C) {
	group, err := openstack.EnsureGroup(s.env, s.callCtx, "test model group", true)
	c.Assert(err, jc.ErrorIsNil)
	c.Assert(group.Name, gc.Equals, "test model group")

	stringRules := make([]string, 0, len(group.Rules))
	for _, rule := range group.Rules {
		// Skip the default Security Group Rules created by Neutron
		if rule.Direction == "egress" {
			continue
		}
		var minInt int
		if rule.PortRangeMin != nil {
			minInt = *rule.PortRangeMin
		}
		var maxInt int
		if rule.PortRangeMax != nil {
			maxInt = *rule.PortRangeMax
		}
		ruleStr := fmt.Sprintf("%s %s %d %d %s %s %s",
			rule.Direction,
			*rule.IPProtocol,
			minInt, maxInt,
			rule.RemoteIPPrefix,
			rule.EthernetType,
			rule.ParentGroupId,
		)
		stringRules = append(stringRules, ruleStr)
	}
	// We don't care about the ordering, so we sort the result, and compare it.
	expectedRules := []string{
		fmt.Sprintf(`ingress tcp 1 65535  IPv6 %s`, group.Id),
		fmt.Sprintf(`ingress tcp 1 65535  IPv4 %s`, group.Id),
		fmt.Sprintf(`ingress udp 1 65535  IPv6 %s`, group.Id),
		fmt.Sprintf(`ingress udp 1 65535  IPv4 %s`, group.Id),
		fmt.Sprintf(`ingress icmp 0 0  IPv6 %s`, group.Id),
		fmt.Sprintf(`ingress icmp 0 0  IPv4 %s`, group.Id),
	}
	sort.Strings(stringRules)
	sort.Strings(expectedRules)
	c.Check(stringRules, gc.DeepEquals, expectedRules)
}

// TestMatchingGroup checks that you receive the group you expected.  matchingGroup()
// is used by the firewaller when opening and closing ports.  Unit test in response to bug 1675799.
func (s *localServerSuite) TestMatchingGroup(c *gc.C) {
	err := bootstrapEnv(c, s.env)
	c.Assert(err, jc.ErrorIsNil)
	group1, err := openstack.EnsureGroup(s.env, s.callCtx,
		openstack.MachineGroupName(s.env, s.ControllerUUID, "1"), false)
	c.Assert(err, jc.ErrorIsNil)
	group2, err := openstack.EnsureGroup(s.env, s.callCtx,
		openstack.MachineGroupName(s.env, s.ControllerUUID, "2"), false)
	c.Assert(err, jc.ErrorIsNil)
	_, err = openstack.EnsureGroup(s.env, s.callCtx, openstack.MachineGroupName(s.env, s.ControllerUUID, "11"), false)
	c.Assert(err, jc.ErrorIsNil)
	_, err = openstack.EnsureGroup(s.env, s.callCtx, openstack.MachineGroupName(s.env, s.ControllerUUID, "12"), false)
	c.Assert(err, jc.ErrorIsNil)

	machineNameRegexp := openstack.MachineGroupRegexp(s.env, "1")
	groupMatched, err := openstack.MatchingGroup(s.env, s.callCtx, machineNameRegexp)
	c.Assert(err, jc.ErrorIsNil)
	c.Assert(group1.Id, gc.Equals, groupMatched.Id)

	machineNameRegexp = openstack.MachineGroupRegexp(s.env, "2")
	groupMatched, err = openstack.MatchingGroup(s.env, s.callCtx, machineNameRegexp)
	c.Assert(err, jc.ErrorIsNil)
	c.Assert(group2.Id, gc.Equals, groupMatched.Id)
}

func (s *localServerSuite) TestPorts(c *gc.C) {
	inst1, _ := testing.AssertStartInstance(c, s.env, s.ProviderCallContext, s.ControllerUUID, "1")
	c.Assert(inst1, gc.NotNil)
	defer func() { _ = s.env.StopInstances(s.ProviderCallContext, inst1.Id()) }()
	fwInst1, ok := inst1.(instances.InstanceFirewaller)
	c.Assert(ok, gc.Equals, true)

	rules, err := fwInst1.IngressRules(s.ProviderCallContext, "1")
	c.Assert(err, jc.ErrorIsNil)
	c.Assert(rules, gc.HasLen, 0)

	inst2, _ := testing.AssertStartInstance(c, s.env, s.ProviderCallContext, s.ControllerUUID, "2")
	c.Assert(inst2, gc.NotNil)
	fwInst2, ok := inst2.(instances.InstanceFirewaller)
	c.Assert(ok, gc.Equals, true)
	rules, err = fwInst2.IngressRules(s.ProviderCallContext, "2")
	c.Assert(err, jc.ErrorIsNil)
	c.Assert(rules, gc.HasLen, 0)
	defer func() { _ = s.env.StopInstances(s.ProviderCallContext, inst2.Id()) }()

	// Open some ports and check they're there.
	err = fwInst1.OpenPorts(s.ProviderCallContext,
		"1", firewall.IngressRules{
			firewall.NewIngressRule(network.MustParsePortRange("67/udp")),
			firewall.NewIngressRule(network.MustParsePortRange("45/tcp")),
			firewall.NewIngressRule(network.MustParsePortRange("80-100/tcp")),
		})

	c.Assert(err, jc.ErrorIsNil)
	rules, err = fwInst1.IngressRules(s.ProviderCallContext, "1")
	c.Assert(err, jc.ErrorIsNil)
	c.Assert(
		rules, jc.DeepEquals,
		firewall.IngressRules{
			firewall.NewIngressRule(network.MustParsePortRange("45/tcp"), firewall.AllNetworksIPV4CIDR, firewall.AllNetworksIPV6CIDR),
			firewall.NewIngressRule(network.MustParsePortRange("80-100/tcp"), firewall.AllNetworksIPV4CIDR, firewall.AllNetworksIPV6CIDR),
			firewall.NewIngressRule(network.MustParsePortRange("67/udp"), firewall.AllNetworksIPV4CIDR, firewall.AllNetworksIPV6CIDR),
		},
	)
	rules, err = fwInst2.IngressRules(s.ProviderCallContext, "2")
	c.Assert(err, jc.ErrorIsNil)
	c.Assert(rules, gc.HasLen, 0)

	err = fwInst2.OpenPorts(s.ProviderCallContext,
		"2", firewall.IngressRules{
			firewall.NewIngressRule(network.MustParsePortRange("89/tcp")),
			firewall.NewIngressRule(network.MustParsePortRange("45/tcp")),
			firewall.NewIngressRule(network.MustParsePortRange("20-30/tcp")),
		})
	c.Assert(err, jc.ErrorIsNil)

	// Check there's no crosstalk to another machine
	rules, err = fwInst2.IngressRules(s.ProviderCallContext, "2")
	c.Assert(err, jc.ErrorIsNil)
	c.Assert(
		rules, jc.DeepEquals,
		firewall.IngressRules{
			firewall.NewIngressRule(network.MustParsePortRange("20-30/tcp"), firewall.AllNetworksIPV4CIDR, firewall.AllNetworksIPV6CIDR),
			firewall.NewIngressRule(network.MustParsePortRange("45/tcp"), firewall.AllNetworksIPV4CIDR, firewall.AllNetworksIPV6CIDR),
			firewall.NewIngressRule(network.MustParsePortRange("89/tcp"), firewall.AllNetworksIPV4CIDR, firewall.AllNetworksIPV6CIDR),
		},
	)
	rules, err = fwInst1.IngressRules(s.ProviderCallContext, "1")
	c.Assert(err, jc.ErrorIsNil)
	c.Assert(
		rules, jc.DeepEquals,
		firewall.IngressRules{
			firewall.NewIngressRule(network.MustParsePortRange("45/tcp"), firewall.AllNetworksIPV4CIDR, firewall.AllNetworksIPV6CIDR),
			firewall.NewIngressRule(network.MustParsePortRange("80-100/tcp"), firewall.AllNetworksIPV4CIDR, firewall.AllNetworksIPV6CIDR),
			firewall.NewIngressRule(network.MustParsePortRange("67/udp"), firewall.AllNetworksIPV4CIDR, firewall.AllNetworksIPV6CIDR),
		},
	)

	// Check that opening the same port again is ok.
	oldRules, err := fwInst2.IngressRules(s.ProviderCallContext, "2")
	c.Assert(err, jc.ErrorIsNil)
	err = fwInst2.OpenPorts(s.ProviderCallContext,
		"2", firewall.IngressRules{
			firewall.NewIngressRule(network.MustParsePortRange("45/tcp")),
		})
	c.Assert(err, jc.ErrorIsNil)
	err = fwInst2.OpenPorts(s.ProviderCallContext,
		"2", firewall.IngressRules{
			firewall.NewIngressRule(network.MustParsePortRange("20-30/tcp")),
		})
	c.Assert(err, jc.ErrorIsNil)
	rules, err = fwInst2.IngressRules(s.ProviderCallContext, "2")
	c.Assert(err, jc.ErrorIsNil)
	c.Assert(rules, jc.DeepEquals, oldRules)

	// Check that opening the same port again and another port is ok.
	err = fwInst2.OpenPorts(s.ProviderCallContext,
		"2", firewall.IngressRules{
			firewall.NewIngressRule(network.MustParsePortRange("45/tcp")),
			firewall.NewIngressRule(network.MustParsePortRange("99/tcp")),
		})
	c.Assert(err, jc.ErrorIsNil)
	rules, err = fwInst2.IngressRules(s.ProviderCallContext, "2")
	c.Assert(err, jc.ErrorIsNil)
	c.Assert(
		rules, jc.DeepEquals,
		firewall.IngressRules{
			firewall.NewIngressRule(network.MustParsePortRange("20-30/tcp"), firewall.AllNetworksIPV4CIDR, firewall.AllNetworksIPV6CIDR),
			firewall.NewIngressRule(network.MustParsePortRange("45/tcp"), firewall.AllNetworksIPV4CIDR, firewall.AllNetworksIPV6CIDR),
			firewall.NewIngressRule(network.MustParsePortRange("89/tcp"), firewall.AllNetworksIPV4CIDR, firewall.AllNetworksIPV6CIDR),
			firewall.NewIngressRule(network.MustParsePortRange("99/tcp"), firewall.AllNetworksIPV4CIDR, firewall.AllNetworksIPV6CIDR),
		},
	)
	err = fwInst2.ClosePorts(s.ProviderCallContext,
		"2", firewall.IngressRules{
			firewall.NewIngressRule(network.MustParsePortRange("45/tcp")),
			firewall.NewIngressRule(network.MustParsePortRange("99/tcp")),
			firewall.NewIngressRule(network.MustParsePortRange("20-30/tcp")),
		})
	c.Assert(err, jc.ErrorIsNil)

	// Check that we can close ports and that there's no crosstalk.
	rules, err = fwInst2.IngressRules(s.ProviderCallContext, "2")
	c.Assert(err, jc.ErrorIsNil)
	c.Assert(
		rules, jc.DeepEquals,
		firewall.IngressRules{
			firewall.NewIngressRule(network.MustParsePortRange("89/tcp"), firewall.AllNetworksIPV4CIDR, firewall.AllNetworksIPV6CIDR),
		},
	)
	rules, err = fwInst1.IngressRules(s.ProviderCallContext, "1")
	c.Assert(err, jc.ErrorIsNil)
	c.Assert(
		rules, jc.DeepEquals,
		firewall.IngressRules{
			firewall.NewIngressRule(network.MustParsePortRange("45/tcp"), firewall.AllNetworksIPV4CIDR, firewall.AllNetworksIPV6CIDR),
			firewall.NewIngressRule(network.MustParsePortRange("80-100/tcp"), firewall.AllNetworksIPV4CIDR, firewall.AllNetworksIPV6CIDR),
			firewall.NewIngressRule(network.MustParsePortRange("67/udp"), firewall.AllNetworksIPV4CIDR, firewall.AllNetworksIPV6CIDR),
		},
	)

	// Check that we can close multiple ports.
	err = fwInst1.ClosePorts(s.ProviderCallContext,
		"1", firewall.IngressRules{
			firewall.NewIngressRule(network.MustParsePortRange("45/tcp")),
			firewall.NewIngressRule(network.MustParsePortRange("67/udp")),
			firewall.NewIngressRule(network.MustParsePortRange("80-100/tcp")),
		})
	c.Assert(err, jc.ErrorIsNil)
	rules, err = fwInst1.IngressRules(s.ProviderCallContext, "1")
	c.Assert(err, jc.ErrorIsNil)
	c.Assert(rules, gc.HasLen, 0)

	// Check that we can close ports that aren't there.
	err = fwInst2.ClosePorts(s.ProviderCallContext,
		"2", firewall.IngressRules{
			firewall.NewIngressRule(network.MustParsePortRange("111/tcp")),
			firewall.NewIngressRule(network.MustParsePortRange("222/udp")),
			firewall.NewIngressRule(network.MustParsePortRange("600-700/tcp")),
		})
	c.Assert(err, jc.ErrorIsNil)
	rules, err = fwInst2.IngressRules(s.ProviderCallContext, "2")
	c.Assert(err, jc.ErrorIsNil)
	c.Assert(
		rules, jc.DeepEquals,
		firewall.IngressRules{
			firewall.NewIngressRule(network.MustParsePortRange("89/tcp"), firewall.AllNetworksIPV4CIDR, firewall.AllNetworksIPV6CIDR),
		},
	)

	// Check errors when acting on environment.
	fwEnv, ok := s.env.(environs.Firewaller)
	c.Assert(ok, gc.Equals, true)
	err = fwEnv.OpenPorts(s.ProviderCallContext, firewall.IngressRules{firewall.NewIngressRule(network.MustParsePortRange("80/tcp"))})
	c.Assert(err, gc.ErrorMatches, `invalid firewall mode "instance" for opening ports on model`)

	err = fwEnv.ClosePorts(s.ProviderCallContext, firewall.IngressRules{firewall.NewIngressRule(network.MustParsePortRange("80/tcp"))})
	c.Assert(err, gc.ErrorMatches, `invalid firewall mode "instance" for closing ports on model`)

	_, err = fwEnv.IngressRules(s.ProviderCallContext)
	c.Assert(err, gc.ErrorMatches, `invalid firewall mode "instance" for retrieving ingress rules from model`)
}

func (s *localServerSuite) TestGlobalPorts(c *gc.C) {
	// Change configuration.
	oldConfig := s.env.Config()
	defer func() {
		err := s.env.SetConfig(oldConfig)
		c.Assert(err, jc.ErrorIsNil)
	}()

	attrs := s.env.Config().AllAttrs()
	attrs["firewall-mode"] = config.FwGlobal
	newConfig, err := s.env.Config().Apply(attrs)
	c.Assert(err, jc.ErrorIsNil)
	err = s.env.SetConfig(newConfig)
	c.Assert(err, jc.ErrorIsNil)

	// Create instances and check open ports on both instances.
	inst1, _ := testing.AssertStartInstance(c, s.env, s.ProviderCallContext, s.ControllerUUID, "1")
	defer func() { _ = s.env.StopInstances(s.ProviderCallContext, inst1.Id()) }()

	fwEnv, ok := s.env.(environs.Firewaller)
	c.Assert(ok, gc.Equals, true)

	rules, err := fwEnv.IngressRules(s.ProviderCallContext)
	c.Assert(err, jc.ErrorIsNil)
	c.Assert(rules, gc.HasLen, 0)

	inst2, _ := testing.AssertStartInstance(c, s.env, s.ProviderCallContext, s.ControllerUUID, "2")
	rules, err = fwEnv.IngressRules(s.ProviderCallContext)
	c.Assert(err, jc.ErrorIsNil)
	c.Assert(rules, gc.HasLen, 0)
	defer func() { _ = s.env.StopInstances(s.ProviderCallContext, inst2.Id()) }()

	err = fwEnv.OpenPorts(s.ProviderCallContext,
		firewall.IngressRules{
			firewall.NewIngressRule(network.MustParsePortRange("67/udp")),
			firewall.NewIngressRule(network.MustParsePortRange("45/tcp")),
			firewall.NewIngressRule(network.MustParsePortRange("89/tcp")),
			firewall.NewIngressRule(network.MustParsePortRange("99/tcp")),
			firewall.NewIngressRule(network.MustParsePortRange("100-110/tcp")),
		})
	c.Assert(err, jc.ErrorIsNil)

	rules, err = fwEnv.IngressRules(s.ProviderCallContext)
	c.Assert(err, jc.ErrorIsNil)
	c.Assert(
		rules, jc.DeepEquals,
		firewall.IngressRules{
			firewall.NewIngressRule(network.MustParsePortRange("45/tcp"), firewall.AllNetworksIPV4CIDR, firewall.AllNetworksIPV6CIDR),
			firewall.NewIngressRule(network.MustParsePortRange("89/tcp"), firewall.AllNetworksIPV4CIDR, firewall.AllNetworksIPV6CIDR),
			firewall.NewIngressRule(network.MustParsePortRange("99/tcp"), firewall.AllNetworksIPV4CIDR, firewall.AllNetworksIPV6CIDR),
			firewall.NewIngressRule(network.MustParsePortRange("100-110/tcp"), firewall.AllNetworksIPV4CIDR, firewall.AllNetworksIPV6CIDR),
			firewall.NewIngressRule(network.MustParsePortRange("67/udp"), firewall.AllNetworksIPV4CIDR, firewall.AllNetworksIPV6CIDR),
		},
	)

	// Check closing some ports.
	err = fwEnv.ClosePorts(s.ProviderCallContext,
		firewall.IngressRules{
			firewall.NewIngressRule(network.MustParsePortRange("99/tcp")),
			firewall.NewIngressRule(network.MustParsePortRange("67/udp")),
		})
	c.Assert(err, jc.ErrorIsNil)

	rules, err = fwEnv.IngressRules(s.ProviderCallContext)
	c.Assert(err, jc.ErrorIsNil)
	c.Assert(
		rules, jc.DeepEquals,
		firewall.IngressRules{
			firewall.NewIngressRule(network.MustParsePortRange("45/tcp"), firewall.AllNetworksIPV4CIDR, firewall.AllNetworksIPV6CIDR),
			firewall.NewIngressRule(network.MustParsePortRange("89/tcp"), firewall.AllNetworksIPV4CIDR, firewall.AllNetworksIPV6CIDR),
			firewall.NewIngressRule(network.MustParsePortRange("100-110/tcp"), firewall.AllNetworksIPV4CIDR, firewall.AllNetworksIPV6CIDR),
		},
	)

	// Check that we can close ports that aren't there.
	err = fwEnv.ClosePorts(s.ProviderCallContext,
		firewall.IngressRules{
			firewall.NewIngressRule(network.MustParsePortRange("111/tcp")),
			firewall.NewIngressRule(network.MustParsePortRange("222/udp")),
			firewall.NewIngressRule(network.MustParsePortRange("2000-2500/tcp")),
		})
	c.Assert(err, jc.ErrorIsNil)

	rules, err = fwEnv.IngressRules(s.ProviderCallContext)
	c.Assert(err, jc.ErrorIsNil)
	c.Assert(
		rules, jc.DeepEquals,
		firewall.IngressRules{
			firewall.NewIngressRule(network.MustParsePortRange("45/tcp"), firewall.AllNetworksIPV4CIDR, firewall.AllNetworksIPV6CIDR),
			firewall.NewIngressRule(network.MustParsePortRange("89/tcp"), firewall.AllNetworksIPV4CIDR, firewall.AllNetworksIPV6CIDR),
			firewall.NewIngressRule(network.MustParsePortRange("100-110/tcp"), firewall.AllNetworksIPV4CIDR, firewall.AllNetworksIPV6CIDR),
		},
	)

	fwInst1, ok := inst1.(instances.InstanceFirewaller)
	c.Assert(ok, gc.Equals, true)
	// Check errors when acting on instances.
	err = fwInst1.OpenPorts(s.ProviderCallContext,
		"1", firewall.IngressRules{firewall.NewIngressRule(network.MustParsePortRange("80/tcp"))})
	c.Assert(err, gc.ErrorMatches, `invalid firewall mode "global" for opening ports on instance`)

	err = fwInst1.ClosePorts(s.ProviderCallContext,
		"1", firewall.IngressRules{firewall.NewIngressRule(network.MustParsePortRange("80/tcp"))})
	c.Assert(err, gc.ErrorMatches, `invalid firewall mode "global" for closing ports on instance`)

	_, err = fwInst1.IngressRules(s.ProviderCallContext, "1")
	c.Assert(err, gc.ErrorMatches, `invalid firewall mode "global" for retrieving ingress rules from instance`)
}

func (s *localServerSuite) TestModelPorts(c *gc.C) {
	err := bootstrap.Bootstrap(s.BootstrapContext, s.env,
		s.callCtx, bootstrap.BootstrapParams{
			ControllerConfig:        coretesting.FakeControllerConfig(),
			AdminSecret:             testing.AdminSecret,
			CAPrivateKey:            coretesting.CAKey,
			SupportedBootstrapBases: coretesting.FakeSupportedJujuBases,
		})
	c.Assert(err, jc.ErrorIsNil)

	fwModelEnv, ok := s.env.(models.ModelFirewaller)
	c.Assert(ok, gc.Equals, true)

	rules, err := fwModelEnv.ModelIngressRules(s.ProviderCallContext)
	c.Assert(err, jc.ErrorIsNil)
	c.Assert(rules, jc.SameContents, firewall.IngressRules{
		firewall.NewIngressRule(network.MustParsePortRange("22/tcp"), firewall.AllNetworksIPV4CIDR, firewall.AllNetworksIPV6CIDR),
		// TODO: extend tests to check the api port isn't on hosted models.
		firewall.NewIngressRule(network.MustParsePortRange(strconv.Itoa(coretesting.FakeControllerConfig().APIPort())), firewall.AllNetworksIPV4CIDR, firewall.AllNetworksIPV6CIDR),
	})

	err = fwModelEnv.OpenModelPorts(s.ProviderCallContext,
		firewall.IngressRules{
			firewall.NewIngressRule(network.MustParsePortRange("67/udp")),
			firewall.NewIngressRule(network.MustParsePortRange("45/tcp")),
			firewall.NewIngressRule(network.MustParsePortRange("100-110/tcp")),
		})
	c.Assert(err, jc.ErrorIsNil)

	rules, err = fwModelEnv.ModelIngressRules(s.ProviderCallContext)
	c.Assert(err, jc.ErrorIsNil)
	c.Assert(rules, jc.SameContents, firewall.IngressRules{
		firewall.NewIngressRule(network.MustParsePortRange("22/tcp"), firewall.AllNetworksIPV4CIDR, firewall.AllNetworksIPV6CIDR),
		// TODO: extend tests to check the api port isn't on hosted models.
		firewall.NewIngressRule(network.MustParsePortRange(strconv.Itoa(coretesting.FakeControllerConfig().APIPort())), firewall.AllNetworksIPV4CIDR, firewall.AllNetworksIPV6CIDR),
		firewall.NewIngressRule(network.MustParsePortRange("45/tcp"), firewall.AllNetworksIPV4CIDR, firewall.AllNetworksIPV6CIDR),
		firewall.NewIngressRule(network.MustParsePortRange("100-110/tcp"), firewall.AllNetworksIPV4CIDR, firewall.AllNetworksIPV6CIDR),
		firewall.NewIngressRule(network.MustParsePortRange("67/udp"), firewall.AllNetworksIPV4CIDR, firewall.AllNetworksIPV6CIDR),
	})

	// Check closing some ports.
	err = fwModelEnv.CloseModelPorts(s.ProviderCallContext,
		firewall.IngressRules{
			firewall.NewIngressRule(network.MustParsePortRange("45/tcp")),
			firewall.NewIngressRule(network.MustParsePortRange("67/udp")),
		})
	c.Assert(err, jc.ErrorIsNil)

	rules, err = fwModelEnv.ModelIngressRules(s.ProviderCallContext)
	c.Assert(err, jc.ErrorIsNil)
	c.Assert(rules, jc.SameContents, firewall.IngressRules{
		firewall.NewIngressRule(network.MustParsePortRange("22/tcp"), firewall.AllNetworksIPV4CIDR, firewall.AllNetworksIPV6CIDR),
		// TODO: extend tests to check the api port isn't on hosted models.
		firewall.NewIngressRule(network.MustParsePortRange(strconv.Itoa(coretesting.FakeControllerConfig().APIPort())), firewall.AllNetworksIPV4CIDR, firewall.AllNetworksIPV6CIDR),
		firewall.NewIngressRule(network.MustParsePortRange("100-110/tcp"), firewall.AllNetworksIPV4CIDR, firewall.AllNetworksIPV6CIDR),
	})

	// Check that we can close ports that aren't there.
	err = fwModelEnv.CloseModelPorts(s.ProviderCallContext,
		firewall.IngressRules{
			firewall.NewIngressRule(network.MustParsePortRange("111/tcp")),
			firewall.NewIngressRule(network.MustParsePortRange("222/udp")),
			firewall.NewIngressRule(network.MustParsePortRange("2000-2500/tcp")),
		})
	c.Assert(err, jc.ErrorIsNil)

	rules, err = fwModelEnv.ModelIngressRules(s.ProviderCallContext)
	c.Assert(err, jc.ErrorIsNil)
	c.Assert(rules, jc.SameContents, firewall.IngressRules{
		firewall.NewIngressRule(network.MustParsePortRange("22/tcp"), firewall.AllNetworksIPV4CIDR, firewall.AllNetworksIPV6CIDR),
		// TODO: extend tests to check the api port isn't on hosted models.
		firewall.NewIngressRule(network.MustParsePortRange(strconv.Itoa(coretesting.FakeControllerConfig().APIPort())), firewall.AllNetworksIPV4CIDR, firewall.AllNetworksIPV6CIDR),
		firewall.NewIngressRule(network.MustParsePortRange("100-110/tcp"), firewall.AllNetworksIPV4CIDR, firewall.AllNetworksIPV6CIDR),
	})

	// Cleanup
	err = fwModelEnv.CloseModelPorts(s.ProviderCallContext, firewall.IngressRules{
		firewall.NewIngressRule(network.MustParsePortRange("100-110/tcp"), firewall.AllNetworksIPV4CIDR, firewall.AllNetworksIPV6CIDR),
	})
	c.Assert(err, jc.ErrorIsNil)
}

func (s *localServerSuite) TestIngressRulesWithPartiallyMatchingCIDRs(c *gc.C) {
	inst1, _ := testing.AssertStartInstance(c, s.env, s.ProviderCallContext, s.ControllerUUID, "1")
	c.Assert(inst1, gc.NotNil)
	defer func() { _ = s.env.StopInstances(s.ProviderCallContext, inst1.Id()) }()
	fwInst1, ok := inst1.(instances.InstanceFirewaller)
	c.Assert(ok, gc.Equals, true)

	rules, err := fwInst1.IngressRules(s.ProviderCallContext, "1")
	c.Assert(err, jc.ErrorIsNil)
	c.Assert(rules, gc.HasLen, 0)

	// Open ports with different CIDRs. Check that rules with same port range
	// get merged.
	err = fwInst1.OpenPorts(s.ProviderCallContext,
		"1", firewall.IngressRules{
			firewall.NewIngressRule(network.MustParsePortRange("42/tcp"), firewall.AllNetworksIPV4CIDR),
			firewall.NewIngressRule(network.MustParsePortRange("42/tcp"), "10.0.0.0/24"),
			firewall.NewIngressRule(network.MustParsePortRange("80/tcp")), // open to 0.0.0.0/0
		})

	c.Assert(err, jc.ErrorIsNil)
	rules, err = fwInst1.IngressRules(s.ProviderCallContext, "1")
	c.Assert(err, jc.ErrorIsNil)
	c.Assert(
		rules, jc.DeepEquals,
		firewall.IngressRules{
			firewall.NewIngressRule(network.MustParsePortRange("42/tcp"), firewall.AllNetworksIPV4CIDR, "10.0.0.0/24"),
			firewall.NewIngressRule(network.MustParsePortRange("80/tcp"), firewall.AllNetworksIPV4CIDR, firewall.AllNetworksIPV6CIDR),
		},
	)

	// Open same port with different CIDRs and check that the CIDR gets
	// appended to the existing rule's CIDR list.
	err = fwInst1.OpenPorts(s.ProviderCallContext,
		"1", firewall.IngressRules{
			firewall.NewIngressRule(network.MustParsePortRange("42/tcp"), "192.168.0.0/24"),
		})

	c.Assert(err, jc.ErrorIsNil)
	rules, err = fwInst1.IngressRules(s.ProviderCallContext, "1")
	c.Assert(err, jc.ErrorIsNil)
	c.Assert(
		rules, jc.DeepEquals,
		firewall.IngressRules{
			firewall.NewIngressRule(network.MustParsePortRange("42/tcp"), firewall.AllNetworksIPV4CIDR, "10.0.0.0/24", "192.168.0.0/24"),
			firewall.NewIngressRule(network.MustParsePortRange("80/tcp"), firewall.AllNetworksIPV4CIDR, firewall.AllNetworksIPV6CIDR),
		},
	)

	// Close port on a subset of the CIDRs and ensure that that CIDR gets
	// removed from the ingress rules
	err = fwInst1.ClosePorts(s.ProviderCallContext,
		"1", firewall.IngressRules{
			firewall.NewIngressRule(network.MustParsePortRange("42/tcp"), "192.168.0.0/24"),
		})

	c.Assert(err, jc.ErrorIsNil)
	rules, err = fwInst1.IngressRules(s.ProviderCallContext, "1")
	c.Assert(err, jc.ErrorIsNil)
	c.Assert(
		rules, jc.DeepEquals,
		firewall.IngressRules{
			firewall.NewIngressRule(network.MustParsePortRange("42/tcp"), firewall.AllNetworksIPV4CIDR, "10.0.0.0/24"),
			firewall.NewIngressRule(network.MustParsePortRange("80/tcp"), firewall.AllNetworksIPV4CIDR, firewall.AllNetworksIPV6CIDR),
		},
	)

	// Remove all CIDRs from the rule and check that rules without CIDRs
	// get dropped.
	err = fwInst1.ClosePorts(s.ProviderCallContext,
		"1", firewall.IngressRules{
			firewall.NewIngressRule(network.MustParsePortRange("42/tcp"), firewall.AllNetworksIPV4CIDR, "10.0.0.0/24"),
		})

	c.Assert(err, jc.ErrorIsNil)
	rules, err = fwInst1.IngressRules(s.ProviderCallContext, "1")
	c.Assert(err, jc.ErrorIsNil)
	c.Assert(
		rules, jc.DeepEquals,
		firewall.IngressRules{
			firewall.NewIngressRule(network.MustParsePortRange("80/tcp"), firewall.AllNetworksIPV4CIDR, firewall.AllNetworksIPV6CIDR),
		},
	)
}

func (s *localServerSuite) TestStartInstanceWithEmptyNonceFails(c *gc.C) {
	// Check that we get a consistent error when asking for an instance without
	// a valid machine config.
	machineId := "4"
	apiInfo := testing.FakeAPIInfo(machineId)
	instanceConfig, err := instancecfg.NewInstanceConfig(coretesting.ControllerTag, machineId, "",
		"released", corebase.MakeDefaultBase("ubuntu", "22.04"), apiInfo)
	c.Assert(err, jc.ErrorIsNil)

	possibleTools := coretools.List(envtesting.AssertUploadFakeToolsVersions(
		c, s.toolsMetadataStorage, "released", "released", version.MustParseBinary("5.4.5-ubuntu-amd64"),
	))
	fakeCallback := func(_ status.Status, _ string, _ map[string]interface{}) error {
		return nil
	}
	params := environs.StartInstanceParams{
		ControllerUUID: coretesting.ControllerTag.Id(),
		Tools:          possibleTools,
		InstanceConfig: instanceConfig,
		StatusCallback: fakeCallback,
	}
	err = testing.SetImageMetadata(
		s.env,
		simplestreams.NewSimpleStreams(sstesting.TestDataSourceFactory()),
		[]string{"22.04"},
		[]string{"amd64"},
		&params.ImageMetadata,
	)
	c.Check(err, jc.ErrorIsNil)
	result, err := s.env.StartInstance(s.ProviderCallContext, params)
	if result != nil && result.Instance != nil {
		err := s.env.StopInstances(s.ProviderCallContext, result.Instance.Id())
		c.Check(err, jc.ErrorIsNil)
	}
	c.Assert(result, gc.IsNil)
	c.Assert(err, gc.ErrorMatches, ".*missing machine nonce")
}

func (s *localServerSuite) TestPrechecker(c *gc.C) {
	// All implementations of InstancePrechecker should
	// return nil for empty constraints (excluding the
	// manual provider).
	err := s.env.PrecheckInstance(s.ProviderCallContext,
		environs.PrecheckInstanceParams{
			Base: corebase.MakeDefaultBase("ubuntu", "22.04"),
		})
	c.Assert(err, jc.ErrorIsNil)
}

func (s *localServerSuite) assertStartInstanceDefaultSecurityGroup(c *gc.C, useDefault bool) {
	s.CleanupSuite.PatchValue(&s.TestConfig, s.TestConfig.Merge(coretesting.Attrs{
		"use-default-secgroup": useDefault,
	}))

	// Tests uses Prepare, so destroy first.
	err := environs.Destroy(s.env.Config().Name(), s.env, s.callCtx, s.ControllerStore)
	c.Assert(err, jc.ErrorIsNil)
	s.env = s.Prepare(c)
	err = bootstrap.Bootstrap(s.BootstrapContext, s.env,
		s.callCtx, bootstrap.BootstrapParams{
			ControllerConfig:        coretesting.FakeControllerConfig(),
			AdminSecret:             testing.AdminSecret,
			CAPrivateKey:            coretesting.CAKey,
			SupportedBootstrapBases: coretesting.FakeSupportedJujuBases,
		})
	c.Assert(err, jc.ErrorIsNil)

	inst, _ := testing.AssertStartInstance(c, s.env, envcontext.WithoutCredentialInvalidator(context.Background()), s.ControllerUUID, "100")
	// Check whether the instance has the default security group assigned.
	novaClient := openstack.GetNovaClient(s.env)
	groups, err := novaClient.GetServerSecurityGroups(string(inst.Id()))
	c.Assert(err, jc.ErrorIsNil)
	defaultGroupFound := false
	for _, group := range groups {
		if group.Name == "default" {
			defaultGroupFound = true
			break
		}
	}
	c.Assert(defaultGroupFound, gc.Equals, useDefault)
}

func (s *localServerSuite) TestStartInstanceWithDefaultSecurityGroup(c *gc.C) {
	s.assertStartInstanceDefaultSecurityGroup(c, true)
}

func (s *localServerSuite) TestStartInstanceWithoutDefaultSecurityGroup(c *gc.C) {
	s.assertStartInstanceDefaultSecurityGroup(c, false)
}

// localHTTPSServerSuite contains tests that run against an Openstack service
// double connected on an HTTPS port with a self-signed certificate. This
// service is set up and torn down for every test.  This should only test
// things that depend on the HTTPS connection, all other functional tests on a
// local connection should be in localServerSuite
type localHTTPSServerSuite struct {
	coretesting.BaseSuite
	attrs   map[string]interface{}
	cred    *identity.Credentials
	srv     localServer
	env     environs.Environ
	callCtx envcontext.ProviderCallContext
}

var _ = gc.Suite(&localHTTPSServerSuite{})

func (s *localHTTPSServerSuite) SetUpSuite(c *gc.C) {
	s.BaseSuite.SetUpSuite(c)
	overrideCinderProvider(&s.CleanupSuite, &mockAdapter{})
	imagetesting.PatchOfficialDataSources(&s.CleanupSuite, "")
}

func (s *localHTTPSServerSuite) createConfigAttrs(c *gc.C) map[string]interface{} {
	attrs := localConfigAttrs
	// In order to set up and tear down the environment properly, we must
	// disable hostname verification
	attrs["ssl-hostname-verification"] = false
	attrs["auth-url"] = s.cred.URL
	// Now connect and set up test-local tools and image-metadata URLs
	cl := client.NewNonValidatingClient(s.cred, identity.AuthUserPass, nil)
	err := cl.Authenticate()
	c.Assert(err, jc.ErrorIsNil)
	containerURL, err := cl.MakeServiceURL("object-store", "", nil)
	c.Assert(err, jc.ErrorIsNil)
	c.Check(containerURL[:8], gc.Equals, "https://")
	attrs["agent-metadata-url"] = containerURL + "/juju-dist-test/tools"
	c.Logf("Set agent-metadata-url=%q", attrs["agent-metadata-url"])
	attrs["image-metadata-url"] = containerURL + "/juju-dist-test"
	c.Logf("Set image-metadata-url=%q", attrs["image-metadata-url"])
	return attrs
}

func (s *localHTTPSServerSuite) SetUpTest(c *gc.C) {
	s.BaseSuite.SetUpTest(c)
	s.PatchValue(&jujuversion.Current, coretesting.FakeVersionNumber)
	s.srv.UseTLS = true
	cred := &identity.Credentials{
		User:       "fred",
		Secrets:    "secret",
		Region:     "some-region",
		TenantName: "some tenant",
	}
	// Note: start() will change cred.URL to point to s.srv.Server.URL
	s.srv.start(c, cred, newFullOpenstackService)
	s.cred = cred
	attrs := s.createConfigAttrs(c)
	c.Assert(attrs["auth-url"].(string)[:8], gc.Equals, "https://")
	env, err := bootstrap.PrepareController(
		false,
		envtesting.BootstrapTODOContext(c),
		jujuclient.NewMemStore(),
		prepareParams(attrs, s.cred),
	)
	c.Assert(err, jc.ErrorIsNil)
	s.env = env.(environs.Environ)
	s.attrs = s.env.Config().AllAttrs()
	s.callCtx = envcontext.WithoutCredentialInvalidator(context.Background())
}

func (s *localHTTPSServerSuite) TearDownTest(c *gc.C) {
	if s.env != nil {
		err := s.env.Destroy(s.callCtx)
		c.Check(err, jc.ErrorIsNil)
		s.env = nil
	}
	s.srv.stop()
	s.BaseSuite.TearDownTest(c)
}

func (s *localHTTPSServerSuite) TestSSLVerify(c *gc.C) {
	// If you don't have ssl-hostname-verification set to false, and do have
	// a CA Certificate, then we can connect to the environment. Copy the attrs
	// used by SetUp and force hostname verification.
	env := s.envUsingCertificate(c)
	_, err := env.AllRunningInstances(s.callCtx)
	c.Assert(err, gc.IsNil)
}

func (s *localHTTPSServerSuite) TestMustDisableSSLVerify(c *gc.C) {
	coretesting.SkipIfPPC64EL(c, "lp:1425242")

	// If you don't have ssl-hostname-verification set to false, then we
	// fail to connect to the environment. Copy the attrs used by SetUp and
	// force hostname verification.
	newattrs := make(map[string]interface{}, len(s.attrs))
	for k, v := range s.attrs {
		newattrs[k] = v
	}
	newattrs["ssl-hostname-verification"] = true
	cfg, err := config.New(config.NoDefaults, newattrs)
	c.Assert(err, jc.ErrorIsNil)
	_, err = environs.New(context.Background(), environs.OpenParams{
		Cloud:  makeCloudSpec(s.cred),
		Config: cfg,
	})
	c.Assert(err, gc.ErrorMatches, "(.|\n)*x509: certificate signed by unknown authority")
}

func (s *localHTTPSServerSuite) TestCanBootstrap(c *gc.C) {
	restoreFinishBootstrap := envtesting.DisableFinishBootstrap()
	defer restoreFinishBootstrap()

	// For testing, we create a storage instance to which is uploaded tools and image metadata.
	toolsMetadataStorage := openstack.MetadataStorage(s.env)
	agentURL, err := toolsMetadataStorage.URL("")
	c.Assert(err, jc.ErrorIsNil)
	c.Logf("Generating fake tools for: %v", agentURL)
	envtesting.UploadFakeTools(c, toolsMetadataStorage, s.env.Config().AgentStream(), s.env.Config().AgentStream())
	defer envtesting.RemoveFakeTools(c, toolsMetadataStorage, s.env.Config().AgentStream())

	imageMetadataStorage := openstack.ImageMetadataStorage(s.env)
	c.Logf("Generating fake images")
	openstack.UseTestImageData(imageMetadataStorage, s.cred)
	defer openstack.RemoveTestImageData(imageMetadataStorage)

	err = bootstrapEnv(c, s.env)
	c.Assert(err, jc.ErrorIsNil)
}

func (s *localHTTPSServerSuite) TestFetchFromImageMetadataSources(c *gc.C) {
	ss := simplestreams.NewSimpleStreams(sstesting.TestSkipVerifyDataSourceFactory())
	// Setup a custom URL for image metadata
	customStorage := openstack.CreateCustomStorage(s.env, "custom-metadata")
	customURL, err := customStorage.URL("")
	c.Assert(err, jc.ErrorIsNil)
	c.Check(customURL[:8], gc.Equals, "https://")

	envConfig, err := s.env.Config().Apply(
		map[string]interface{}{"image-metadata-url": customURL},
	)
	c.Assert(err, jc.ErrorIsNil)
	err = s.env.SetConfig(envConfig)
	c.Assert(err, jc.ErrorIsNil)
	sources, err := environs.ImageMetadataSources(s.env, ss)
	c.Assert(err, jc.ErrorIsNil)
	c.Assert(sources, gc.HasLen, 2)

	// Make sure there is something to download from each location
	metadata := "metadata-content"
	metadataStorage := openstack.ImageMetadataStorage(s.env)
	err = metadataStorage.Put(metadata, bytes.NewBufferString(metadata), int64(len(metadata)))
	c.Assert(err, jc.ErrorIsNil)

	custom := "custom-content"
	err = customStorage.Put(custom, bytes.NewBufferString(custom), int64(len(custom)))
	c.Assert(err, jc.ErrorIsNil)

	// Produce map of data sources keyed on description
	mappedSources := make(map[string]simplestreams.DataSource, len(sources))
	for i, s := range sources {
		c.Logf("datasource %d: %+v", i, s)
		mappedSources[s.Description()] = s
	}

	// Read from the Config entry's image-metadata-url
	contentReader, imageURL, err := mappedSources["image-metadata-url"].Fetch(custom)
	c.Assert(err, jc.ErrorIsNil)
	defer func() { _ = contentReader.Close() }()
	content, err := io.ReadAll(contentReader)
	c.Assert(err, jc.ErrorIsNil)
	c.Assert(string(content), gc.Equals, custom)
	c.Check(imageURL[:8], gc.Equals, "https://")

	// Check the entry we got from keystone
	contentReader, imageURL, err = mappedSources["keystone catalog"].Fetch(metadata)
	c.Assert(err, jc.ErrorIsNil)
	defer func() { _ = contentReader.Close() }()
	content, err = io.ReadAll(contentReader)
	c.Assert(err, jc.ErrorIsNil)
	c.Assert(string(content), gc.Equals, metadata)
	c.Check(imageURL[:8], gc.Equals, "https://")
	// Verify that we are pointing at exactly where metadataStorage thinks we are
	metaURL, err := metadataStorage.URL(metadata)
	c.Assert(err, jc.ErrorIsNil)
	c.Check(imageURL, gc.Equals, metaURL)
}

func (s *localHTTPSServerSuite) TestFetchFromImageMetadataSourcesWithCertificate(c *gc.C) {
	ss := simplestreams.NewSimpleStreams(sstesting.TestDataSourceFactory())
	env := s.envUsingCertificate(c)

	// Setup a custom URL for image metadata
	customStorage := openstack.CreateCustomStorage(env, "custom-metadata")
	customURL, err := customStorage.URL("")
	c.Assert(err, jc.ErrorIsNil)
	c.Check(customURL[:8], gc.Equals, "https://")

	envConfig, err := env.Config().Apply(
		map[string]interface{}{"image-metadata-url": customURL},
	)
	c.Assert(err, jc.ErrorIsNil)
	err = env.SetConfig(envConfig)
	c.Assert(err, jc.ErrorIsNil)
	sources, err := environs.ImageMetadataSources(env, ss)
	c.Assert(err, jc.ErrorIsNil)
	c.Assert(sources, gc.HasLen, 2)

	// Make sure there is something to download from each location
	metadata := "metadata-content"
	metadataStorage := openstack.ImageMetadataStorage(env)
	err = metadataStorage.Put(metadata, bytes.NewBufferString(metadata), int64(len(metadata)))
	c.Assert(err, jc.ErrorIsNil)

	custom := "custom-content"
	err = customStorage.Put(custom, bytes.NewBufferString(custom), int64(len(custom)))
	c.Assert(err, jc.ErrorIsNil)

	// Produce map of data sources keyed on description
	mappedSources := make(map[string]simplestreams.DataSource, len(sources))
	for i, s := range sources {
		c.Logf("datasource %d: %+v", i, s)
		mappedSources[s.Description()] = s
	}

	// Check the entry we got from keystone
	contentReader, imageURL, err := mappedSources["keystone catalog"].Fetch(metadata)
	c.Assert(err, jc.ErrorIsNil)
	defer func() { _ = contentReader.Close() }()
	content, err := io.ReadAll(contentReader)
	c.Assert(err, jc.ErrorIsNil)
	c.Assert(string(content), gc.Equals, metadata)
	c.Check(imageURL[:8], gc.Equals, "https://")

	// Verify that we are pointing at exactly where metadataStorage thinks we are
	metaURL, err := metadataStorage.URL(metadata)
	c.Assert(err, jc.ErrorIsNil)
	c.Check(imageURL, gc.Equals, metaURL)
}

func (s *localHTTPSServerSuite) TestFetchFromToolsMetadataSources(c *gc.C) {
	ss := simplestreams.NewSimpleStreams(sstesting.TestSkipVerifyDataSourceFactory())
	// Setup a custom URL for image metadata
	customStorage := openstack.CreateCustomStorage(s.env, "custom-tools-metadata")
	customURL, err := customStorage.URL("")
	c.Assert(err, jc.ErrorIsNil)
	c.Check(customURL[:8], gc.Equals, "https://")

	envConfig, err := s.env.Config().Apply(
		map[string]interface{}{"agent-metadata-url": customURL},
	)
	c.Assert(err, jc.ErrorIsNil)
	err = s.env.SetConfig(envConfig)
	c.Assert(err, jc.ErrorIsNil)
	sources, err := tools.GetMetadataSources(s.env, ss)
	c.Assert(err, jc.ErrorIsNil)
	c.Assert(sources, gc.HasLen, 3)

	// Make sure there is something to download from each location

	keystone := "keystone-tools-content"
	// The keystone entry just points at the root of the Swift storage, and
	// we have to create a container to upload any data. So we just point
	// into a subdirectory for the data we are downloading
	keystoneContainer := "tools-test"
	keystoneStorage := openstack.CreateCustomStorage(s.env, "tools-test")
	err = keystoneStorage.Put(keystone, bytes.NewBufferString(keystone), int64(len(keystone)))
	c.Assert(err, jc.ErrorIsNil)

	custom := "custom-tools-content"
	err = customStorage.Put(custom, bytes.NewBufferString(custom), int64(len(custom)))
	c.Assert(err, jc.ErrorIsNil)

	// Read from the Config entry's agent-metadata-url
	contentReader, metadataURL, err := sources[0].Fetch(custom)
	c.Assert(err, jc.ErrorIsNil)
	defer func() { _ = contentReader.Close() }()
	content, err := io.ReadAll(contentReader)
	c.Assert(err, jc.ErrorIsNil)
	c.Assert(string(content), gc.Equals, custom)
	c.Check(metadataURL[:8], gc.Equals, "https://")

	// Check the entry we got from keystone
	// Now fetch the data, and verify the contents.
	contentReader, metadataURL, err = sources[1].Fetch(keystoneContainer + "/" + keystone)
	c.Assert(err, jc.ErrorIsNil)
	defer func() { _ = contentReader.Close() }()
	content, err = io.ReadAll(contentReader)
	c.Assert(err, jc.ErrorIsNil)
	c.Assert(string(content), gc.Equals, keystone)
	c.Check(metadataURL[:8], gc.Equals, "https://")
	keystoneURL, err := keystoneStorage.URL(keystone)
	c.Assert(err, jc.ErrorIsNil)
	c.Check(metadataURL, gc.Equals, keystoneURL)

	// We *don't* test Fetch for sources[3] because it points to
	// streams.canonical.com
}

func (s *localServerSuite) TestRemoveBlankContainer(c *gc.C) {
	containerStorage := openstack.BlankContainerStorage()
	err := containerStorage.Remove("some-file")
	c.Assert(err, gc.ErrorMatches, `cannot remove "some-file": swift container name is empty`)
}

func (s *localServerSuite) TestAllRunningInstancesIgnoresOtherMachines(c *gc.C) {
	err := bootstrapEnv(c, s.env)
	c.Assert(err, jc.ErrorIsNil)

	// Check that we see 1 instance in the environment
	insts, err := s.env.AllRunningInstances(s.callCtx)
	c.Assert(err, jc.ErrorIsNil)
	c.Check(insts, gc.HasLen, 1)

	// Now start a machine 'manually' in the same account, with a similar
	// but not matching name, and ensure it isn't seen by AllRunningInstances
	// See bug #1257481, for how similar names were causing them to get
	// listed (and thus destroyed) at the wrong time
	existingModelName := s.TestConfig["name"]
	newMachineName := fmt.Sprintf("juju-%s-2-machine-0", existingModelName)

	// We grab the Nova client directly from the env, just to save time
	// looking all the stuff up
	novaClient := openstack.GetNovaClient(s.env)
	entity, err := novaClient.RunServer(nova.RunServerOpts{
		Name:     newMachineName,
		FlavorId: "1", // test service has 1,2,3 for flavor ids
		ImageId:  "1", // UseTestImageData sets up images 1 and 2
		Networks: []nova.ServerNetworks{{NetworkId: "1"}},
	})
	c.Assert(err, jc.ErrorIsNil)
	c.Assert(entity, gc.NotNil)

	// List all servers with no filter, we should see both instances
	servers, err := novaClient.ListServersDetail(nova.NewFilter())
	c.Assert(err, jc.ErrorIsNil)
	c.Assert(servers, gc.HasLen, 2)

	insts, err = s.env.AllRunningInstances(s.callCtx)
	c.Assert(err, jc.ErrorIsNil)
	c.Check(insts, gc.HasLen, 1)
}

func (s *localServerSuite) TestResolveNetworkUUID(c *gc.C) {
	var sampleUUID = "f81d4fae-7dec-11d0-a765-00a0c91e6bf6"

	err := s.srv.Neutron.NeutronModel().AddNetwork(neutron.NetworkV2{Id: sampleUUID})
	c.Assert(err, jc.ErrorIsNil)

	networkIDs, err := openstack.ResolveNetworkIDs(s.env, sampleUUID, false)
	c.Assert(err, jc.ErrorIsNil)
	c.Assert(networkIDs, gc.DeepEquals, []string{sampleUUID})
}

func (s *localServerSuite) TestResolveNetworkLabel(c *gc.C) {
	// For now this test has to cheat and use knowledge of goose internals
	var networkLabel = "net"
	var expectNetworkIDs = []string{"1"}
	networkIDs, err := openstack.ResolveNetworkIDs(s.env, networkLabel, false)
	c.Assert(err, jc.ErrorIsNil)
	c.Assert(networkIDs, gc.DeepEquals, expectNetworkIDs)
}

func (s *localServerSuite) TestResolveNetworkLabelMultiple(c *gc.C) {
	var networkLabel = "multi"

	err := s.srv.Neutron.NeutronModel().AddNetwork(neutron.NetworkV2{
		Id:   "multi-666",
		Name: networkLabel,
	})
	c.Assert(err, jc.ErrorIsNil)

	err = s.srv.Neutron.NeutronModel().AddNetwork(neutron.NetworkV2{
		Id:   "multi-999",
		Name: networkLabel,
	})
	c.Assert(err, jc.ErrorIsNil)

	var expectNetworkIDs = []string{"multi-666", "multi-999"}
	networkIDs, err := openstack.ResolveNetworkIDs(s.env, networkLabel, false)
	c.Assert(err, jc.ErrorIsNil)
	c.Assert(networkIDs, jc.SameContents, expectNetworkIDs)
}

func (s *localServerSuite) TestResolveNetworkNotPresent(c *gc.C) {
	networkIDs, err := openstack.ResolveNetworkIDs(s.env, "no-network-with-this-label", false)
	c.Assert(err, jc.ErrorIsNil)
	c.Check(networkIDs, gc.HasLen, 0)
}

func (s *localServerSuite) TestStartInstanceAvailZone(c *gc.C) {
	inst, err := s.testStartInstanceAvailZone(c, "test-available")
	c.Assert(err, jc.ErrorIsNil)
	c.Assert(openstack.InstanceServerDetail(inst).AvailabilityZone, gc.Equals, "test-available")
}

func (s *localServerSuite) TestStartInstanceAvailZoneUnavailable(c *gc.C) {
	_, err := s.testStartInstanceAvailZone(c, "test-unavailable")
	c.Assert(err, gc.Not(jc.ErrorIs), environs.ErrAvailabilityZoneIndependent)
}

func (s *localServerSuite) TestStartInstanceAvailZoneUnknown(c *gc.C) {
	_, err := s.testStartInstanceAvailZone(c, "test-unknown")
	c.Assert(err, gc.Not(jc.ErrorIs), environs.ErrAvailabilityZoneIndependent)
}

func (s *localServerSuite) testStartInstanceAvailZone(c *gc.C, zone string) (instances.Instance, error) {
	err := bootstrapEnv(c, s.env)
	c.Assert(err, jc.ErrorIsNil)

	params := environs.StartInstanceParams{
		ControllerUUID:   s.ControllerUUID,
		AvailabilityZone: zone,
	}
	result, err := testing.StartInstanceWithParams(s.env, s.callCtx, "1", params)
	if err != nil {
		return nil, err
	}
	return result.Instance, nil
}

func (s *localServerSuite) TestGetAvailabilityZones(c *gc.C) {
	var resultZones []nova.AvailabilityZone
	var resultErr error
	s.PatchValue(openstack.NovaListAvailabilityZones, func(c *nova.Client) ([]nova.AvailabilityZone, error) {
		return append([]nova.AvailabilityZone{}, resultZones...), resultErr
	})
	env := s.env.(common.ZonedEnviron)

	resultErr = fmt.Errorf("failed to get availability zones")
	zones, err := env.AvailabilityZones(s.callCtx)
	c.Assert(err, gc.Equals, resultErr)
	c.Assert(zones, gc.IsNil)

	resultErr = nil
	resultZones = make([]nova.AvailabilityZone, 1)
	resultZones[0].Name = "whatever"
	zones, err = env.AvailabilityZones(s.callCtx)
	c.Assert(err, jc.ErrorIsNil)
	c.Assert(zones, gc.HasLen, 1)
	c.Assert(zones[0].Name(), gc.Equals, "whatever")
}

func (s *localServerSuite) TestGetAvailabilityZonesCommon(c *gc.C) {
	var resultZones []nova.AvailabilityZone
	s.PatchValue(openstack.NovaListAvailabilityZones, func(c *nova.Client) ([]nova.AvailabilityZone, error) {
		return append([]nova.AvailabilityZone{}, resultZones...), nil
	})
	env := s.env.(common.ZonedEnviron)
	resultZones = make([]nova.AvailabilityZone, 2)
	resultZones[0].Name = "az1"
	resultZones[1].Name = "az2"
	resultZones[0].State.Available = true
	resultZones[1].State.Available = false
	zones, err := env.AvailabilityZones(s.callCtx)
	c.Assert(err, jc.ErrorIsNil)
	c.Assert(zones, gc.HasLen, 2)
	c.Assert(zones[0].Name(), gc.Equals, resultZones[0].Name)
	c.Assert(zones[1].Name(), gc.Equals, resultZones[1].Name)
	c.Assert(zones[0].Available(), jc.IsTrue)
	c.Assert(zones[1].Available(), jc.IsFalse)
}

func (s *localServerSuite) TestStartInstanceWithUnknownAZError(c *gc.C) {
	coretesting.SkipIfPPC64EL(c, "lp:1425242")

	s.srv.Nova.SetAvailabilityZones(
		// bootstrap node will be on az1.
		nova.AvailabilityZone{
			Name: "az1",
			State: nova.AvailabilityZoneState{
				Available: true,
			},
		},
		// az2 will be made to return an unknown error.
		nova.AvailabilityZone{
			Name: "az2",
			State: nova.AvailabilityZoneState{
				Available: true,
			},
		},
	)

	err := bootstrapEnv(c, s.env)
	c.Assert(err, jc.ErrorIsNil)

	cleanup := s.srv.Nova.RegisterControlPoint(
		"addServer",
		func(sc hook.ServiceControl, args ...interface{}) error {
			serverDetail := args[0].(*nova.ServerDetail)
			if serverDetail.AvailabilityZone == "az2" {
				return fmt.Errorf("some unknown error")
			}
			return nil
		},
	)
	defer cleanup()
	_, err = testing.StartInstanceWithParams(s.env, s.callCtx, "1", environs.StartInstanceParams{
		ControllerUUID:   s.ControllerUUID,
		AvailabilityZone: "az2",
	})
	c.Assert(err, gc.ErrorMatches, "(?s).*some unknown error.*")
}

func (s *localServerSuite) testStartInstanceWithParamsDeriveAZ(
	machineId string,
	params environs.StartInstanceParams,
) (*environs.StartInstanceResult, error) {
	zonedEnv := s.env.(common.ZonedEnviron)
	zones, err := zonedEnv.DeriveAvailabilityZones(s.callCtx, params)
	if err != nil {
		return nil, err
	}
	if len(zones) < 1 {
		return nil, errors.New("no zones found")
	}
	params.AvailabilityZone = zones[0]
	return testing.StartInstanceWithParams(s.env, s.callCtx, "1", params)
}

func (s *localServerSuite) TestStartInstanceVolumeAttachmentsAvailZone(c *gc.C) {
	s.srv.Nova.SetAvailabilityZones(
		nova.AvailabilityZone{
			Name: "az1",
			State: nova.AvailabilityZoneState{
				Available: true,
			},
		},
		nova.AvailabilityZone{
			Name: "az2",
			State: nova.AvailabilityZoneState{
				Available: true,
			},
		},
		nova.AvailabilityZone{
			Name: "test-available",
			State: nova.AvailabilityZoneState{
				Available: true,
			},
		},
	)
	err := bootstrapEnv(c, s.env)
	c.Assert(err, jc.ErrorIsNil)

	_, err = s.storageAdapter.CreateVolume(cinder.CreateVolumeVolumeParams{
		Size:             123,
		Name:             "foo",
		AvailabilityZone: "az2",
		Metadata: map[string]string{
			"juju-model-uuid":      coretesting.ModelTag.Id(),
			"juju-controller-uuid": coretesting.ControllerTag.Id(),
		},
	})
	c.Assert(err, jc.ErrorIsNil)
	result, err := s.testStartInstanceWithParamsDeriveAZ("1", environs.StartInstanceParams{
		ControllerUUID: s.ControllerUUID,
		VolumeAttachments: []storage.VolumeAttachmentParams{
			{VolumeId: "foo"},
		},
	})
	c.Assert(err, jc.ErrorIsNil)
	c.Assert(openstack.InstanceServerDetail(result.Instance).AvailabilityZone, gc.Equals, "az2")
}

func (s *localServerSuite) TestStartInstanceVolumeAttachmentsMultipleAvailZones(c *gc.C) {
	err := bootstrapEnv(c, s.env)
	c.Assert(err, jc.ErrorIsNil)

	for _, az := range []string{"az1", "az2"} {
		_, err := s.storageAdapter.CreateVolume(cinder.CreateVolumeVolumeParams{
			Size:             123,
			Name:             "vol-" + az,
			AvailabilityZone: az,
			Metadata: map[string]string{
				"juju-model-uuid":      coretesting.ModelTag.Id(),
				"juju-controller-uuid": coretesting.ControllerTag.Id(),
			},
		})
		c.Assert(err, jc.ErrorIsNil)
	}

	_, err = s.testStartInstanceWithParamsDeriveAZ("1", environs.StartInstanceParams{
		ControllerUUID: s.ControllerUUID,
		VolumeAttachments: []storage.VolumeAttachmentParams{
			{VolumeId: "vol-az1"},
			{VolumeId: "vol-az2"},
		},
	})
	c.Assert(err, gc.ErrorMatches, `cannot attach volumes from multiple availability zones: vol-az1 is in az1, vol-az2 is in az2`)
}

func (s *localServerSuite) TestStartInstanceVolumeAttachmentsAvailZoneConflictsPlacement(c *gc.C) {
	err := bootstrapEnv(c, s.env)
	c.Assert(err, jc.ErrorIsNil)

	s.srv.Nova.SetAvailabilityZones(
		nova.AvailabilityZone{
			Name: "az1",
			State: nova.AvailabilityZoneState{
				Available: true,
			},
		},
		nova.AvailabilityZone{
			Name: "az2",
			State: nova.AvailabilityZoneState{
				Available: true,
			},
		},
	)
	_, err = s.storageAdapter.CreateVolume(cinder.CreateVolumeVolumeParams{
		Size:             123,
		Name:             "foo",
		AvailabilityZone: "az1",
		Metadata: map[string]string{
			"juju-model-uuid":      coretesting.ModelTag.Id(),
			"juju-controller-uuid": coretesting.ControllerTag.Id(),
		},
	})
	c.Assert(err, jc.ErrorIsNil)

	_, err = testing.StartInstanceWithParams(s.env, s.callCtx, "1", environs.StartInstanceParams{
		ControllerUUID:    s.ControllerUUID,
		VolumeAttachments: []storage.VolumeAttachmentParams{{VolumeId: "foo"}},
		AvailabilityZone:  "az2",
	})
	c.Assert(err, gc.ErrorMatches, `cannot create instance in zone "az2", as this will prevent attaching the requested disks in zone "az1"`)
}

// novaInstaceStartedWithOpts exposes run server options used to start an instance.
type novaInstaceStartedWithOpts interface {
	NovaInstanceStartedWithOpts() *nova.RunServerOpts
}

func (s *localServerSuite) TestStartInstanceWithImageIDConstraint(c *gc.C) {
	env := s.ensureAMDImages(c)

	err := bootstrapEnv(c, env)
	c.Assert(err, jc.ErrorIsNil)

	cons, err := constraints.Parse("image-id=ubuntu-bf2")
	c.Assert(err, jc.ErrorIsNil)

	res, err := testing.StartInstanceWithParams(env, s.callCtx, "1", environs.StartInstanceParams{
		ControllerUUID: s.ControllerUUID,
		Constraints:    cons,
	})
	c.Assert(err, jc.ErrorIsNil)
	c.Assert(res, gc.NotNil)

	runOpts := res.Instance.(novaInstaceStartedWithOpts).NovaInstanceStartedWithOpts()
	c.Assert(runOpts, gc.NotNil)
	c.Assert(runOpts.ImageId, gc.NotNil)
	c.Assert(runOpts.ImageId, gc.Equals, "ubuntu-bf2")
}

func (s *localServerSuite) TestStartInstanceVolumeRootBlockDevice(c *gc.C) {
	// diskSizeGiB should be equal to the openstack.defaultRootDiskSize
	diskSizeGiB := 30
	env := s.ensureAMDImages(c)

	err := bootstrapEnv(c, env)
	c.Assert(err, jc.ErrorIsNil)

	cons, err := constraints.Parse("root-disk-source=volume arch=amd64")
	c.Assert(err, jc.ErrorIsNil)

	res, err := testing.StartInstanceWithParams(env, s.callCtx, "1", environs.StartInstanceParams{
		ControllerUUID: s.ControllerUUID,
		Constraints:    cons,
	})
	c.Assert(err, jc.ErrorIsNil)
	c.Assert(res, gc.NotNil)

	runOpts := res.Instance.(novaInstaceStartedWithOpts).NovaInstanceStartedWithOpts()
	c.Assert(runOpts, gc.NotNil)
	c.Assert(runOpts.BlockDeviceMappings, gc.NotNil)
	deviceMapping := runOpts.BlockDeviceMappings[0]
	c.Assert(deviceMapping, jc.DeepEquals, nova.BlockDeviceMapping{
		BootIndex:           0,
		UUID:                "1",
		SourceType:          "image",
		DestinationType:     "volume",
		DeleteOnTermination: true,
		VolumeSize:          diskSizeGiB,
	})
}

func (s *localServerSuite) TestStartInstanceVolumeRootBlockDeviceSized(c *gc.C) {
	env := s.ensureAMDImages(c)

	diskSizeGiB := 10

	err := bootstrapEnv(c, env)
	c.Assert(err, jc.ErrorIsNil)

	cons, err := constraints.Parse("root-disk-source=volume root-disk=10G arch=amd64")
	c.Assert(err, jc.ErrorIsNil)

	res, err := testing.StartInstanceWithParams(env, s.callCtx, "1", environs.StartInstanceParams{
		ControllerUUID: s.ControllerUUID,
		Constraints:    cons,
	})
	c.Assert(err, jc.ErrorIsNil)
	c.Assert(res, gc.NotNil)

	c.Assert(res.Hardware.RootDisk, gc.NotNil)
	c.Assert(*res.Hardware.RootDisk, gc.Equals, uint64(diskSizeGiB*1024))

	runOpts := res.Instance.(novaInstaceStartedWithOpts).NovaInstanceStartedWithOpts()
	c.Assert(runOpts, gc.NotNil)
	c.Assert(runOpts.BlockDeviceMappings, gc.NotNil)
	deviceMapping := runOpts.BlockDeviceMappings[0]
	c.Assert(deviceMapping, jc.DeepEquals, nova.BlockDeviceMapping{
		BootIndex:           0,
		UUID:                "1",
		SourceType:          "image",
		DestinationType:     "volume",
		DeleteOnTermination: true,
		VolumeSize:          diskSizeGiB,
	})
}

func (s *localServerSuite) TestStartInstanceLocalRootBlockDeviceConstraint(c *gc.C) {
	env := s.ensureAMDImages(c)

	err := bootstrapEnv(c, env)
	c.Assert(err, jc.ErrorIsNil)

	cons, err := constraints.Parse("root-disk-source=local root-disk=1G arch=amd64")
	c.Assert(err, jc.ErrorIsNil)
	c.Assert(cons.HasRootDisk(), jc.IsTrue)
	c.Assert(*cons.RootDisk, gc.Equals, uint64(1024))

	res, err := testing.StartInstanceWithParams(env, s.callCtx, "1", environs.StartInstanceParams{
		ControllerUUID: s.ControllerUUID,
		Constraints:    cons,
	})
	c.Assert(err, jc.ErrorIsNil)
	c.Assert(res, gc.NotNil)

	c.Assert(res.Hardware.RootDisk, gc.NotNil)
	// Check local disk requirements are met.
	c.Assert(*res.Hardware.RootDisk, jc.GreaterThan, uint64(1024-1))

	runOpts := res.Instance.(novaInstaceStartedWithOpts).NovaInstanceStartedWithOpts()
	c.Assert(runOpts, gc.NotNil)
	c.Assert(runOpts.BlockDeviceMappings, gc.NotNil)
	deviceMapping := runOpts.BlockDeviceMappings[0]
	c.Assert(deviceMapping, jc.DeepEquals, nova.BlockDeviceMapping{
		BootIndex:           0,
		UUID:                "1",
		SourceType:          "image",
		DestinationType:     "local",
		DeleteOnTermination: true,
		// VolumeSize is 0 when a local disk is used.
		VolumeSize: 0,
	})
}

func (s *localServerSuite) TestStartInstanceLocalRootBlockDevice(c *gc.C) {
	env := s.ensureAMDImages(c)

	err := bootstrapEnv(c, env)
	c.Assert(err, jc.ErrorIsNil)

	cons, err := constraints.Parse("root-disk=1G arch=amd64")
	c.Assert(err, jc.ErrorIsNil)
	c.Assert(cons.HasRootDisk(), jc.IsTrue)
	c.Assert(*cons.RootDisk, gc.Equals, uint64(1024))

	res, err := testing.StartInstanceWithParams(env, s.callCtx, "1", environs.StartInstanceParams{
		ControllerUUID: s.ControllerUUID,
		Constraints:    cons,
	})
	c.Assert(err, jc.ErrorIsNil)
	c.Assert(res, gc.NotNil)

	c.Assert(res.Hardware.RootDisk, gc.NotNil)
	// Check local disk requirements are met.
	c.Assert(*res.Hardware.RootDisk, jc.GreaterThan, uint64(1024-1))

	runOpts := res.Instance.(novaInstaceStartedWithOpts).NovaInstanceStartedWithOpts()
	c.Assert(runOpts, gc.NotNil)
	c.Assert(runOpts.BlockDeviceMappings, gc.NotNil)
	deviceMapping := runOpts.BlockDeviceMappings[0]
	c.Assert(deviceMapping, jc.DeepEquals, nova.BlockDeviceMapping{
		BootIndex:           0,
		UUID:                "1",
		SourceType:          "image",
		DestinationType:     "local",
		DeleteOnTermination: true,
		// VolumeSize is 0 when a local disk is used.
		VolumeSize: 0,
	})
}

func (s *localServerSuite) TestInstanceTags(c *gc.C) {
	err := bootstrapEnv(c, s.env)
	c.Assert(err, jc.ErrorIsNil)

	allInstances, err := s.env.AllRunningInstances(s.callCtx)
	c.Assert(err, jc.ErrorIsNil)
	c.Assert(allInstances, gc.HasLen, 1)

	c.Assert(
		openstack.InstanceServerDetail(allInstances[0]).Metadata,
		jc.DeepEquals,
		map[string]string{
			"juju-model-uuid":      coretesting.ModelTag.Id(),
			"juju-controller-uuid": coretesting.ControllerTag.Id(),
			"juju-is-controller":   "true",
		},
	)
}

func (s *localServerSuite) TestTagInstance(c *gc.C) {
	err := bootstrapEnv(c, s.env)
	c.Assert(err, jc.ErrorIsNil)

	assertMetadata := func(extraKey, extraValue string) {
		// Refresh instance
		allInstances, err := s.env.AllRunningInstances(s.callCtx)
		c.Assert(err, jc.ErrorIsNil)
		c.Assert(allInstances, gc.HasLen, 1)
		c.Assert(
			openstack.InstanceServerDetail(allInstances[0]).Metadata,
			jc.DeepEquals,
			map[string]string{
				"juju-model-uuid":      coretesting.ModelTag.Id(),
				"juju-controller-uuid": coretesting.ControllerTag.Id(),
				"juju-is-controller":   "true",
				extraKey:               extraValue,
			},
		)
	}

	allInstances, err := s.env.AllRunningInstances(s.callCtx)
	c.Assert(err, jc.ErrorIsNil)
	c.Assert(allInstances, gc.HasLen, 1)

	extraKey := "extra-k"
	extraValue := "extra-v"
	err = s.env.(environs.InstanceTagger).TagInstance(
		s.callCtx,
		allInstances[0].Id(),
		map[string]string{extraKey: extraValue},
	)
	c.Assert(err, jc.ErrorIsNil)
	assertMetadata(extraKey, extraValue)

	// Ensure that a second call updates existing tags.
	extraValue = "extra-v2"
	err = s.env.(environs.InstanceTagger).TagInstance(
		s.callCtx,
		allInstances[0].Id(),
		map[string]string{extraKey: extraValue},
	)
	c.Assert(err, jc.ErrorIsNil)
	assertMetadata(extraKey, extraValue)
}

func (s *localServerSuite) TestAdoptResources(c *gc.C) {
	err := bootstrapEnv(c, s.env)
	c.Assert(err, jc.ErrorIsNil)

	hostedModelUUID := "7e386e08-cba7-44a4-a76e-7c1633584210"
	cfg, err := s.env.Config().Apply(map[string]interface{}{
		"uuid": hostedModelUUID,
	})
	c.Assert(err, jc.ErrorIsNil)
	env, err := environs.New(context.Background(), environs.OpenParams{
		Cloud:  makeCloudSpec(s.cred),
		Config: cfg,
	})
	c.Assert(err, jc.ErrorIsNil)
	originalController := coretesting.ControllerTag.Id()
	_, _, _, err = testing.StartInstance(env, s.callCtx, originalController, "0")
	c.Assert(err, jc.ErrorIsNil)

	addVolume(c, s.env, s.callCtx, originalController, "99/9")
	addVolume(c, env, s.callCtx, originalController, "23/9")

	s.checkInstanceTags(c, s.env, originalController)
	s.checkInstanceTags(c, env, originalController)
	s.checkVolumeTags(c, s.env, originalController)
	s.checkVolumeTags(c, env, originalController)
	s.checkGroupController(c, s.env, originalController)
	s.checkGroupController(c, env, originalController)

	// Needs to be a correctly formatted uuid so we can get it out of
	// group names.
	newController := "aaaaaaaa-bbbb-cccc-dddd-0123456789ab"
	err = env.AdoptResources(s.callCtx, newController, version.MustParse("1.2.3"))
	c.Assert(err, jc.ErrorIsNil)

	s.checkInstanceTags(c, s.env, originalController)
	s.checkInstanceTags(c, env, newController)
	s.checkVolumeTags(c, s.env, originalController)
	s.checkVolumeTags(c, env, newController)
	s.checkGroupController(c, s.env, originalController)
	s.checkGroupController(c, env, newController)
}

func (s *localServerSuite) TestAdoptResourcesNoStorage(c *gc.C) {
	// Nova-lxd doesn't support storage. lp:1677225
	s.PatchValue(openstack.NewOpenstackStorage, func(*openstack.Environ) (openstack.OpenstackStorage, error) {
		return nil, errors.NotSupportedf("volumes")
	})
	err := bootstrapEnv(c, s.env)
	c.Assert(err, jc.ErrorIsNil)

	hostedModelUUID := "7e386e08-cba7-44a4-a76e-7c1633584210"
	cfg, err := s.env.Config().Apply(map[string]interface{}{
		"uuid": hostedModelUUID,
	})
	c.Assert(err, jc.ErrorIsNil)
	env, err := environs.New(context.Background(), environs.OpenParams{
		Cloud:  makeCloudSpec(s.cred),
		Config: cfg,
	})
	c.Assert(err, jc.ErrorIsNil)
	originalController := coretesting.ControllerTag.Id()
	_, _, _, err = testing.StartInstance(env, s.callCtx, originalController, "0")
	c.Assert(err, jc.ErrorIsNil)

	s.checkInstanceTags(c, s.env, originalController)
	s.checkInstanceTags(c, env, originalController)
	s.checkGroupController(c, s.env, originalController)
	s.checkGroupController(c, env, originalController)

	// Needs to be a correctly formatted uuid so we can get it out of
	// group names.
	newController := "aaaaaaaa-bbbb-cccc-dddd-0123456789ab"
	err = env.AdoptResources(s.callCtx, newController, version.MustParse("1.2.3"))
	c.Assert(err, jc.ErrorIsNil)

	s.checkInstanceTags(c, s.env, originalController)
	s.checkInstanceTags(c, env, newController)
	s.checkGroupController(c, s.env, originalController)
	s.checkGroupController(c, env, newController)
}

func addVolume(
	c *gc.C, env environs.Environ, callCtx envcontext.ProviderCallContext, controllerUUID, name string,
) *storage.Volume {
	storageAdapter, err := (*openstack.NewOpenstackStorage)(env.(*openstack.Environ))
	c.Assert(err, jc.ErrorIsNil)
	modelUUID := env.Config().UUID()
	source := openstack.NewCinderVolumeSourceForModel(storageAdapter, modelUUID, env.(common.ZonedEnviron))
	result, err := source.CreateVolumes(callCtx, []storage.VolumeParams{{
		Tag: names.NewVolumeTag(name),
		ResourceTags: tags.ResourceTags(
			names.NewModelTag(modelUUID),
			names.NewControllerTag(controllerUUID),
		),
	}})
	c.Assert(err, jc.ErrorIsNil)
	c.Assert(result, gc.HasLen, 1)
	c.Assert(result[0].Error, jc.ErrorIsNil)
	return result[0].Volume
}

func (s *localServerSuite) checkInstanceTags(c *gc.C, env environs.Environ, expectedController string) {
	allInstances, err := env.AllRunningInstances(s.callCtx)
	c.Assert(err, jc.ErrorIsNil)
	c.Assert(allInstances, gc.Not(gc.HasLen), 0)
	for _, inst := range allInstances {
		server := openstack.InstanceServerDetail(inst)
		c.Logf(string(inst.Id()))
		c.Check(server.Metadata[tags.JujuController], gc.Equals, expectedController)
	}
}

func (s *localServerSuite) checkVolumeTags(c *gc.C, env environs.Environ, expectedController string) {
	stor, err := (*openstack.NewOpenstackStorage)(env.(*openstack.Environ))
	c.Assert(err, jc.ErrorIsNil)
	source := openstack.NewCinderVolumeSourceForModel(stor, env.Config().UUID(), s.env.(common.ZonedEnviron))
	volumeIds, err := source.ListVolumes(s.callCtx)
	c.Assert(err, jc.ErrorIsNil)
	c.Assert(volumeIds, gc.Not(gc.HasLen), 0)
	for _, volumeId := range volumeIds {
		c.Logf(volumeId)
		volume, err := stor.GetVolume(volumeId)
		c.Assert(err, jc.ErrorIsNil)
		c.Check(volume.Metadata[tags.JujuController], gc.Equals, expectedController)
	}
}

func (s *localServerSuite) checkGroupController(c *gc.C, env environs.Environ, expectedController string) {
	groupNames, err := openstack.GetModelGroupNames(env)
	c.Assert(err, jc.ErrorIsNil)
	c.Assert(groupNames, gc.Not(gc.HasLen), 0)
	extractControllerRe, err := regexp.Compile(openstack.GroupControllerPattern)
	c.Assert(err, jc.ErrorIsNil)
	for _, group := range groupNames {
		c.Logf(group)
		controller := extractControllerRe.ReplaceAllString(group, "$controllerUUID")
		c.Check(controller, gc.Equals, expectedController)
	}
}

func (s *localServerSuite) TestUpdateGroupController(c *gc.C) {
	err := bootstrapEnv(c, s.env)
	c.Assert(err, jc.ErrorIsNil)

	groupNames, err := openstack.GetModelGroupNames(s.env)
	c.Assert(err, jc.ErrorIsNil)
	groupNamesBefore := set.NewStrings(groupNames...)
	c.Assert(groupNamesBefore, gc.DeepEquals, set.NewStrings(
		"juju-deadbeef-1bad-500d-9000-4b1d0d06f00d-deadbeef-0bad-400d-8000-4b1d0d06f00d",
		"juju-deadbeef-1bad-500d-9000-4b1d0d06f00d-deadbeef-0bad-400d-8000-4b1d0d06f00d-0",
	))

	firewaller := openstack.GetFirewaller(s.env)
	err = firewaller.UpdateGroupController(s.callCtx, "aabbccdd-eeee-ffff-0000-0123456789ab")
	c.Assert(err, jc.ErrorIsNil)

	groupNames, err = openstack.GetModelGroupNames(s.env)
	c.Assert(err, jc.ErrorIsNil)
	groupNamesAfter := set.NewStrings(groupNames...)
	c.Assert(groupNamesAfter, gc.DeepEquals, set.NewStrings(
		"juju-aabbccdd-eeee-ffff-0000-0123456789ab-deadbeef-0bad-400d-8000-4b1d0d06f00d",
		"juju-aabbccdd-eeee-ffff-0000-0123456789ab-deadbeef-0bad-400d-8000-4b1d0d06f00d-0",
	))
}

func (s *localServerSuite) TestICMPFirewallRules(c *gc.C) {
	err := bootstrapEnv(c, s.env)
	c.Assert(err, jc.ErrorIsNil)

	inst, _ := testing.AssertStartInstance(c, s.env, s.callCtx, s.ControllerUUID, "100")
	firewaller := openstack.GetFirewaller(s.env)
	err = firewaller.OpenInstancePorts(s.callCtx, inst, "100", firewall.IngressRules{
		{
			PortRange: network.PortRange{
				FromPort: -1,
				ToPort:   -1,
				Protocol: "icmp",
			},
			SourceCIDRs: set.NewStrings("0.0.0.0/0"),
		},
		{
			PortRange: network.PortRange{
				FromPort: -1,
				ToPort:   -1,
				Protocol: "ipv6-icmp",
			},
			SourceCIDRs: set.NewStrings("::/0"),
		},
	})
	c.Assert(err, jc.ErrorIsNil)

	rules, err := firewaller.InstanceIngressRules(s.callCtx, inst, "100")
	c.Assert(err, jc.ErrorIsNil)

	c.Assert(len(rules), gc.Equals, 1)
	c.Assert(rules[0].PortRange.FromPort, gc.Equals, -1)
	c.Assert(rules[0].PortRange.ToPort, gc.Equals, -1)
	c.Assert(rules[0].PortRange.Protocol, gc.Equals, "icmp")
	c.Assert(rules[0].SourceCIDRs.Size(), gc.Equals, 2)
	c.Assert(rules[0].SourceCIDRs.Contains("0.0.0.0/0"), jc.IsTrue)
	c.Assert(rules[0].SourceCIDRs.Contains("::/0"), jc.IsTrue)
}

// TestIPv6RuleCreationForEmptyCIDR is a regression test for lp1709312
func (s *localServerSuite) TestIPv6RuleCreationForEmptyCIDR(c *gc.C) {
	err := bootstrapEnv(c, s.env)
	c.Assert(err, jc.ErrorIsNil)

	inst, _ := testing.AssertStartInstance(c, s.env, s.callCtx, s.ControllerUUID, "100")
	firewaller := openstack.GetFirewaller(s.env)
	err = firewaller.OpenInstancePorts(s.callCtx, inst, "100", firewall.IngressRules{
		{
			PortRange: network.PortRange{
				FromPort: 443,
				ToPort:   443,
				Protocol: "tcp",
			},
			SourceCIDRs: set.NewStrings(),
		},
	})
	c.Assert(err, jc.ErrorIsNil)

	rules, err := firewaller.InstanceIngressRules(s.callCtx, inst, "100")
	c.Assert(err, jc.ErrorIsNil)

	c.Assert(len(rules), gc.Equals, 1)
	c.Assert(rules[0].PortRange.FromPort, gc.Equals, 443)
	c.Assert(rules[0].PortRange.ToPort, gc.Equals, 443)
	c.Assert(rules[0].PortRange.Protocol, gc.Equals, "tcp")
	c.Assert(rules[0].SourceCIDRs.Size(), gc.Equals, 2)
	c.Assert(rules[0].SourceCIDRs.Contains("0.0.0.0/0"), jc.IsTrue)
	c.Assert(rules[0].SourceCIDRs.Contains("::/0"), jc.IsTrue)
}

func (s *localServerSuite) ensureAMDImages(c *gc.C) environs.Environ {
	// Ensure amd64 tools are available, to ensure an amd64 image.
	amd64Version := version.Binary{
		Number: jujuversion.Current,
		Arch:   arch.AMD64,
	}
	workloadOSList, err := corebase.AllWorkloadOSTypes("", "")
	c.Assert(err, jc.ErrorIsNil)
	for _, workloadOS := range workloadOSList.Values() {
		amd64Version.Release = workloadOS
		envtesting.AssertUploadFakeToolsVersions(
			c, s.toolsMetadataStorage, s.env.Config().AgentStream(), s.env.Config().AgentStream(), amd64Version)
	}

	// Destroy the old Environ
	err = environs.Destroy(s.env.Config().Name(), s.env, s.callCtx, s.ControllerStore)
	c.Assert(err, jc.ErrorIsNil)

	// Prepare a new Environ
	return s.Prepare(c)
}

var _ = gc.Suite(&noNeutronSuite{})

// noNeutronSuite is a clone of localServerSuite which hacks the local
// openstack to remove the neutron service from the auth response -
// this causes the client to switch to nova networking.
type noNeutronSuite struct {
	coretesting.BaseSuite
	cred *identity.Credentials
	srv  localServer
}

func (s *noNeutronSuite) SetUpSuite(c *gc.C) {
	s.BaseSuite.SetUpSuite(c)
	s.cred = &identity.Credentials{
		User:       "fred",
		Secrets:    "secret",
		Region:     "some-region",
		TenantName: "some tenant",
	}
	c.Logf("Running local tests")
}

func (s *noNeutronSuite) SetUpTest(c *gc.C) {
	s.BaseSuite.SetUpTest(c)
	s.srv.start(c, s.cred, newNovaNetworkingOpenstackService)

	userPass, ok := s.srv.OpenstackSvc.Identity.(*identityservice.UserPass)
	c.Assert(ok, jc.IsTrue)
	// Ensure that there's nothing returned with a type of "network",
	// so that we switch over to nova networking.
	cleanup := userPass.RegisterControlPoint("authorisation", func(sc hook.ServiceControl, args ...interface{}) error {
		res, ok := args[0].(*identityservice.AccessResponse)
		c.Assert(ok, jc.IsTrue)
		var filtered []identityservice.V2Service
		for _, service := range res.Access.ServiceCatalog {
			if service.Type != "network" {
				filtered = append(filtered, service)
			}
		}
		res.Access.ServiceCatalog = filtered
		return nil
	})
	s.AddCleanup(func(c *gc.C) { cleanup() })
}

func (s *noNeutronSuite) TearDownTest(c *gc.C) {
	s.srv.stop()
	s.BaseSuite.TearDownTest(c)
}

func (s *noNeutronSuite) TestSupport(c *gc.C) {
	cl := client.NewClient(s.cred, identity.AuthUserPass, nil)
	err := cl.Authenticate()
	c.Assert(err, jc.ErrorIsNil)
	containerURL, err := cl.MakeServiceURL("object-store", "", nil)
	c.Assert(err, jc.ErrorIsNil)
	attrs := coretesting.FakeConfig().Merge(coretesting.Attrs{
		"name":               "sample-no-neutron",
		"type":               "openstack",
		"auth-mode":          "userpass",
		"agent-version":      coretesting.FakeVersionNumber.String(),
		"agent-metadata-url": containerURL + "/juju-dist-test/tools",
		"image-metadata-url": containerURL + "/juju-dist-test",
		"authorized-keys":    "fakekey",
	})
	s.PatchValue(&jujuversion.Current, coretesting.FakeVersionNumber)
	// For testing, we create a storage instance to which is uploaded tools and image metadata.
	_, err = bootstrap.PrepareController(
		false,
		envtesting.BootstrapTODOContext(c),
		jujuclient.NewMemStore(),
		prepareParams(attrs, s.cred),
	)
	c.Check(err, jc.ErrorIs, errors.NotFound)
	c.Assert(err, gc.ErrorMatches, `OpenStack Neutron service`)
}

func prepareParams(attrs map[string]interface{}, cred *identity.Credentials) bootstrap.PrepareParams {
	return bootstrap.PrepareParams{
		ControllerConfig: coretesting.FakeControllerConfig(),
		ModelConfig:      attrs,
		ControllerName:   attrs["name"].(string),
		Cloud:            makeCloudSpec(cred),
		AdminSecret:      testing.AdminSecret,
	}
}

func makeCloudSpec(cred *identity.Credentials) environscloudspec.CloudSpec {
	credential := makeCredential(cred)
	return environscloudspec.CloudSpec{
		Type:       "openstack",
		Name:       "openstack",
		Endpoint:   cred.URL,
		Region:     cred.Region,
		Credential: &credential,
	}
}

func makeCredential(cred *identity.Credentials) cloud.Credential {
	return cloud.NewCredential(
		cloud.UserPassAuthType,
		map[string]string{
			"username":    cred.User,
			"password":    cred.Secrets,
			"tenant-name": cred.TenantName,
		},
	)
}

// noSwiftSuite contains tests that run against an OpenStack service double
// that lacks Swift.
type noSwiftSuite struct {
	coretesting.BaseSuite
	cred *identity.Credentials
	srv  localServer
	env  environs.Environ
}

var _ = gc.Suite(&noSwiftSuite{})

func (s *noSwiftSuite) SetUpSuite(c *gc.C) {
	s.BaseSuite.SetUpSuite(c)
	restoreFinishBootstrap := envtesting.DisableFinishBootstrap()
	s.AddCleanup(func(*gc.C) { restoreFinishBootstrap() })

	s.PatchValue(&imagemetadata.SimplestreamsImagesPublicKey, sstesting.SignedMetadataPublicKey)
	s.PatchValue(&keys.JujuPublicKey, sstesting.SignedMetadataPublicKey)
}

func (s *noSwiftSuite) SetUpTest(c *gc.C) {
	s.BaseSuite.SetUpTest(c)
	s.cred = &identity.Credentials{
		Version:    2,
		User:       "fred",
		Secrets:    "secret",
		Region:     "some-region",
		TenantName: "some tenant",
	}
	s.srv.start(c, s.cred, newNovaOnlyOpenstackService)

	attrs := coretesting.FakeConfig().Merge(coretesting.Attrs{
		"name":            "sample-no-swift",
		"type":            "openstack",
		"auth-mode":       "userpass",
		"agent-version":   coretesting.FakeVersionNumber.String(),
		"authorized-keys": "fakekey",
	})
	s.PatchValue(&jujuversion.Current, coretesting.FakeVersionNumber)
	// Serve fake tools and image metadata using "filestorage",
	// rather than Swift as the rest of the tests do.
	storageDir := c.MkDir()
	imagesDir := filepath.Join(storageDir, "images")
	toolsDir := filepath.Join(storageDir, "tools")
	for _, dir := range []string{imagesDir, toolsDir} {
		err := os.MkdirAll(dir, 0755)
		c.Assert(err, jc.ErrorIsNil)
	}
	toolsStorage, err := filestorage.NewFileStorageWriter(storageDir)
	c.Assert(err, jc.ErrorIsNil)
	envtesting.UploadFakeTools(c, toolsStorage, "released", "released")
	s.PatchValue(&tools.DefaultBaseURL, storageDir)
	imageStorage, err := filestorage.NewFileStorageWriter(imagesDir)
	c.Assert(err, jc.ErrorIsNil)
	openstack.UseTestImageData(imageStorage, s.cred)
	imagetesting.PatchOfficialDataSources(&s.CleanupSuite, storageDir)

	env, err := bootstrap.PrepareController(
		false,
		envtesting.BootstrapTODOContext(c),
		jujuclient.NewMemStore(),
		prepareParams(attrs, s.cred),
	)
	c.Assert(err, jc.ErrorIsNil)
	s.env = env.(environs.Environ)
}

func (s *noSwiftSuite) TearDownTest(c *gc.C) {
	s.srv.stop()
	s.BaseSuite.TearDownTest(c)
}

func (s *noSwiftSuite) TestBootstrap(c *gc.C) {
	cfg, err := s.env.Config().Apply(coretesting.Attrs{
		// A label that corresponds to a neutron test service network
		"network": "net",
	})
	c.Assert(err, jc.ErrorIsNil)

	err = s.env.SetConfig(cfg)
	c.Assert(err, jc.ErrorIsNil)

	c.Assert(bootstrapEnv(c, s.env), jc.ErrorIsNil)
}

func newFullOpenstackService(cred *identity.Credentials, auth identity.AuthMode, useTSL bool) (
	*openstackservice.Openstack, []string,
) {
	service, logMsg := openstackservice.New(cred, auth, useTSL)
	service.UseNeutronNetworking()
	service.SetupHTTP(nil)
	return service, logMsg
}

func newNovaOnlyOpenstackService(cred *identity.Credentials, auth identity.AuthMode, useTSL bool) (*openstackservice.Openstack, []string) {
	service, logMsg := openstackservice.NewNoSwift(cred, auth, useTSL)
	service.UseNeutronNetworking()
	service.SetupHTTP(nil)
	return service, logMsg
}

func newNovaNetworkingOpenstackService(cred *identity.Credentials, auth identity.AuthMode, useTSL bool) (*openstackservice.Openstack, []string) {
	service, logMsg := openstackservice.New(cred, auth, useTSL)
	service.SetupHTTP(nil)
	return service, logMsg
}
func bootstrapEnv(c *gc.C, env environs.Environ) error {
	return bootstrapEnvWithConstraints(c, env, constraints.Value{})
}

func bootstrapEnvWithConstraints(c *gc.C, env environs.Environ, cons constraints.Value) error {
	return bootstrap.Bootstrap(envtesting.BootstrapTODOContext(c), env,
		envcontext.WithoutCredentialInvalidator(context.Background()),
		bootstrap.BootstrapParams{
			ControllerConfig:        coretesting.FakeControllerConfig(),
			AdminSecret:             testing.AdminSecret,
			CAPrivateKey:            coretesting.CAKey,
			SupportedBootstrapBases: coretesting.FakeSupportedJujuBases,
			BootstrapConstraints:    cons,
		})
}<|MERGE_RESOLUTION|>--- conflicted
+++ resolved
@@ -1927,11 +1927,7 @@
 	}
 	environs.RegisterUserImageDataSourceFunc("my func", src)
 	defer environs.UnregisterImageDataSourceFunc("my func")
-<<<<<<< HEAD
-	env := s.Open(c, stdcontext.TODO(), s.env.Config())
-=======
 	env := s.Open(c, context.Background(), s.env.Config())
->>>>>>> 206ec767
 	sources, err := environs.ImageMetadataSources(env, ss)
 	c.Assert(err, jc.ErrorIsNil)
 	var sourceIds []string
