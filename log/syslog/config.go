// Copyright 2013 Canonical Ltd.
// Licensed under the AGPLv3, see LICENCE file for details.

package syslog

import (
	"bytes"
	"fmt"
	"io/ioutil"
	"path/filepath"
	"strings"
	"text/template"
)

// tagOffset represents the substring start value for the tag to return
// the logfileName value from the syslogtag.  Substrings in syslog are
// indexed from 1, hence the + 1.
const tagOffset = len("juju-") + 1

// The rsyslog conf for state server nodes.
// Messages are gathered from other nodes and accumulated in an all-machines.log file.
const stateServerRsyslogTemplate = `
$ModLoad imfile

$InputFilePersistStateInterval 50
$InputFilePollInterval 5
$InputFileName {{logfilePath}}
$InputFileTag juju{{namespace}}-{{logfileName}}:
$InputFileStateFile {{logfileName}}{{namespace}}
$InputRunFileMonitor

$ModLoad imudp
$UDPServerRun {{portNumber}}

# Messages received from remote rsyslog machines have messages prefixed with a space,
# so add one in for local messages too if needed.
$template JujuLogFormat{{namespace}},"%syslogtag:{{tagStart}}:$%%msg:::sp-if-no-1st-sp%%msg:::drop-last-lf%\n"

:syslogtag, startswith, "juju{{namespace}}-" {{logDir}}/all-machines.log;JujuLogFormat{{namespace}}
& ~
`

// The rsyslog conf for non-state server nodes.
// Messages are forwarded to the state server node.
const nodeRsyslogTemplate = `
$ModLoad imfile

$InputFilePersistStateInterval 50
$InputFilePollInterval 5
$InputFileName {{logfilePath}}
$InputFileTag juju{{namespace}}-{{logfileName}}:
$InputFileStateFile {{logfileName}}{{namespace}}
$InputRunFileMonitor

$template LongTagForwardFormat,"<%PRI%>%TIMESTAMP:::date-rfc3339% %HOSTNAME% %syslogtag%%msg:::sp-if-no-1st-sp%%msg%"

:syslogtag, startswith, "juju{{namespace}}-" @{{bootstrapIP}}:{{portNumber}};LongTagForwardFormat
& ~
`

const defaultConfigDir = "/etc/rsyslog.d"

// SyslogConfigRenderer instances are used to generate a rsyslog conf file.
type SyslogConfigRenderer interface {
	Render() ([]byte, error)
}

// SyslogConfig provides a means to configure and generate rsyslog conf files for
// the state server nodes and unit nodes.
// rsyslog is configured to tail the specified log file.
type SyslogConfig struct {
	// the template representing the config file contents.
	configTemplate string
	// the directory where the config file is written.
	ConfigDir string
	// the config file name.
	ConfigFileName string
	// the name of the log file to tail.
	LogFileName string
	// the addresses of the state server to which messages should be forwarded.
	StateServerAddresses []string
	// the port number for the udp listener
	Port int
	// the directory for the logfiles
	LogDir string
	// namespace is used when there are multiple environments on one machine
	Namespace string
}

// NewForwardConfig creates a SyslogConfig instance used on unit nodes to forward log entries
// to the state server nodes.
func NewForwardConfig(logFile string, port int, namespace string, stateServerAddresses []string) *SyslogConfig {
	conf := &SyslogConfig{
		configTemplate:       nodeRsyslogTemplate,
		StateServerAddresses: stateServerAddresses,
		LogFileName:          logFile,
		Port:                 port,
		LogDir:               "/var/log/juju",
	}
	if namespace != "" {
		conf.Namespace = "-" + namespace
	}
	return conf
}

// NewAccumulateConfig creates a SyslogConfig instance used to accumulate log entries from the
// various unit nodes.
func NewAccumulateConfig(logFile string, port int, namespace string) *SyslogConfig {
	conf := &SyslogConfig{
		configTemplate: stateServerRsyslogTemplate,
		LogFileName:    logFile,
		Port:           port,
		LogDir:         "/var/log/juju",
	}
	if namespace != "" {
		conf.Namespace = "-" + namespace
	}
	return conf
}

func (slConfig *SyslogConfig) ConfigFilePath() string {
	dir := slConfig.ConfigDir
	if dir == "" {
		dir = defaultConfigDir
	}
	return filepath.Join(dir, slConfig.ConfigFileName)
}

func (slConfig *SyslogConfig) StateFilePath() string {
	return fmt.Sprintf("/var/spool/rsyslog/juju%s-%s-state", slConfig.Namespace, slConfig.LogFileName)
}

// Render generates the rsyslog config.
func (slConfig *SyslogConfig) Render() ([]byte, error) {

	// TODO: for HA, we will want to send to all state server addresses (maybe).
	var bootstrapIP = func() string {
		addr := slConfig.StateServerAddresses[0]
		parts := strings.Split(addr, ":")
		return parts[0]
	}

	var logFilePath = func() string {
<<<<<<< HEAD
		return fmt.Sprintf("%s/%s.log", slConfig.LogDir, slConfig.LogFileName)
=======
		return fmt.Sprintf("/var/log/juju/%s.log", slConfig.LogFileName)
	}

	var stateFilePath = func() string {
		return fmt.Sprintf("/var/spool/rsyslog/juju-%s-state", slConfig.LogFileName)
	}

	var portNumber = func() string {
		return fmt.Sprint(slConfig.Port)
>>>>>>> 0bf824f9
	}

	t := template.New("")
	t.Funcs(template.FuncMap{
		"logfileName":   func() string { return slConfig.LogFileName },
		"bootstrapIP":   bootstrapIP,
		"logfilePath":   logFilePath,
		"statefilePath": slConfig.StateFilePath,
		"portNumber":    func() int { return slConfig.Port },
		"logDir":        func() string { return slConfig.LogDir },
		"namespace":     func() string { return slConfig.Namespace },
		"tagStart":      func() int { return tagOffset + len(slConfig.Namespace) },
	})

	// Process the rsyslog config template and echo to the conf file.
	p, err := t.Parse(slConfig.configTemplate)
	if err != nil {
		return nil, err
	}
	var confBuf bytes.Buffer
	if err := p.Execute(&confBuf, nil); err != nil {
		return nil, err
	}
	return confBuf.Bytes(), nil
}

// Write generates and writes the rsyslog config.
func (slConfig *SyslogConfig) Write() error {
	data, err := slConfig.Render()
	if err != nil {
		return err
	}
	err = ioutil.WriteFile(slConfig.ConfigFilePath(), data, 0644)
	return err
}<|MERGE_RESOLUTION|>--- conflicted
+++ resolved
@@ -126,10 +126,6 @@
 	return filepath.Join(dir, slConfig.ConfigFileName)
 }
 
-func (slConfig *SyslogConfig) StateFilePath() string {
-	return fmt.Sprintf("/var/spool/rsyslog/juju%s-%s-state", slConfig.Namespace, slConfig.LogFileName)
-}
-
 // Render generates the rsyslog config.
 func (slConfig *SyslogConfig) Render() ([]byte, error) {
 
@@ -141,31 +137,18 @@
 	}
 
 	var logFilePath = func() string {
-<<<<<<< HEAD
 		return fmt.Sprintf("%s/%s.log", slConfig.LogDir, slConfig.LogFileName)
-=======
-		return fmt.Sprintf("/var/log/juju/%s.log", slConfig.LogFileName)
-	}
-
-	var stateFilePath = func() string {
-		return fmt.Sprintf("/var/spool/rsyslog/juju-%s-state", slConfig.LogFileName)
-	}
-
-	var portNumber = func() string {
-		return fmt.Sprint(slConfig.Port)
->>>>>>> 0bf824f9
 	}
 
 	t := template.New("")
 	t.Funcs(template.FuncMap{
-		"logfileName":   func() string { return slConfig.LogFileName },
-		"bootstrapIP":   bootstrapIP,
-		"logfilePath":   logFilePath,
-		"statefilePath": slConfig.StateFilePath,
-		"portNumber":    func() int { return slConfig.Port },
-		"logDir":        func() string { return slConfig.LogDir },
-		"namespace":     func() string { return slConfig.Namespace },
-		"tagStart":      func() int { return tagOffset + len(slConfig.Namespace) },
+		"logfileName": func() string { return slConfig.LogFileName },
+		"bootstrapIP": bootstrapIP,
+		"logfilePath": logFilePath,
+		"portNumber":  func() int { return slConfig.Port },
+		"logDir":      func() string { return slConfig.LogDir },
+		"namespace":   func() string { return slConfig.Namespace },
+		"tagStart":    func() int { return tagOffset + len(slConfig.Namespace) },
 	})
 
 	// Process the rsyslog config template and echo to the conf file.
