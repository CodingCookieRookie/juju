--- conflicted
+++ resolved
@@ -147,11 +147,7 @@
 
 [[constraint]]
   name = "gopkg.in/juju/charm.v6"
-<<<<<<< HEAD
-  revision = "4e6efee6340bbada7f1e0ce873f33c15254ac2b8"
-=======
   revision = "b0d0ce63cbe0c6e31d38e886a8c7cb20979b509d"
->>>>>>> dcc8274f
 
 [[constraint]]
   revision = "5ca139ef9e6bd138ab2ff3c59aee3c472d12ac89"
