// Copyright 2016-2018 Canonical Ltd.
// Licensed under the AGPLv3, see LICENCE file for details.

package httpserver_test

import (
	"crypto/tls"
	"crypto/x509"
	"io/ioutil"
	"net/http"
	"net/url"
	"runtime"
	"time"

	"github.com/juju/loggo"
	jc "github.com/juju/testing/checkers"
	gc "gopkg.in/check.v1"
	"gopkg.in/juju/worker.v1/workertest"

	"github.com/juju/juju/cert"
	coretesting "github.com/juju/juju/testing"
	"github.com/juju/juju/worker/httpserver"
)

type certSuite struct {
	workerFixture

	cert *tls.Certificate
}

var _ = gc.Suite(&certSuite{})

func (s *certSuite) SetUpTest(c *gc.C) {
	s.workerFixture.SetUpTest(c)
	tlsConfig := httpserver.InternalNewTLSConfig(
		"",
		"https://0.1.2.3/no-autocert-here",
		nil,
		func() *tls.Certificate { return s.cert },
	)
	// Copy the root CAs across.
	tlsConfig.RootCAs = s.config.TLSConfig.RootCAs
	s.config.TLSConfig = tlsConfig
	s.config.TLSConfig.ServerName = "juju-apiserver"
	s.config.Mux.AddHandler("GET", "/hey", http.HandlerFunc(s.handler))
	s.cert = coretesting.ServerTLSCert
}

func (s *certSuite) handler(w http.ResponseWriter, req *http.Request) {
	w.WriteHeader(http.StatusOK)
	w.Write([]byte("yay"))
}

func (s *certSuite) request(url string) (*http.Response, error) {
	// Create the client each time to ensure that we get the
	// certificate again.
	client := &http.Client{
		Transport: &http.Transport{
			TLSClientConfig: s.config.TLSConfig,
		},
	}
	return client.Get(url)
}

func (s *certSuite) TestUpdateCert(c *gc.C) {
	worker, err := httpserver.NewWorker(s.config)
	c.Assert(err, jc.ErrorIsNil)
	defer workertest.CleanKill(c, worker)

	url := worker.URL() + "/hey"
	// Sanity check that the server works initially.
	resp, err := s.request(url)
	c.Assert(err, jc.ErrorIsNil)
	defer resp.Body.Close()
	c.Assert(resp.StatusCode, gc.Equals, http.StatusOK)
	content, err := ioutil.ReadAll(resp.Body)
	c.Assert(err, jc.ErrorIsNil)
	c.Assert(string(content), gc.Equals, "yay")

	// Create a new certificate that's a year out of date, so we can
	// tell that the server is using it because the connection will fail.
	srvCert, srvKey, err := cert.NewServer(coretesting.CACert, coretesting.CAKey, time.Now().AddDate(-1, 0, 0), nil)
	c.Assert(err, jc.ErrorIsNil)
	badTLSCert, err := tls.X509KeyPair([]byte(srvCert), []byte(srvKey))
	if err != nil {
		panic(err)
	}
	x509Cert, err := x509.ParseCertificate(badTLSCert.Certificate[0])
	if err != nil {
		panic(err)
	}
	badTLSCert.Leaf = x509Cert

	// Check that we can't connect to the server because of the bad certificate.
	s.cert = &badTLSCert
	_, err = s.request(url)
	c.Assert(err, gc.ErrorMatches, `.*: certificate has expired or is not yet valid.*`)

	// Replace the working certificate and check that we can connect again.
	s.cert = coretesting.ServerTLSCert
	resp, err = s.request(url)
	c.Assert(err, jc.ErrorIsNil)
	resp.Body.Close()
}

func (s *certSuite) TestAutocertFailure(c *gc.C) {
	// We don't have a fake autocert server, but we can at least
	// smoke test that the autocert path is followed when we try
	// to connect to a DNS name - the AutocertURL configured
	// by the testing suite is invalid so it should fail.

	// Dropping the handler returned here disables the challenge
	// listener.
	tlsConfig := httpserver.InternalNewTLSConfig(
		"somewhere.example",
		"https://0.1.2.3/no-autocert-here",
		nil,
		func() *tls.Certificate { return s.cert },
	)
	s.config.TLSConfig = tlsConfig

	worker, err := httpserver.NewWorker(s.config)
	c.Assert(err, jc.ErrorIsNil)
	defer workertest.CleanKill(c, worker)

	parsed, err := url.Parse(worker.URL())
	c.Assert(err, jc.ErrorIsNil)

	entries := gatherLog(func() {
		_, err := tls.Dial("tcp", parsed.Host, &tls.Config{
			ServerName: "somewhere.example",
		})
		expectedErr := `x509: certificate is valid for \*, not somewhere.example`
		if runtime.GOOS == "windows" {
			// For some reason, windows doesn't think that the certificate is signed
			// by a valid authority. This could be problematic.
			expectedErr = "x509: certificate signed by unknown authority"
		}
		// We can't get an autocert certificate, so we'll fall back to the local certificate
		// which isn't valid for connecting to somewhere.example.
		c.Assert(err, gc.ErrorMatches, expectedErr)
	})
	// We will log the failure to get the certificate, thus assuring us that we actually tried.
	c.Assert(entries, jc.LogMatches, jc.SimpleMessages{{
		loggo.INFO,
		`getting certificate for server name "somewhere.example"`,
	}, {
		loggo.ERROR,
<<<<<<< HEAD
		`.*cannot get autocert certificate for "somewhere.example": Get ["]?https://0\.1\.2\.3/no-autocert-here["]?: .*`,
=======
		`.*cannot get autocert certificate for "somewhere.example".*`,
>>>>>>> bebbf9c0
	}})
}

func (s *certSuite) TestAutocertNameMismatch(c *gc.C) {
	tlsConfig := httpserver.InternalNewTLSConfig(
		"somewhere.example",
		"https://0.1.2.3/no-autocert-here",
		nil,
		func() *tls.Certificate { return s.cert },
	)
	s.config.TLSConfig = tlsConfig

	worker, err := httpserver.NewWorker(s.config)
	c.Assert(err, jc.ErrorIsNil)
	defer workertest.CleanKill(c, worker)

	parsed, err := url.Parse(worker.URL())
	c.Assert(err, jc.ErrorIsNil)

	entries := gatherLog(func() {
		_, err := tls.Dial("tcp", parsed.Host, &tls.Config{
			ServerName: "somewhere.else",
		})
		expectedErr := `x509: certificate is valid for \*, not somewhere.else`
		if runtime.GOOS == "windows" {
			// For some reason, windows doesn't think that the certificate is signed
			// by a valid authority. This could be problematic.
			expectedErr = "x509: certificate signed by unknown authority"
		}
		// We can't get an autocert certificate, so we'll fall back to the local certificate
		// which isn't valid for connecting to somewhere.example.
		c.Assert(err, gc.ErrorMatches, expectedErr)
	})
	// Check that we logged the mismatch.
	c.Assert(entries, jc.LogMatches, jc.SimpleMessages{{
		loggo.ERROR,
		`.*cannot get autocert certificate for "somewhere.else": acme/autocert: host "somewhere.else" not configured in HostWhitelist`,
	}})
}

func (s *certSuite) TestAutocertNoAutocertDNSName(c *gc.C) {
	worker, err := httpserver.NewWorker(s.config)
	c.Assert(err, jc.ErrorIsNil)
	defer workertest.CleanKill(c, worker)

	parsed, err := url.Parse(worker.URL())
	c.Assert(err, jc.ErrorIsNil)

	entries := gatherLog(func() {
		_, err := tls.Dial("tcp", parsed.Host, &tls.Config{
			ServerName: "somewhere.example",
		})
		expectedErr := `x509: certificate is valid for \*, not somewhere.example`
		if runtime.GOOS == "windows" {
			// For some reason, windows doesn't think that the certificate is signed
			// by a valid authority. This could be problematic.
			expectedErr = "x509: certificate signed by unknown authority"
		}
		// We can't get an autocert certificate, so we'll fall back to the local certificate
		// which isn't valid for connecting to somewhere.example.
		c.Assert(err, gc.ErrorMatches, expectedErr)
	})
	// Check that we never logged a failure to get the certificate.
	c.Assert(entries, gc.Not(jc.LogMatches), jc.SimpleMessages{{
		loggo.ERROR,
		`.*cannot get autocert certificate.*`,
	}})
}

func gatherLog(f func()) []loggo.Entry {
	var tw loggo.TestWriter
	err := loggo.RegisterWriter("test", &tw)
	if err != nil {
		panic(err)
	}
	defer loggo.RemoveWriter("test")
	f()
	return tw.Log()
}<|MERGE_RESOLUTION|>--- conflicted
+++ resolved
@@ -146,11 +146,7 @@
 		`getting certificate for server name "somewhere.example"`,
 	}, {
 		loggo.ERROR,
-<<<<<<< HEAD
 		`.*cannot get autocert certificate for "somewhere.example": Get ["]?https://0\.1\.2\.3/no-autocert-here["]?: .*`,
-=======
-		`.*cannot get autocert certificate for "somewhere.example".*`,
->>>>>>> bebbf9c0
 	}})
 }
 
