--- conflicted
+++ resolved
@@ -5,11 +5,7 @@
 
 import (
 	"context"
-<<<<<<< HEAD
 	sql "database/sql"
-=======
-	"errors"
->>>>>>> 30ba85cd
 	"time"
 
 	"github.com/juju/errors"
@@ -38,7 +34,6 @@
 func (s *workerSuite) TestStartupTimeoutSingleControllerReconfigure(c *gc.C) {
 	defer s.setupMocks(c).Finish()
 
-	s.expectAnyLogs()
 	s.expectClock()
 	s.expectTrackedDBKill()
 
@@ -79,7 +74,6 @@
 func (s *workerSuite) TestStartupTimeoutMultipleControllerError(c *gc.C) {
 	defer s.setupMocks(c).Finish()
 
-	s.expectAnyLogs()
 	s.expectClock()
 	s.expectTrackedDBKill()
 
@@ -770,11 +764,7 @@
 			return s.dbApp, nil
 		},
 		NewDBWorker: func(context.Context, DBApp, string, ...TrackedDBWorkerOption) (TrackedDB, error) {
-<<<<<<< HEAD
 			return db, nil
-=======
-			return s.trackedDB, nil
->>>>>>> 30ba85cd
 		},
 		MetricsCollector: &Collector{},
 	}
