// Copyright 2012-2015 Canonical Ltd.
// Licensed under the AGPLv3, see LICENCE file for details.

package relation_test

import (
	"fmt"

	"github.com/golang/mock/gomock"
	"github.com/juju/charm/v8"
	"github.com/juju/charm/v8/hooks"
	"github.com/juju/errors"
	"github.com/juju/loggo"
	jc "github.com/juju/testing/checkers"

	gc "gopkg.in/check.v1"

	apiuniter "github.com/juju/juju/api/uniter"
	"github.com/juju/juju/worker/uniter/hook"
	"github.com/juju/juju/worker/uniter/relation"
	"github.com/juju/juju/worker/uniter/relation/mocks"
)

type relationerSuite struct {
<<<<<<< HEAD
	stateManager *mocks.MockStateManager
	relationUnit *mocks.MockRelationUnit
	relation     *mocks.MockRelation
=======
	jujutesting.JujuConnSuite
	hooks chan hook.Info
	app   *state.Application
	rel   *state.Relation
	mgr   relation.StateManager

	st         api.Connection
	uniter     *apiuniter.State
	relUnit    relation.RelationUnit
	unitGetter relation.UnitGetter
>>>>>>> 09b8cf66
}

var _ = gc.Suite(&relationerSuite{})

func (s *relationerSuite) TestImplicitRelationerPrepareHook(c *gc.C) {
	defer s.setupMocks(c).Finish()
	// Setup for test
	s.expectEndpoint(implicitRelationEndpoint())

	r := s.newRelationer()

<<<<<<< HEAD
	// Hooks are not allowed.
	_, err := r.PrepareHook(hook.Info{})
	c.Assert(err, gc.ErrorMatches, `restart immediately`)
=======
	apiUnit, err := s.uniter.Unit(unit.Tag().(names.UnitTag))
	c.Assert(err, jc.ErrorIsNil)
	s.unitGetter = &relation.StateTrackerStateShim{s.uniter}
	apiRel, err := s.uniter.Relation(s.rel.Tag().(names.RelationTag))
	c.Assert(err, jc.ErrorIsNil)
	apiRelUnit, err := apiRel.Unit(apiUnit.Tag())
	c.Assert(err, jc.ErrorIsNil)
	s.relUnit = &relation.RelationUnitShim{apiRelUnit}
	s.mgr, err = relation.NewStateManager(apiUnit, loggo.GetLogger("test"))
	c.Assert(err, jc.ErrorIsNil)
>>>>>>> 09b8cf66
}

func (s *relationerSuite) TestImplicitRelationerCommitHook(c *gc.C) {
	defer s.setupMocks(c).Finish()
	// Setup for test
	s.expectEndpoint(implicitRelationEndpoint())

	r := s.newRelationer()

	// Hooks are not allowed.
	err := r.CommitHook(hook.Info{})
	c.Assert(err, gc.ErrorMatches, `restart immediately`)
}

func (s *relationerSuite) TestImplicitRelationerSetDying(c *gc.C) {
	defer s.setupMocks(c).Finish()
	// Setup for test
	s.expectEndpoint(implicitRelationEndpoint())
	s.expectLeaveScope()
	s.expectRemoveRelation()

	r := s.newRelationer()

	// Set it to Dying
	c.Assert(r.IsDying(), jc.IsFalse)
	err := r.SetDying()
	c.Assert(err, jc.ErrorIsNil)
	c.Assert(r.IsDying(), jc.IsTrue)
}

func (s *relationerSuite) TestSetDying(c *gc.C) {
	defer s.setupMocks(c).Finish()
	// Setup for test
	s.expectEndpoint(endpoint())

	r := s.newRelationer()

	// Set it to Dying
	c.Assert(r.IsDying(), jc.IsFalse)
	err := r.SetDying()
	c.Assert(err, jc.ErrorIsNil)
	c.Assert(r.IsDying(), jc.IsTrue)
}

<<<<<<< HEAD
func (s *relationerSuite) TestIfDyingFailJoin(c *gc.C) {
	defer s.setupMocks(c).Finish()
	// Setup for test
	s.expectEndpoint(endpoint())
=======
func (s *relationerSuite) TestEnterLeaveScope(c *gc.C) {
	ru1, _ := s.AddRelationUnit(c, "u/1")
	s.WaitForModelWatchersIdle(c, s.State.ModelUUID())
	r := relation.NewRelationer(s.relUnit, s.mgr, s.unitGetter, loggo.GetLogger("test"))
>>>>>>> 09b8cf66

	r := s.newRelationer()

	// Set it to Dying
	err := r.SetDying()
	c.Assert(err, jc.ErrorIsNil)

	// Try to Join
	err = r.Join()
	c.Assert(err, gc.ErrorMatches, `dying relationer must not join!`)
}

func (s *relationerSuite) TestCommitHookRelationBrokenDies(c *gc.C) {
	defer s.setupMocks(c).Finish()
	// Setup for test
	s.expectEndpoint(endpoint())
	s.expectLeaveScope()
	s.expectRemoveRelation()

	r := s.newRelationer()

	err := r.CommitHook(hook.Info{Kind: hooks.RelationBroken})
	c.Assert(err, jc.ErrorIsNil)
}

<<<<<<< HEAD
func (s *relationerSuite) TestCommitHook(c *gc.C) {
	defer s.setupMocks(c).Finish()
	// Setup for test
	s.expectEndpoint(endpoint())
	s.expectStateManagerRelation(nil)
	s.expectSetRelation()

	r := s.newRelationer()
=======
func (s *relationerSuite) TestPrepareCommitHooks(c *gc.C) {
	r := relation.NewRelationer(s.relUnit, s.mgr, s.unitGetter, loggo.GetLogger("test"))
	err := r.Join()
	c.Assert(err, jc.ErrorIsNil)
>>>>>>> 09b8cf66

	err := r.CommitHook(hook.Info{Kind: hooks.RelationJoined, RelationId: 1})
	c.Assert(err, jc.ErrorIsNil)
}

func (s *relationerSuite) TestCommitHookRelationFail(c *gc.C) {
	defer s.setupMocks(c).Finish()
	// Setup for test
	s.expectEndpoint(endpoint())
	s.expectStateManagerRelation(errors.NotImplementedf("testing"))

	r := s.newRelationer()

	err := r.CommitHook(hook.Info{Kind: hooks.RelationJoined, RelationId: 1})
	c.Assert(err, jc.Satisfies, errors.IsNotImplemented)
}

func (s *relationerSuite) TestPrepareHookRelationFail(c *gc.C) {
	defer s.setupMocks(c).Finish()
	// Setup for test
	s.expectEndpoint(endpoint())
	s.expectStateManagerRelation(errors.NotImplementedf("testing"))

	r := s.newRelationer()

	_, err := r.PrepareHook(hook.Info{Kind: hooks.RelationJoined, RelationId: 1})
	c.Assert(err, jc.Satisfies, errors.IsNotImplemented)
}

<<<<<<< HEAD
func (s *relationerSuite) TestPrepareHookValidateFail(c *gc.C) {
	defer s.setupMocks(c).Finish()
	// Setup for test
	s.expectEndpoint(endpoint())
	s.expectStateManagerRelationFailValidate()
=======
func (s *relationerSuite) TestSetDying(c *gc.C) {
	ru1, u := s.AddRelationUnit(c, "u/1")
	settings := map[string]interface{}{"unit": "settings"}
	err := ru1.EnterScope(settings)
	c.Assert(err, jc.ErrorIsNil)
	r := relation.NewRelationer(s.relUnit, s.mgr, s.unitGetter, loggo.GetLogger("test"))
	err = r.Join()
	c.Assert(err, jc.ErrorIsNil)
>>>>>>> 09b8cf66

	r := s.newRelationer()

	// relationID and state id being different will fail validation.
	name, err := r.PrepareHook(hook.Info{Kind: hooks.RelationJoined, RelationId: 1})
	c.Assert(err, gc.NotNil)
	c.Assert(name, gc.Equals, "")
}

func (s *relationerSuite) TestPrepareHook(c *gc.C) {
	defer s.setupMocks(c).Finish()
	// Setup for test
	ep := endpoint()
	s.expectEndpoint(ep)
	s.expectEndpoint(ep)
	s.expectStateManagerRelation(nil)

	r := s.newRelationer()

	name, err := r.PrepareHook(hook.Info{Kind: hooks.RelationJoined, RelationId: 1})
	c.Assert(err, jc.ErrorIsNil)
	c.Assert(name, gc.Equals, fmt.Sprintf("%s-%s", ep.Name, hooks.RelationJoined))
}

func (s *relationerSuite) TestJoinRelation(c *gc.C) {
	defer s.setupMocks(c).Finish()
	// Setup for test
	s.expectEnterScope()
	s.expectRelationFound(true)

	r := s.newRelationer()

	err := r.Join()
	c.Assert(err, jc.ErrorIsNil)
}

func (s *relationerSuite) TestJoinRelationNotFound(c *gc.C) {
	defer s.setupMocks(c).Finish()
	// Setup for test
	s.expectEnterScope()
	s.expectRelationFound(false)
	s.expectSetRelation()

	r := s.newRelationer()
	err := r.Join()
	c.Assert(err, jc.ErrorIsNil)
}

func (s *relationerSuite) newRelationer() relation.Relationer {
	logger := loggo.GetLogger("test")
	return relation.NewRelationer(s.relationUnit, s.stateManager, logger)
}

func (s *relationerSuite) setupMocks(c *gc.C) *gomock.Controller {
	ctrl := gomock.NewController(c)
	s.stateManager = mocks.NewMockStateManager(ctrl)
	s.relationUnit = mocks.NewMockRelationUnit(ctrl)
	s.relation = mocks.NewMockRelation(ctrl)
	// Setup for NewRelationer
	s.expectRelationUnitRelation()
	s.expectRelationId()
	return ctrl
}

func implicitRelationEndpoint() apiuniter.Endpoint {
	return apiuniter.Endpoint{
		charm.Relation{
			Role:      charm.RoleProvider,
			Name:      "juju-info",
			Interface: "juju-info",
		}}
}

func endpoint() apiuniter.Endpoint {
	return apiuniter.Endpoint{
		charm.Relation{
			Role:      charm.RoleRequirer,
			Name:      "mysql",
			Interface: "db",
			Scope:     charm.ScopeGlobal,
		}}
}

//
// RelationUnit
//
func (s *relationerSuite) expectEndpoint(ep apiuniter.Endpoint) {
	s.relationUnit.EXPECT().Endpoint().Return(ep)
}

func (s *relationerSuite) expectLeaveScope() {
	s.relationUnit.EXPECT().LeaveScope().Return(nil)
}

<<<<<<< HEAD
func (s *relationerSuite) expectEnterScope() {
	s.relationUnit.EXPECT().EnterScope().Return(nil)
}
=======
	defer s.setupRWMock(c).Finish()
	mgr, err := relation.NewStateManager(s.mockUnitRW, loggo.GetLogger("test"))
	c.Assert(err, jc.ErrorIsNil)
>>>>>>> 09b8cf66

func (s *relationerSuite) expectRelationUnitRelation() {
	s.relationUnit.EXPECT().Relation().Return(s.relation)
}

//
// Relation
//
func (s *relationerSuite) expectRelationId() {
	s.relation.EXPECT().Id().Return(1)
}

<<<<<<< HEAD
//
// StateManager
//
func (s *relationerSuite) expectRemoveRelation() {
	s.stateManager.EXPECT().RemoveRelation(1).Return(nil)
}
=======
	r := relation.NewRelationer(relUnit, mgr, &relation.StateTrackerStateShim{uniterState}, loggo.GetLogger("test"))
	c.Assert(r, jc.Satisfies, (*relation.Relationer).IsImplicit)
>>>>>>> 09b8cf66

func (s *relationerSuite) expectRelationFound(found bool) {
	s.stateManager.EXPECT().RelationFound(1).Return(found)
}

func (s *relationerSuite) expectSetRelation() {
	s.stateManager.EXPECT().SetRelation(gomock.Any()).Return(nil)
}

func (s *relationerSuite) expectStateManagerRelation(err error) {
	st := relation.NewState(1)
	s.stateManager.EXPECT().Relation(1).Return(st, err)
}

func (s *relationerSuite) expectStateManagerRelationFailValidate() {
	st := relation.NewState(0)
	s.stateManager.EXPECT().Relation(1).Return(st, nil)
}<|MERGE_RESOLUTION|>--- conflicted
+++ resolved
@@ -22,22 +22,10 @@
 )
 
 type relationerSuite struct {
-<<<<<<< HEAD
 	stateManager *mocks.MockStateManager
 	relationUnit *mocks.MockRelationUnit
 	relation     *mocks.MockRelation
-=======
-	jujutesting.JujuConnSuite
-	hooks chan hook.Info
-	app   *state.Application
-	rel   *state.Relation
-	mgr   relation.StateManager
-
-	st         api.Connection
-	uniter     *apiuniter.State
-	relUnit    relation.RelationUnit
-	unitGetter relation.UnitGetter
->>>>>>> 09b8cf66
+	unitGetter   *mocks.MockUnitGetter
 }
 
 var _ = gc.Suite(&relationerSuite{})
@@ -49,22 +37,9 @@
 
 	r := s.newRelationer()
 
-<<<<<<< HEAD
 	// Hooks are not allowed.
 	_, err := r.PrepareHook(hook.Info{})
 	c.Assert(err, gc.ErrorMatches, `restart immediately`)
-=======
-	apiUnit, err := s.uniter.Unit(unit.Tag().(names.UnitTag))
-	c.Assert(err, jc.ErrorIsNil)
-	s.unitGetter = &relation.StateTrackerStateShim{s.uniter}
-	apiRel, err := s.uniter.Relation(s.rel.Tag().(names.RelationTag))
-	c.Assert(err, jc.ErrorIsNil)
-	apiRelUnit, err := apiRel.Unit(apiUnit.Tag())
-	c.Assert(err, jc.ErrorIsNil)
-	s.relUnit = &relation.RelationUnitShim{apiRelUnit}
-	s.mgr, err = relation.NewStateManager(apiUnit, loggo.GetLogger("test"))
-	c.Assert(err, jc.ErrorIsNil)
->>>>>>> 09b8cf66
 }
 
 func (s *relationerSuite) TestImplicitRelationerCommitHook(c *gc.C) {
@@ -109,17 +84,10 @@
 	c.Assert(r.IsDying(), jc.IsTrue)
 }
 
-<<<<<<< HEAD
 func (s *relationerSuite) TestIfDyingFailJoin(c *gc.C) {
 	defer s.setupMocks(c).Finish()
 	// Setup for test
 	s.expectEndpoint(endpoint())
-=======
-func (s *relationerSuite) TestEnterLeaveScope(c *gc.C) {
-	ru1, _ := s.AddRelationUnit(c, "u/1")
-	s.WaitForModelWatchersIdle(c, s.State.ModelUUID())
-	r := relation.NewRelationer(s.relUnit, s.mgr, s.unitGetter, loggo.GetLogger("test"))
->>>>>>> 09b8cf66
 
 	r := s.newRelationer()
 
@@ -145,7 +113,6 @@
 	c.Assert(err, jc.ErrorIsNil)
 }
 
-<<<<<<< HEAD
 func (s *relationerSuite) TestCommitHook(c *gc.C) {
 	defer s.setupMocks(c).Finish()
 	// Setup for test
@@ -154,12 +121,6 @@
 	s.expectSetRelation()
 
 	r := s.newRelationer()
-=======
-func (s *relationerSuite) TestPrepareCommitHooks(c *gc.C) {
-	r := relation.NewRelationer(s.relUnit, s.mgr, s.unitGetter, loggo.GetLogger("test"))
-	err := r.Join()
-	c.Assert(err, jc.ErrorIsNil)
->>>>>>> 09b8cf66
 
 	err := r.CommitHook(hook.Info{Kind: hooks.RelationJoined, RelationId: 1})
 	c.Assert(err, jc.ErrorIsNil)
@@ -189,22 +150,11 @@
 	c.Assert(err, jc.Satisfies, errors.IsNotImplemented)
 }
 
-<<<<<<< HEAD
 func (s *relationerSuite) TestPrepareHookValidateFail(c *gc.C) {
 	defer s.setupMocks(c).Finish()
 	// Setup for test
 	s.expectEndpoint(endpoint())
 	s.expectStateManagerRelationFailValidate()
-=======
-func (s *relationerSuite) TestSetDying(c *gc.C) {
-	ru1, u := s.AddRelationUnit(c, "u/1")
-	settings := map[string]interface{}{"unit": "settings"}
-	err := ru1.EnterScope(settings)
-	c.Assert(err, jc.ErrorIsNil)
-	r := relation.NewRelationer(s.relUnit, s.mgr, s.unitGetter, loggo.GetLogger("test"))
-	err = r.Join()
-	c.Assert(err, jc.ErrorIsNil)
->>>>>>> 09b8cf66
 
 	r := s.newRelationer()
 
@@ -255,7 +205,7 @@
 
 func (s *relationerSuite) newRelationer() relation.Relationer {
 	logger := loggo.GetLogger("test")
-	return relation.NewRelationer(s.relationUnit, s.stateManager, logger)
+	return relation.NewRelationer(s.relationUnit, s.stateManager, s.unitGetter, logger)
 }
 
 func (s *relationerSuite) setupMocks(c *gc.C) *gomock.Controller {
@@ -263,6 +213,7 @@
 	s.stateManager = mocks.NewMockStateManager(ctrl)
 	s.relationUnit = mocks.NewMockRelationUnit(ctrl)
 	s.relation = mocks.NewMockRelation(ctrl)
+	s.unitGetter = mocks.NewMockUnitGetter(ctrl)
 	// Setup for NewRelationer
 	s.expectRelationUnitRelation()
 	s.expectRelationId()
@@ -299,15 +250,9 @@
 	s.relationUnit.EXPECT().LeaveScope().Return(nil)
 }
 
-<<<<<<< HEAD
 func (s *relationerSuite) expectEnterScope() {
 	s.relationUnit.EXPECT().EnterScope().Return(nil)
 }
-=======
-	defer s.setupRWMock(c).Finish()
-	mgr, err := relation.NewStateManager(s.mockUnitRW, loggo.GetLogger("test"))
-	c.Assert(err, jc.ErrorIsNil)
->>>>>>> 09b8cf66
 
 func (s *relationerSuite) expectRelationUnitRelation() {
 	s.relationUnit.EXPECT().Relation().Return(s.relation)
@@ -320,17 +265,12 @@
 	s.relation.EXPECT().Id().Return(1)
 }
 
-<<<<<<< HEAD
 //
 // StateManager
 //
 func (s *relationerSuite) expectRemoveRelation() {
-	s.stateManager.EXPECT().RemoveRelation(1).Return(nil)
-}
-=======
-	r := relation.NewRelationer(relUnit, mgr, &relation.StateTrackerStateShim{uniterState}, loggo.GetLogger("test"))
-	c.Assert(r, jc.Satisfies, (*relation.Relationer).IsImplicit)
->>>>>>> 09b8cf66
+	s.stateManager.EXPECT().RemoveRelation(1, s.unitGetter, map[string]bool{}).Return(nil)
+}
 
 func (s *relationerSuite) expectRelationFound(found bool) {
 	s.stateManager.EXPECT().RelationFound(1).Return(found)
