--- conflicted
+++ resolved
@@ -346,13 +346,8 @@
 }
 
 type addCharm struct {
-<<<<<<< HEAD
-	dir  *corecharm.CharmDir
+	dir  *jujucharm.CharmDir
 	curl string
-=======
-	dir  *jujucharm.CharmDir
-	curl *jujucharm.URL
->>>>>>> 5cbf71e0
 }
 
 func (s addCharm) step(c *gc.C, ctx *testContext) {
@@ -832,17 +827,8 @@
 				c.Logf("want unit charm %q, got nil; still waiting", curl(s.charm))
 				continue
 			}
-<<<<<<< HEAD
 			if *url != curl(s.charm) {
 				c.Logf("want unit charm %q, got %q; still waiting", curl(s.charm), url)
-=======
-			url, err := jujucharm.ParseURL(*urlStr)
-			if err != nil {
-				c.Fatalf("cannot refresh unit: %v", err)
-			}
-			if *url != *curl(s.charm) {
-				c.Logf("want unit charm %q, got %q; still waiting", curl(s.charm), url.String())
->>>>>>> 5cbf71e0
 				continue
 			}
 			statusInfo, err := s.statusGetter(ctx)()
@@ -1067,17 +1053,9 @@
 	err = ctx.unit.Refresh()
 	c.Assert(err, jc.ErrorIsNil)
 
-<<<<<<< HEAD
 	url := ctx.unit.CharmURL()
 	c.Assert(url, gc.NotNil)
 	c.Assert(*url, gc.Equals, curl(checkRevision))
-=======
-	urlStr := ctx.unit.CharmURL()
-	c.Assert(urlStr, gc.NotNil)
-	url, err := jujucharm.ParseURL(*urlStr)
-	c.Assert(err, jc.ErrorIsNil)
-	c.Assert(url, gc.DeepEquals, curl(checkRevision))
->>>>>>> 5cbf71e0
 }
 
 type pushResource struct{}
@@ -1401,13 +1379,8 @@
 	c.Assert(ctx.subordinate.Destroy(), gc.IsNil)
 }}
 
-<<<<<<< HEAD
 func curl(revision int) string {
-	return corecharm.MustParseURL("ch:quantal/wordpress").WithRevision(revision).String()
-=======
-func curl(revision int) *jujucharm.URL {
-	return jujucharm.MustParseURL("ch:quantal/wordpress").WithRevision(revision)
->>>>>>> 5cbf71e0
+	return jujucharm.MustParseURL("ch:quantal/wordpress").WithRevision(revision).String()
 }
 
 type hookLock struct {
