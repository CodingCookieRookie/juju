--- conflicted
+++ resolved
@@ -39,13 +39,8 @@
 }
 
 // Mirror the params to uniter.NewRunListener, but add cleanup to close it.
-<<<<<<< HEAD
-func (s *ListenerSuite) NewRunListener(c *gc.C) *uniter.RunListener {
+func (s *ListenerSuite) NewRunListener(c *gc.C, operator bool) *uniter.RunListener {
 	listener, err := uniter.NewRunListener(s.socketPath, loggo.GetLogger("test"))
-=======
-func (s *ListenerSuite) NewRunListener(c *gc.C, operator bool) *uniter.RunListener {
-	listener, err := uniter.NewRunListener(s.socketPath)
->>>>>>> 0526ad8d
 	c.Assert(err, jc.ErrorIsNil)
 	listener.RegisterRunner("test/0", &mockRunner{
 		c:        c,
