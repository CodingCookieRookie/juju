--- conflicted
+++ resolved
@@ -10,12 +10,7 @@
 	"path/filepath"
 	"strings"
 
-<<<<<<< HEAD
-	jujuos "github.com/juju/os/v2"
-
-=======
 	jujuos "github.com/juju/juju/core/os"
->>>>>>> 15810346
 	"github.com/juju/juju/worker/common/charmrunner"
 )
 
