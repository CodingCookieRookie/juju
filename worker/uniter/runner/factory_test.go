// Copyright 2014 Canonical Ltd.
// Licensed under the AGPLv3, see LICENCE file for details.

package runner_test

import (
	"strings"
	"time"

	"github.com/juju/charm/v9/hooks"
	"github.com/juju/clock/testclock"
	"github.com/juju/loggo"
	"github.com/juju/names/v4"
	jc "github.com/juju/testing/checkers"
	"github.com/juju/utils/v2"
	gc "gopkg.in/check.v1"

	"github.com/juju/juju/api/uniter"
	"github.com/juju/juju/state"
	"github.com/juju/juju/worker/common/charmrunner"
	"github.com/juju/juju/worker/uniter/hook"
	"github.com/juju/juju/worker/uniter/runner"
	"github.com/juju/juju/worker/uniter/runner/context"
	runnertesting "github.com/juju/juju/worker/uniter/runner/testing"
)

type FactorySuite struct {
	ContextSuite
}

var _ = gc.Suite(&FactorySuite{})

func (s *FactorySuite) AssertPaths(c *gc.C, rnr runner.Runner) {
	c.Assert(runner.RunnerPaths(rnr), gc.DeepEquals, s.paths)
}

func (s *FactorySuite) TestNewCommandRunnerNoRelation(c *gc.C) {
	rnr, err := s.factory.NewCommandRunner(context.CommandInfo{RelationId: -1})
	c.Assert(err, jc.ErrorIsNil)
	s.AssertPaths(c, rnr)
}

func (s *FactorySuite) TestNewCommandRunnerRelationIdDoesNotExist(c *gc.C) {
	for _, value := range []bool{true, false} {
		_, err := s.factory.NewCommandRunner(context.CommandInfo{
			RelationId: 12, ForceRemoteUnit: value,
		})
		c.Check(err, gc.ErrorMatches, `unknown relation id: 12`)
	}
}

func (s *FactorySuite) TestNewCommandRunnerRemoteUnitInvalid(c *gc.C) {
	for _, value := range []bool{true, false} {
		_, err := s.factory.NewCommandRunner(context.CommandInfo{
			RelationId: 0, RemoteUnitName: "blah", ForceRemoteUnit: value,
		})
		c.Check(err, gc.ErrorMatches, `invalid remote unit: blah`)
	}
}

func (s *FactorySuite) TestNewCommandRunnerRemoteUnitInappropriate(c *gc.C) {
	for _, value := range []bool{true, false} {
		_, err := s.factory.NewCommandRunner(context.CommandInfo{
			RelationId: -1, RemoteUnitName: "blah/123", ForceRemoteUnit: value,
		})
		c.Check(err, gc.ErrorMatches, `remote unit provided without a relation: blah/123`)
	}
}

func (s *FactorySuite) TestNewCommandRunnerEmptyRelation(c *gc.C) {
	_, err := s.factory.NewCommandRunner(context.CommandInfo{RelationId: 1})
	c.Check(err, gc.ErrorMatches, `cannot infer remote unit in empty relation 1`)
}

func (s *FactorySuite) TestNewCommandRunnerRemoteUnitAmbiguous(c *gc.C) {
	s.membership[1] = []string{"foo/0", "foo/1"}
	_, err := s.factory.NewCommandRunner(context.CommandInfo{RelationId: 1})
	c.Check(err, gc.ErrorMatches, `ambiguous remote unit; possibilities are \[foo/0 foo/1\]`)
}

func (s *FactorySuite) TestNewCommandRunnerRemoteUnitMissing(c *gc.C) {
	s.membership[0] = []string{"foo/0", "foo/1"}
	_, err := s.factory.NewCommandRunner(context.CommandInfo{
		RelationId: 0, RemoteUnitName: "blah/123",
	})
	c.Check(err, gc.ErrorMatches, `unknown remote unit blah/123; possibilities are \[foo/0 foo/1\]`)
}

func (s *FactorySuite) TestNewCommandRunnerForceNoRemoteUnit(c *gc.C) {
	rnr, err := s.factory.NewCommandRunner(context.CommandInfo{
		RelationId: 0, ForceRemoteUnit: true,
	})
	c.Assert(err, jc.ErrorIsNil)
	s.AssertPaths(c, rnr)
}

func (s *FactorySuite) TestNewCommandRunnerForceRemoteUnitMissing(c *gc.C) {
	_, err := s.factory.NewCommandRunner(context.CommandInfo{
		RelationId: 0, RemoteUnitName: "blah/123", ForceRemoteUnit: true,
	})
	c.Assert(err, gc.IsNil)
}

func (s *FactorySuite) TestNewCommandRunnerInferRemoteUnit(c *gc.C) {
	s.membership[0] = []string{"foo/2"}
	rnr, err := s.factory.NewCommandRunner(context.CommandInfo{RelationId: 0})
	c.Assert(err, jc.ErrorIsNil)
	s.AssertPaths(c, rnr)
}

func (s *FactorySuite) TestNewHookRunner(c *gc.C) {
	rnr, err := s.factory.NewHookRunner(hook.Info{Kind: hooks.ConfigChanged})
	c.Assert(err, jc.ErrorIsNil)
	s.AssertPaths(c, rnr)
}

func (s *FactorySuite) TestNewHookRunnerWithBadHook(c *gc.C) {
	rnr, err := s.factory.NewHookRunner(hook.Info{})
	c.Assert(rnr, gc.IsNil)
	c.Assert(err, gc.ErrorMatches, `unknown hook kind ""`)
}

func (s *FactorySuite) TestNewHookRunnerWithStorage(c *gc.C) {
	// We need to set up a unit that has storage metadata defined.
	ch := s.AddTestingCharm(c, "storage-block")
	sCons := map[string]state.StorageConstraints{
		"data": {Pool: "", Size: 1024, Count: 1},
	}
	application := s.AddTestingApplicationWithStorage(c, "storage-block", ch, sCons)
	s.machine = nil // allocate a new machine
	unit := s.AddUnit(c, application)

	sb, err := state.NewStorageBackend(s.State)
	c.Assert(err, jc.ErrorIsNil)
	storageAttachments, err := sb.UnitStorageAttachments(unit.UnitTag())
	c.Assert(err, jc.ErrorIsNil)
	c.Assert(storageAttachments, gc.HasLen, 1)
	storageTag := storageAttachments[0].StorageInstance()

	volume, err := sb.StorageInstanceVolume(storageTag)
	c.Assert(err, jc.ErrorIsNil)
	volumeTag := volume.VolumeTag()
	machineTag := s.machine.MachineTag()

	err = sb.SetVolumeInfo(
		volumeTag, state.VolumeInfo{
			VolumeId: "vol-123",
			Size:     456,
		},
	)
	c.Assert(err, jc.ErrorIsNil)
	err = sb.SetVolumeAttachmentInfo(
		machineTag, volumeTag, state.VolumeAttachmentInfo{
			DeviceName: "sdb",
		},
	)
	c.Assert(err, jc.ErrorIsNil)

	password, err := utils.RandomPassword()
	c.Assert(err, jc.ErrorIsNil)
	err = unit.SetPassword(password)
	c.Assert(err, jc.ErrorIsNil)
	st := s.OpenAPIAs(c, unit.Tag(), password)
	uniter, err := st.Uniter()
	c.Assert(err, jc.ErrorIsNil)
	c.Assert(s.uniter, gc.NotNil)
	apiUnit, err := uniter.Unit(unit.Tag().(names.UnitTag))
	c.Assert(err, jc.ErrorIsNil)

	contextFactory, err := context.NewContextFactory(context.FactoryConfig{
		State:            uniter,
		Unit:             apiUnit,
		Tracker:          &runnertesting.FakeTracker{},
		GetRelationInfos: s.getRelationInfos,
		Storage:          s.storage,
		Paths:            s.paths,
		Clock:            testclock.NewClock(time.Time{}),
		Logger:           loggo.GetLogger("test"),
	})
	c.Assert(err, jc.ErrorIsNil)
	factory, err := runner.NewFactory(
		s.paths,
		contextFactory,
		runner.NewRunner,
		nil,
	)
	c.Assert(err, jc.ErrorIsNil)

	rnr, err := factory.NewHookRunner(hook.Info{
		Kind:      hooks.StorageAttached,
		StorageId: "data/0",
	})
	c.Assert(err, jc.ErrorIsNil)
	s.AssertPaths(c, rnr)
	ctx := rnr.Context()
	c.Assert(ctx.UnitName(), gc.Equals, "storage-block/0")
}

func (s *FactorySuite) TestNewHookRunnerWithRelation(c *gc.C) {
	rnr, err := s.factory.NewHookRunner(hook.Info{
		Kind:       hooks.RelationBroken,
		RelationId: 1,
	})
	c.Assert(err, jc.ErrorIsNil)
	s.AssertPaths(c, rnr)
}

func (s *FactorySuite) TestNewHookRunnerWithBadRelation(c *gc.C) {
	rnr, err := s.factory.NewHookRunner(hook.Info{
		Kind:       hooks.RelationBroken,
		RelationId: 12345,
	})
	c.Assert(rnr, gc.IsNil)
	c.Assert(err, gc.ErrorMatches, `unknown relation id: 12345`)
}

func (s *FactorySuite) TestNewActionRunnerGood(c *gc.C) {
	s.SetCharm(c, "dummy")
	for i, test := range []struct {
		actionName string
		payload    map[string]interface{}
	}{
		{
			actionName: "snapshot",
			payload: map[string]interface{}{
				"outfile": "/some/file.bz2",
			},
		},
		{
			// juju-exec should work as a predefined action even if
			// it's not part of the charm
			actionName: "juju-exec",
			payload: map[string]interface{}{
				"command": "foo",
				"timeout": 0.0,
			},
		},
	} {
		c.Logf("test %d", i)
		operationID, err := s.model.EnqueueOperation("a test", 1)
		c.Assert(err, jc.ErrorIsNil)
		action, err := s.model.EnqueueAction(operationID, s.unit.Tag(), test.actionName, test.payload, true, "group", nil)
		c.Assert(err, jc.ErrorIsNil)
		uniterAction := uniter.NewAction(
			action.Id(),
			action.Name(),
			action.Parameters(),
			action.Parallel(),
			action.ExecutionGroup(),
		)
		rnr, err := s.factory.NewActionRunner(uniterAction, nil)
		c.Assert(err, jc.ErrorIsNil)
		s.AssertPaths(c, rnr)
		ctx := rnr.Context()
		data, err := ctx.ActionData()
		c.Assert(err, jc.ErrorIsNil)
		c.Assert(data, jc.DeepEquals, &context.ActionData{
			Name:       test.actionName,
			Tag:        action.ActionTag(),
			Params:     test.payload,
			ResultsMap: map[string]interface{}{},
		})
		vars, err := ctx.HookVars(s.paths, false, context.NewRemoteEnvironmenter(
			func() []string { return []string{} },
			func(k string) string {
				switch k {
				case "PATH", "Path":
					return "pathy"
				}
				return ""
			},
			func(k string) (string, bool) {
				switch k {
				case "PATH", "Path":
					return "pathy", true
				}
				return "", false
			},
		))
		c.Assert(err, jc.ErrorIsNil)
		c.Assert(len(vars) > 0, jc.IsTrue, gc.Commentf("expected HookVars but found none"))
		combined := strings.Join(vars, "|")
		c.Assert(combined, gc.Matches, `(^|.*\|)JUJU_ACTION_NAME=`+test.actionName+`(\|.*|$)`)
		c.Assert(combined, gc.Matches, `(^|.*\|)JUJU_ACTION_UUID=`+action.Id()+`(\|.*|$)`)
		c.Assert(combined, gc.Matches, `(^|.*\|)JUJU_ACTION_TAG=`+action.Tag().String()+`(\|.*|$)`)
	}
}

func (s *FactorySuite) TestNewActionRunnerBadName(c *gc.C) {
	s.SetCharm(c, "dummy")
<<<<<<< HEAD
	action := uniter.NewAction("666", "no-such-action", nil, false, "")
	rnr, err := s.factory.NewActionRunner(action, nil)
=======
	operationID, err := s.model.EnqueueOperation("a test", 1)
	c.Assert(err, jc.ErrorIsNil)
	action, err := s.model.EnqueueAction(operationID, s.unit.Tag(), "no-such-action", nil, nil)
	c.Assert(err, jc.ErrorIsNil) // this will fail when using AddAction on unit
	rnr, err := s.factory.NewActionRunner(action.Id(), nil)
>>>>>>> 9aab71a3
	c.Check(rnr, gc.IsNil)
	c.Check(err, gc.ErrorMatches, "cannot run \"no-such-action\" action: not defined")
	c.Check(err, jc.Satisfies, charmrunner.IsBadActionError)
}

func (s *FactorySuite) TestNewActionRunnerBadParams(c *gc.C) {
	s.SetCharm(c, "dummy")
<<<<<<< HEAD
	action := uniter.NewAction("666", "snapshot", map[string]interface{}{
=======
	operationID, err := s.model.EnqueueOperation("a test", 1)
	c.Assert(err, jc.ErrorIsNil)
	action, err := s.model.EnqueueAction(operationID, s.unit.Tag(), "snapshot", map[string]interface{}{
>>>>>>> 9aab71a3
		"outfile": 123,
	}, true, "group")
	rnr, err := s.factory.NewActionRunner(action, nil)
	c.Check(rnr, gc.IsNil)
	c.Check(err, gc.ErrorMatches, "cannot run \"snapshot\" action: .*")
	c.Check(err, jc.Satisfies, charmrunner.IsBadActionError)
}

<<<<<<< HEAD
=======
func (s *FactorySuite) TestNewActionRunnerMissingAction(c *gc.C) {
	s.SetCharm(c, "dummy")
	operationID, err := s.model.EnqueueOperation("a test", 1)
	c.Assert(err, jc.ErrorIsNil)
	action, err := s.model.EnqueueAction(operationID, s.unit.Tag(), "snapshot", nil, nil)
	c.Assert(err, jc.ErrorIsNil)
	_, err = s.unit.CancelAction(action)
	c.Assert(err, jc.ErrorIsNil)
	rnr, err := s.factory.NewActionRunner(action.Id(), nil)
	c.Check(rnr, gc.IsNil)
	c.Check(err, gc.ErrorMatches, "action no longer available")
	c.Check(err, gc.Equals, charmrunner.ErrActionNotAvailable)
}

func (s *FactorySuite) TestNewActionRunnerUnauthAction(c *gc.C) {
	s.SetCharm(c, "dummy")
	otherUnit, err := s.application.AddUnit(state.AddUnitParams{})
	c.Assert(err, jc.ErrorIsNil)
	operationID, err := s.model.EnqueueOperation("a test", 1)
	c.Assert(err, jc.ErrorIsNil)
	action, err := s.model.EnqueueAction(operationID, otherUnit.Tag(), "snapshot", nil, nil)
	c.Assert(err, jc.ErrorIsNil)
	rnr, err := s.factory.NewActionRunner(action.Id(), nil)
	c.Check(rnr, gc.IsNil)
	c.Check(err, gc.ErrorMatches, "action no longer available")
	c.Check(err, gc.Equals, charmrunner.ErrActionNotAvailable)
}

>>>>>>> 9aab71a3
func (s *FactorySuite) TestNewActionRunnerWithCancel(c *gc.C) {
	s.SetCharm(c, "dummy")
	actionName := "snapshot"
	payload := map[string]interface{}{
		"outfile": "/some/file.bz2",
	}
	cancel := make(chan struct{})
	operationID, err := s.model.EnqueueOperation("a test", 1)
	c.Assert(err, jc.ErrorIsNil)
	action, err := s.model.EnqueueAction(operationID, s.unit.Tag(), actionName, payload, true, "group", nil)
	c.Assert(err, jc.ErrorIsNil)
	uniterAction := uniter.NewAction(
		action.Id(),
		action.Name(),
		action.Parameters(),
		action.Parallel(),
		action.ExecutionGroup(),
	)
	rnr, err := s.factory.NewActionRunner(uniterAction, cancel)
	c.Assert(err, jc.ErrorIsNil)
	s.AssertPaths(c, rnr)
	ctx := rnr.Context()
	data, err := ctx.ActionData()
	c.Assert(err, jc.ErrorIsNil)
	c.Assert(data, jc.DeepEquals, &context.ActionData{
		Name:       actionName,
		Tag:        action.ActionTag(),
		Params:     payload,
		ResultsMap: map[string]interface{}{},
		Cancel:     cancel,
	})
	vars, err := ctx.HookVars(s.paths, false, context.NewRemoteEnvironmenter(
		func() []string { return []string{} },
		func(k string) string {
			switch k {
			case "PATH", "Path":
				return "pathy"
			}
			return ""
		},
		func(k string) (string, bool) {
			switch k {
			case "PATH", "Path":
				return "pathy", true
			}
			return "", false
		},
	))
	c.Assert(err, jc.ErrorIsNil)
	c.Assert(len(vars) > 0, jc.IsTrue, gc.Commentf("expected HookVars but found none"))
	combined := strings.Join(vars, "|")
	c.Assert(combined, gc.Matches, `(^|.*\|)JUJU_ACTION_NAME=`+actionName+`(\|.*|$)`)
	c.Assert(combined, gc.Matches, `(^|.*\|)JUJU_ACTION_UUID=`+action.Id()+`(\|.*|$)`)
	c.Assert(combined, gc.Matches, `(^|.*\|)JUJU_ACTION_TAG=`+action.Tag().String()+`(\|.*|$)`)
}<|MERGE_RESOLUTION|>--- conflicted
+++ resolved
@@ -288,16 +288,8 @@
 
 func (s *FactorySuite) TestNewActionRunnerBadName(c *gc.C) {
 	s.SetCharm(c, "dummy")
-<<<<<<< HEAD
 	action := uniter.NewAction("666", "no-such-action", nil, false, "")
 	rnr, err := s.factory.NewActionRunner(action, nil)
-=======
-	operationID, err := s.model.EnqueueOperation("a test", 1)
-	c.Assert(err, jc.ErrorIsNil)
-	action, err := s.model.EnqueueAction(operationID, s.unit.Tag(), "no-such-action", nil, nil)
-	c.Assert(err, jc.ErrorIsNil) // this will fail when using AddAction on unit
-	rnr, err := s.factory.NewActionRunner(action.Id(), nil)
->>>>>>> 9aab71a3
 	c.Check(rnr, gc.IsNil)
 	c.Check(err, gc.ErrorMatches, "cannot run \"no-such-action\" action: not defined")
 	c.Check(err, jc.Satisfies, charmrunner.IsBadActionError)
@@ -305,13 +297,7 @@
 
 func (s *FactorySuite) TestNewActionRunnerBadParams(c *gc.C) {
 	s.SetCharm(c, "dummy")
-<<<<<<< HEAD
 	action := uniter.NewAction("666", "snapshot", map[string]interface{}{
-=======
-	operationID, err := s.model.EnqueueOperation("a test", 1)
-	c.Assert(err, jc.ErrorIsNil)
-	action, err := s.model.EnqueueAction(operationID, s.unit.Tag(), "snapshot", map[string]interface{}{
->>>>>>> 9aab71a3
 		"outfile": 123,
 	}, true, "group")
 	rnr, err := s.factory.NewActionRunner(action, nil)
@@ -320,37 +306,6 @@
 	c.Check(err, jc.Satisfies, charmrunner.IsBadActionError)
 }
 
-<<<<<<< HEAD
-=======
-func (s *FactorySuite) TestNewActionRunnerMissingAction(c *gc.C) {
-	s.SetCharm(c, "dummy")
-	operationID, err := s.model.EnqueueOperation("a test", 1)
-	c.Assert(err, jc.ErrorIsNil)
-	action, err := s.model.EnqueueAction(operationID, s.unit.Tag(), "snapshot", nil, nil)
-	c.Assert(err, jc.ErrorIsNil)
-	_, err = s.unit.CancelAction(action)
-	c.Assert(err, jc.ErrorIsNil)
-	rnr, err := s.factory.NewActionRunner(action.Id(), nil)
-	c.Check(rnr, gc.IsNil)
-	c.Check(err, gc.ErrorMatches, "action no longer available")
-	c.Check(err, gc.Equals, charmrunner.ErrActionNotAvailable)
-}
-
-func (s *FactorySuite) TestNewActionRunnerUnauthAction(c *gc.C) {
-	s.SetCharm(c, "dummy")
-	otherUnit, err := s.application.AddUnit(state.AddUnitParams{})
-	c.Assert(err, jc.ErrorIsNil)
-	operationID, err := s.model.EnqueueOperation("a test", 1)
-	c.Assert(err, jc.ErrorIsNil)
-	action, err := s.model.EnqueueAction(operationID, otherUnit.Tag(), "snapshot", nil, nil)
-	c.Assert(err, jc.ErrorIsNil)
-	rnr, err := s.factory.NewActionRunner(action.Id(), nil)
-	c.Check(rnr, gc.IsNil)
-	c.Check(err, gc.ErrorMatches, "action no longer available")
-	c.Check(err, gc.Equals, charmrunner.ErrActionNotAvailable)
-}
-
->>>>>>> 9aab71a3
 func (s *FactorySuite) TestNewActionRunnerWithCancel(c *gc.C) {
 	s.SetCharm(c, "dummy")
 	actionName := "snapshot"
