--- conflicted
+++ resolved
@@ -6,14 +6,9 @@
 import (
 	"path/filepath"
 
-<<<<<<< HEAD
-	jujuos "github.com/juju/os/v2"
 	"github.com/juju/os/v2/series"
-=======
-	"github.com/juju/os/series"
 
 	jujuos "github.com/juju/juju/core/os"
->>>>>>> 15810346
 )
 
 // GetEnvFunc is passed to OSDependentEnvVars and called
