--- conflicted
+++ resolved
@@ -252,17 +252,13 @@
 			},
 		},
 		Relations: map[string]application.UnitsGoalState{
-<<<<<<< HEAD
 			"db": {
-				"u/0": gsStatus,
-=======
-			"db": application.UnitsGoalState{
 				"u": application.GoalStateStatus{
 					Status: "joining",
 					Since:  &timestamp,
 				},
 			},
-			"server": application.UnitsGoalState{
+			"server": {
 				"db0": application.GoalStateStatus{
 					Status: "joining",
 					Since:  &timestamp,
@@ -271,7 +267,6 @@
 					Status: "joining",
 					Since:  &timestamp,
 				},
->>>>>>> f8373223
 			},
 		},
 	}
