--- conflicted
+++ resolved
@@ -176,11 +176,7 @@
 		s.SetCharm(c, "dummy")
 		operationID, err := s.Model(c).EnqueueOperation("a test")
 		c.Assert(err, jc.ErrorIsNil)
-<<<<<<< HEAD
 		action, err := s.Model(c).EnqueueAction(operationID, s.unit.Tag(), "snapshot", nil, true, "group", nil)
-=======
-		action, err := s.Model(c).EnqueueAction(operationID, s.unit.Tag(), "snapshot", nil, nil)
->>>>>>> 4d120ac5
 		c.Assert(err, jc.ErrorIsNil)
 
 		actionData := &context.ActionData{
@@ -581,11 +577,7 @@
 	s.SetCharm(c, "dummy")
 	operationID, err := s.Model(c).EnqueueOperation("a test")
 	c.Assert(err, jc.ErrorIsNil)
-<<<<<<< HEAD
 	action, err := s.Model(c).EnqueueAction(operationID, s.unit.Tag(), "snapshot", nil, true, "group", nil)
-=======
-	action, err := s.Model(c).EnqueueAction(operationID, s.unit.Tag(), "snapshot", nil, nil)
->>>>>>> 4d120ac5
 	c.Assert(err, jc.ErrorIsNil)
 
 	actionData := &context.ActionData{
