// Copyright 2014-2015 Canonical Ltd.
// Licensed under the AGPLv3, see LICENCE file for details.

package operation

import (
<<<<<<< HEAD
	corecharm "github.com/juju/charm/v9"
=======
	"time"

	corecharm "github.com/juju/charm/v8"
>>>>>>> d91348cd
	"github.com/juju/errors"
	"github.com/juju/names/v4"
	utilexec "github.com/juju/utils/v2/exec"

	"github.com/juju/juju/core/model"
	"github.com/juju/juju/worker/uniter/charm"
	"github.com/juju/juju/worker/uniter/hook"
	"github.com/juju/juju/worker/uniter/remotestate"
	"github.com/juju/juju/worker/uniter/runner"
	"github.com/juju/juju/worker/uniter/runner/context"
)

//go:generate go run github.com/golang/mock/mockgen -package mocks -destination mocks/interface_mock.go github.com/juju/juju/worker/uniter/operation Operation,Factory,Callbacks

// Logger is here to stop the desire of creating a package level Logger.
// Don't do this, pass one in to the needed functions.
type logger interface{}

var _ logger = struct{}{}

// Logger determines the logging methods used by the operations package.
type Logger interface {
	Errorf(string, ...interface{})
	Warningf(string, ...interface{})
	Infof(string, ...interface{})
	Debugf(string, ...interface{})
	Tracef(string, ...interface{})
}

// Operation encapsulates the stages of the various things the uniter can do,
// and the state changes that need to be recorded as they happen. Operations
// are designed to be Run (or Skipped) by an Executor, which supplies starting
// state and records the changes returned.
type Operation interface {

	// String returns a short representation of the operation.
	String() string

	// NeedsGlobalMachineLock returns a bool expressing whether we need to lock the machine.
	NeedsGlobalMachineLock() bool

	// ExecutionGroup returns a string used to construct the name of the machine lock.
	ExecutionGroup() string

	// Prepare ensures that the operation is valid and ready to be executed.
	// If it returns a non-nil state, that state will be validated and recorded.
	// If it returns ErrSkipExecute, it indicates that the operation can be
	// committed directly.
	Prepare(state State) (*State, error)

	// Execute carries out the operation. It must not be called without having
	// called Prepare first. If it returns a non-nil state, that state will be
	// validated and recorded.
	Execute(state State) (*State, error)

	// Commit ensures that the operation's completion is recorded. If it returns
	// a non-nil state, that state will be validated and recorded.
	Commit(state State) (*State, error)

	// RemoteStateChanged is called when the remote state changed during execution
	// of the operation.
	RemoteStateChanged(snapshot remotestate.Snapshot)
}

// WrappedOperation extends Operation to provide access to the wrapped operation.
type WrappedOperation interface {
	Operation

	WrappedOperation() Operation
}

// Unwrap peels back one layer of a wrapped operation.
func Unwrap(op Operation) Operation {
	if op == nil {
		return nil
	}
	if wrapped, ok := op.(WrappedOperation); ok {
		return wrapped.WrappedOperation()
	}
	return op
}

// Executor records and exposes uniter state, and applies suitable changes as
// operations are run or skipped.
type Executor interface {

	// State returns a copy of the executor's current operation state.
	State() State

	// Run will Prepare, Execute, and Commit the supplied operation, writing
	// indicated state changes between steps. If any step returns an unknown
	// error, the run will be aborted and an error will be returned.
	// On remote state change, the executor will fire the operation's
	// RemoteStateChanged method.
	Run(Operation, <-chan remotestate.Snapshot) error

	// Skip will Commit the supplied operation, and write any state change
	// indicated. If Commit returns an error, so will Skip.
	Skip(Operation) error
}

// Factory creates operations.
type Factory interface {

	// NewInstall creates an install operation for the supplied charm.
	NewInstall(charmURL *corecharm.URL) (Operation, error)

	// NewUpgrade creates an upgrade operation for the supplied charm.
	NewUpgrade(charmURL *corecharm.URL) (Operation, error)

	// NewRemoteInit inits the remote charm on CAAS pod.
	NewRemoteInit(runningStatus remotestate.ContainerRunningStatus) (Operation, error)

	// NewSkipRemoteInit skips a remote-init operation.
	NewSkipRemoteInit(retry bool) (Operation, error)

	// NewNoOpFinishUpgradeSeries creates a noop which simply resets the
	// status of a units upgrade series.
	NewNoOpFinishUpgradeSeries() (Operation, error)

	// NewRevertUpgrade creates an operation to clear the unit's resolved flag,
	// and execute an upgrade to the supplied charm that is careful to excise
	// remnants of a previously failed upgrade to a different charm.
	NewRevertUpgrade(charmURL *corecharm.URL) (Operation, error)

	// NewResolvedUpgrade creates an operation to clear the unit's resolved flag,
	// and execute an upgrade to the supplied charm that is careful to preserve
	// non-overlapping remnants of a previously failed upgrade to the same charm.
	NewResolvedUpgrade(charmURL *corecharm.URL) (Operation, error)

	// NewRunHook creates an operation to execute the supplied hook.
	NewRunHook(hookInfo hook.Info) (Operation, error)

	// NewSkipHook creates an operation to mark the supplied hook as
	// completed successfully, without executing the hook.
	NewSkipHook(hookInfo hook.Info) (Operation, error)

	// NewAction creates an operation to execute the supplied action.
	NewAction(actionId string) (Operation, error)

	// NewFailAction creates an operation that marks an action as failed.
	NewFailAction(actionId string) (Operation, error)

	// NewCommands creates an operation to execute the supplied script in the
	// indicated relation context, and pass the results back over the supplied
	// func.
	NewCommands(args CommandArgs, sendResponse CommandResponseFunc) (Operation, error)

	// NewAcceptLeadership creates an operation to ensure the uniter acts as
	// application leader.
	NewAcceptLeadership() (Operation, error)

	// NewResignLeadership creates an operation to ensure the uniter does not
	// act as application leader.
	NewResignLeadership() (Operation, error)
}

// CommandArgs stores the arguments for a Command operation.
type CommandArgs struct {
	// Commands is the arbitrary commands to execute on the unit
	Commands string
	// RelationId is the relation context to execute the commands in.
	RelationId int
	// RemoteUnitName is the remote unit for the relation context.
	RemoteUnitName string
	// TODO(jam): 2019-10-24 Include RemoteAppName
	// ForceRemoteUnit skips unit inference and existence validation.
	ForceRemoteUnit bool
	// RunLocation describes where the command must run.
	RunLocation runner.RunLocation
}

// Validate the command arguments.
func (args CommandArgs) Validate() error {
	if args.Commands == "" {
		return errors.New("commands required")
	}
	if args.RemoteUnitName != "" {
		if args.RelationId == -1 {
			return errors.New("remote unit not valid without relation")
		} else if !names.IsValidUnit(args.RemoteUnitName) {
			return errors.Errorf("invalid remote unit name %q", args.RemoteUnitName)
		}
	}
	return nil
}

// CommandResponseFunc is for marshalling command responses back to the source
// of the original request.
type CommandResponseFunc func(*utilexec.ExecResponse, error) bool

// Callbacks exposes all the uniter code that's required by the various operations.
// It's far from cohesive, and fundamentally represents inappropriate coupling, so
// it's a prime candidate for future refactoring.
type Callbacks interface {
	// PrepareHook and CommitHook exist so that we can defer worrying about how
	// to untangle Uniter.relationers from everything else. They're only used by
	// RunHook operations.
	PrepareHook(info hook.Info) (name string, err error)
	CommitHook(info hook.Info) error

	// SetExecutingStatus sets the agent state to "Executing" with a message.
	SetExecutingStatus(string) error

	// NotifyHook* exist so that we can defer worrying about how to untangle the
	// callbacks inserted for uniter_test. They're only used by RunHook operations.

	NotifyHookCompleted(string, context.Context)
	NotifyHookFailed(string, context.Context)

	// The following methods exist primarily to allow us to test operation code
	// without using a live api connection.

	// FailAction marks the supplied action failed. It's only used by
	// RunActions operations.
	FailAction(actionId, message string) error

	// ActionStatus returns the status of the action required by the action operation for
	// cancelation.
	ActionStatus(actionId string) (string, error)

	// GetArchiveInfo is used to find out how to download a charm archive. It's
	// only used by Deploy operations.
	GetArchiveInfo(charmURL *corecharm.URL) (charm.BundleInfo, error)

	// SetCurrentCharm records intent to deploy a given charm. It must be called
	// *before* recording local state referencing that charm, to ensure there's
	// no path by which the controller can legitimately garbage collect that
	// charm or the application's settings for it. It's only used by Deploy operations.
	SetCurrentCharm(charmURL *corecharm.URL) error

	// SetUpgradeSeriesStatus is intended to give the uniter a chance to
	// upgrade the status of a running series upgrade before or after
	// upgrade series hook code completes and, for display purposes, to
	// supply a reason as to why it is making the change.
	SetUpgradeSeriesStatus(status model.UpgradeSeriesStatus, reason string) error

	// SetSecretRotated updates the time when the secret was rotated.
	SetSecretRotated(url string, when time.Time) error

	// PostStartHook indiciates that the charms start hook has successfully run
	PostStartHook()

	// RemoteInit copies the charm to the remote instance. CAAS only.
	RemoteInit(runningStatus remotestate.ContainerRunningStatus, abort <-chan struct{}) error
}

// StorageUpdater is an interface used for updating local knowledge of storage
// attachments.
type StorageUpdater interface {
	// UpdateStorage updates local knowledge of the storage attachments
	// with the specified tags.
	UpdateStorage([]names.StorageTag) error
}<|MERGE_RESOLUTION|>--- conflicted
+++ resolved
@@ -4,13 +4,9 @@
 package operation
 
 import (
-<<<<<<< HEAD
+	"time"
+
 	corecharm "github.com/juju/charm/v9"
-=======
-	"time"
-
-	corecharm "github.com/juju/charm/v8"
->>>>>>> d91348cd
 	"github.com/juju/errors"
 	"github.com/juju/names/v4"
 	utilexec "github.com/juju/utils/v2/exec"
