// Copyright 2016 Canonical Ltd.
// Licensed under the AGPLv3, see LICENSE file for details.

package logsendermetrics_test

import (
	"github.com/juju/loggo"
	"github.com/juju/testing"
	jc "github.com/juju/testing/checkers"
	"github.com/prometheus/client_golang/prometheus"
	dto "github.com/prometheus/client_model/go"
	gc "gopkg.in/check.v1"

	"github.com/juju/juju/worker/logsender"
	"github.com/juju/juju/worker/logsender/logsendermetrics"
	"github.com/juju/juju/worker/logsender/logsendertest"
)

const maxLen = 3

type bufferedLogWriterSuite struct {
	testing.IsolationSuite
	writer    *logsender.BufferedLogWriter
	collector logsendermetrics.BufferedLogWriterMetrics
}

var _ = gc.Suite(&bufferedLogWriterSuite{})

func (s *bufferedLogWriterSuite) SetUpTest(c *gc.C) {
	s.IsolationSuite.SetUpTest(c)
	s.writer = logsender.NewBufferedLogWriter(maxLen)
	s.collector = logsendermetrics.BufferedLogWriterMetrics{s.writer}
	s.AddCleanup(func(*gc.C) { s.writer.Close() })
}

func (s *bufferedLogWriterSuite) TestDescribe(c *gc.C) {
	ch := make(chan *prometheus.Desc)
	go func() {
		defer close(ch)
		s.collector.Describe(ch)
	}()
	var descs []*prometheus.Desc
	for desc := range ch {
		descs = append(descs, desc)
	}
	c.Assert(descs, gc.HasLen, 4)
	c.Assert(descs[0].String(), gc.Matches, `.*fqName: "juju_logsender_capacity".*`)
	c.Assert(descs[1].String(), gc.Matches, `.*fqName: "juju_logsender_enqueued_total".*`)
	c.Assert(descs[2].String(), gc.Matches, `.*fqName: "juju_logsender_sent_total".*`)
	c.Assert(descs[3].String(), gc.Matches, `.*fqName: "juju_logsender_dropped_total".*`)
}

func (s *bufferedLogWriterSuite) TestCollect(c *gc.C) {
	s.writer.Write(loggo.Entry{})
	s.writer.Write(loggo.Entry{})
	s.writer.Write(loggo.Entry{})
	s.writer.Write(loggo.Entry{})
	s.writer.Write(loggo.Entry{}) // causes first to be dropped

	for i := 0; i < maxLen; i++ {
		<-s.writer.Logs()
	}

	logsendertest.ExpectLogStats(c, s.writer, logsender.LogStats{
		Enqueued: 5,
		Sent:     3,
		Dropped:  1,
	})

	ch := make(chan prometheus.Metric)
	go func() {
		defer close(ch)
		s.collector.Collect(ch)
	}()

	var metrics []prometheus.Metric
	for metric := range ch {
		metrics = append(metrics, metric)
	}
	c.Assert(metrics, gc.HasLen, 4)

	var dtoMetrics [4]*dto.Metric
	for i, metric := range metrics {
		dtoMetrics[i] = &dto.Metric{}
		err := metric.Write(dtoMetrics[i])
		c.Assert(err, jc.ErrorIsNil)
	}

	float64ptr := func(v float64) *float64 {
		return &v
	}
<<<<<<< HEAD
	c.Assert(&dtoMetrics, jc.DeepEquals, &[4]dto.Metric{
=======
	c.Assert(dtoMetrics, jc.DeepEquals, [4]*dto.Metric{
>>>>>>> 07dba11f
		{Counter: &dto.Counter{Value: float64ptr(3)}},
		{Counter: &dto.Counter{Value: float64ptr(5)}},
		{Counter: &dto.Counter{Value: float64ptr(3)}},
		{Counter: &dto.Counter{Value: float64ptr(1)}},
	})
}<|MERGE_RESOLUTION|>--- conflicted
+++ resolved
@@ -89,11 +89,7 @@
 	float64ptr := func(v float64) *float64 {
 		return &v
 	}
-<<<<<<< HEAD
-	c.Assert(&dtoMetrics, jc.DeepEquals, &[4]dto.Metric{
-=======
 	c.Assert(dtoMetrics, jc.DeepEquals, [4]*dto.Metric{
->>>>>>> 07dba11f
 		{Counter: &dto.Counter{Value: float64ptr(3)}},
 		{Counter: &dto.Counter{Value: float64ptr(5)}},
 		{Counter: &dto.Counter{Value: float64ptr(3)}},
