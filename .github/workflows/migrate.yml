--- conflicted
+++ resolved
@@ -39,12 +39,8 @@
           echo "SHOULD_RUN=steps.should-run.outputs.should_run" >> $GITHUB_OUTPUT
 
   migrate:
-<<<<<<< HEAD
-    name: migrate from ${{ matrix.channel }} client
-=======
     needs: [should-run]
     name: migrate from ${{ matrix.channel }} via ${{ matrix.client }} client
->>>>>>> 010e0e45
     timeout-minutes: 30
     runs-on: [self-hosted, linux, arm64, aws, xlarge]
     if: github.event.pull_request.draft == false && needs.should-run.outputs.should-run == true
