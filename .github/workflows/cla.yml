name: "CLA check"
on: [pull_request, workflow_dispatch]

jobs:
  cla-check:
    runs-on: ubuntu-latest
    steps:
      - name: Check if CLA signed
<<<<<<< HEAD
        uses: canonical/has-signed-canonical-cla@1.2.2
        with:
          accept-existing-contributors: true
=======
        uses: canonical/has-signed-canonical-cla@v2
>>>>>>> 20a2e397
<|MERGE_RESOLUTION|>--- conflicted
+++ resolved
@@ -6,10 +6,4 @@
     runs-on: ubuntu-latest
     steps:
       - name: Check if CLA signed
-<<<<<<< HEAD
-        uses: canonical/has-signed-canonical-cla@1.2.2
-        with:
-          accept-existing-contributors: true
-=======
-        uses: canonical/has-signed-canonical-cla@v2
->>>>>>> 20a2e397
+        uses: canonical/has-signed-canonical-cla@v2