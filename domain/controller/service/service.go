// Copyright 2024 Canonical Ltd.
// Licensed under the AGPLv3, see LICENCE file for details.

package service

import (
	"context"

	"github.com/juju/juju/core/changestream"
	"github.com/juju/juju/core/database"
	"github.com/juju/juju/core/model"
	"github.com/juju/juju/core/watcher"
	"github.com/juju/juju/core/watcher/eventsource"
	"github.com/juju/juju/internal/logger"
)

var log = logger.GetLogger("juju.domain.controller.service")

// State defines an interface for interacting with the underlying state.
type State interface {
	ControllerModelUUID(ctx context.Context) (model.UUID, error)
	GetModelActivationStatus(ctx context.Context, controllerModelUUID string) (bool, error)
	AllModelActivationStatusQuery() string
}

// WatcherFactory describes methods for creating watchers.
type WatcherFactory interface {
<<<<<<< HEAD
	// NewNamespaceNotifyMapperWatcher returns a new namespace notify watcher
	// for events based on the input change mask and mapper.
	NewNamespaceNotifyMapperWatcher(
		namespace string, changeMask changestream.ChangeType, mapper eventsource.Mapper,
	) (watcher.NotifyWatcher, error)

	NewNamespaceMapperWatcher(
		namespace string, changeMask changestream.ChangeType,
		initialStateQuery eventsource.NamespaceQuery, mapper eventsource.Mapper,
=======
	// NewNamespaceWatcher returns a new namespace watcher
	// for events based on the input change mask.
	NewNamespaceMapperWatcher(
		namespace string, changeMask changestream.ChangeType, initialStateQuery eventsource.NamespaceQuery, mapper eventsource.Mapper,
>>>>>>> 1a3516f1
	) (watcher.StringsWatcher, error)
}

type WatcherFactoryGetter interface {
	GetWatcherFactory() WatcherFactory
}

// Service defines a service for interacting with the underlying state.
type Service struct {
	st             State
	watcherFactory WatcherFactory
}

// NewService returns a new Service for interacting with the underlying state.
func NewService(st State, watcherFactory WatcherFactory) *Service {
	return &Service{
		st:             st,
		watcherFactory: watcherFactory,
	}
}

// ControllerModelUUID returns the model UUID of the controller model.
func (s *Service) ControllerModelUUID(ctx context.Context) (model.UUID, error) {
	return s.st.ControllerModelUUID(ctx)
}

// Watch returns a watcher that monitors changes to models.
<<<<<<< HEAD
// func (s *Service) Watch(ctx context.Context) (watcher.NotifyWatcher, error) {
// 	mapper := func(ctx context.Context, db database.TxnRunner, changes []changestream.ChangeEvent) ([]changestream.ChangeEvent, error) {
// 		activatedChanges := make([]changestream.ChangeEvent, 0, len(changes))
// 		for _, change := range changes {

// 			modelUUID := change.Changed()

// 			// Watch all deleted model events.
// 			if change.Type() == changestream.Deleted {
// 				activatedChanges = append(activatedChanges, change)
// 				continue
// 			}

// 			// Check if the model is activated.
// 			modelActivationStatus, err := s.st.GetModelActivationStatus(ctx, modelUUID)
// 			if err != nil {
// 				log.Errorf(ctx, "failed to get model activation status: %v\n", err)
// 				continue
// 			}

// 			// Watch all activated model events.
// 			if modelActivationStatus {
// 				activatedChanges = append(activatedChanges, change)
// 			}
// 		}
// 		return activatedChanges, nil
// 	}

// 	return s.watcherFactory.NewNamespaceNotifyMapperWatcher(
// 		"model", changestream.All,
// 		mapper,
// 	)
// }

=======
>>>>>>> 1a3516f1
func (s *Service) Watch(ctx context.Context) (watcher.StringsWatcher, error) {
	mapper := func(ctx context.Context, db database.TxnRunner, changes []changestream.ChangeEvent) ([]changestream.ChangeEvent, error) {
		activatedChanges := make([]changestream.ChangeEvent, 0, len(changes))
		for _, change := range changes {

			modelUUID := change.Changed()

			// Watch all deleted model events.
			if change.Type() == changestream.Deleted {
				activatedChanges = append(activatedChanges, change)
				continue
			}

			// Check if the model is activated.
			modelActivationStatus, err := s.st.GetModelActivationStatus(ctx, modelUUID)
			if err != nil {
				log.Errorf(ctx, "failed to get model activation status: %v\n", err)
				continue
			}

			// Watch all activated model events.
			if modelActivationStatus {
				activatedChanges = append(activatedChanges, change)
			}
		}
		return activatedChanges, nil
	}

	return s.watcherFactory.NewNamespaceMapperWatcher(
<<<<<<< HEAD
		"model",
		changestream.All,
=======
		"model", changestream.All,
>>>>>>> 1a3516f1
		eventsource.InitialNamespaceChanges(s.st.AllModelActivationStatusQuery()),
		mapper,
	)
}<|MERGE_RESOLUTION|>--- conflicted
+++ resolved
@@ -25,22 +25,10 @@
 
 // WatcherFactory describes methods for creating watchers.
 type WatcherFactory interface {
-<<<<<<< HEAD
-	// NewNamespaceNotifyMapperWatcher returns a new namespace notify watcher
-	// for events based on the input change mask and mapper.
-	NewNamespaceNotifyMapperWatcher(
-		namespace string, changeMask changestream.ChangeType, mapper eventsource.Mapper,
-	) (watcher.NotifyWatcher, error)
-
-	NewNamespaceMapperWatcher(
-		namespace string, changeMask changestream.ChangeType,
-		initialStateQuery eventsource.NamespaceQuery, mapper eventsource.Mapper,
-=======
 	// NewNamespaceWatcher returns a new namespace watcher
 	// for events based on the input change mask.
 	NewNamespaceMapperWatcher(
 		namespace string, changeMask changestream.ChangeType, initialStateQuery eventsource.NamespaceQuery, mapper eventsource.Mapper,
->>>>>>> 1a3516f1
 	) (watcher.StringsWatcher, error)
 }
 
@@ -68,43 +56,6 @@
 }
 
 // Watch returns a watcher that monitors changes to models.
-<<<<<<< HEAD
-// func (s *Service) Watch(ctx context.Context) (watcher.NotifyWatcher, error) {
-// 	mapper := func(ctx context.Context, db database.TxnRunner, changes []changestream.ChangeEvent) ([]changestream.ChangeEvent, error) {
-// 		activatedChanges := make([]changestream.ChangeEvent, 0, len(changes))
-// 		for _, change := range changes {
-
-// 			modelUUID := change.Changed()
-
-// 			// Watch all deleted model events.
-// 			if change.Type() == changestream.Deleted {
-// 				activatedChanges = append(activatedChanges, change)
-// 				continue
-// 			}
-
-// 			// Check if the model is activated.
-// 			modelActivationStatus, err := s.st.GetModelActivationStatus(ctx, modelUUID)
-// 			if err != nil {
-// 				log.Errorf(ctx, "failed to get model activation status: %v\n", err)
-// 				continue
-// 			}
-
-// 			// Watch all activated model events.
-// 			if modelActivationStatus {
-// 				activatedChanges = append(activatedChanges, change)
-// 			}
-// 		}
-// 		return activatedChanges, nil
-// 	}
-
-// 	return s.watcherFactory.NewNamespaceNotifyMapperWatcher(
-// 		"model", changestream.All,
-// 		mapper,
-// 	)
-// }
-
-=======
->>>>>>> 1a3516f1
 func (s *Service) Watch(ctx context.Context) (watcher.StringsWatcher, error) {
 	mapper := func(ctx context.Context, db database.TxnRunner, changes []changestream.ChangeEvent) ([]changestream.ChangeEvent, error) {
 		activatedChanges := make([]changestream.ChangeEvent, 0, len(changes))
@@ -134,12 +85,7 @@
 	}
 
 	return s.watcherFactory.NewNamespaceMapperWatcher(
-<<<<<<< HEAD
-		"model",
-		changestream.All,
-=======
 		"model", changestream.All,
->>>>>>> 1a3516f1
 		eventsource.InitialNamespaceChanges(s.st.AllModelActivationStatusQuery()),
 		mapper,
 	)
