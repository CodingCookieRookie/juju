--- conflicted
+++ resolved
@@ -9,7 +9,7 @@
 	"os/exec"
 	"path/filepath"
 	"strings"
-	time "time"
+	"time"
 
 	"github.com/golang/mock/gomock"
 	"github.com/juju/testing"
@@ -56,12 +56,7 @@
 	c.Check(err, jc.ErrorIsNil)
 
 	// via NewService
-<<<<<<< HEAD
-	jujudbService, err := snap.NewService("juju-db", "", common.Conf{Desc: "juju-db snap"}, snap.Command, "/ath/to/config", "edge", "jailmode",
-		[]snap.BackgroundService{}, []snap.App{})
-=======
 	jujudbService, err := NewService("juju-db", "", common.Conf{Desc: "juju-db snap"}, Command, "edge", "jailmode", []BackgroundService{}, []Installable{})
->>>>>>> 0581aa39
 	c.Check(err, jc.ErrorIsNil)
 	c.Check(jujudbService.Validate(), jc.ErrorIsNil)
 
@@ -96,14 +91,6 @@
 }
 
 func (*snapSuite) TestConfigOverride(c *gc.C) {
-<<<<<<< HEAD
-	conf := common.Conf{Limit: map[string]string{"nofile": "64000"}}
-	svc, err := snap.NewService(
-		"juju-db", "", conf, snap.Command, "/path/to/config", "latest", "strict",
-		[]snap.BackgroundService{{
-			Name: "daemon",
-		}}, nil)
-=======
 	conf := common.Conf{
 		Limit: map[string]string{
 			"nofile": "64000",
@@ -112,7 +99,6 @@
 	svc, err := NewService("juju-db", "", conf, Command, "latest", "strict", []BackgroundService{{
 		Name: "daemon",
 	}}, nil)
->>>>>>> 0581aa39
 	c.Assert(err, jc.ErrorIsNil)
 
 	dir := c.MkDir()
