--- conflicted
+++ resolved
@@ -95,16 +95,10 @@
 	listener := bufconn.Listen(8 * 1024)
 
 	server, err := sshserver.NewServerWorker(sshserver.ServerWorkerConfig{
-<<<<<<< HEAD
-		Logger:      loggertesting.WrapCheckLog(c),
-		Listener:    listener,
-		JumpHostKey: jujutesting.SSHServerHostKey,
-=======
-		Logger:               loggo.GetLogger("test"),
+		Logger:               loggertesting.WrapCheckLog(c),
 		Listener:             listener,
 		JumpHostKey:          jujutesting.SSHServerHostKey,
 		NewSSHServerListener: newTestingSSHServerListener,
->>>>>>> ac066860
 	})
 	c.Assert(err, jc.ErrorIsNil)
 	defer workertest.DirtyKill(c, server)
