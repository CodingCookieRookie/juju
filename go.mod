--- conflicted
+++ resolved
@@ -107,19 +107,11 @@
 	go.uber.org/mock v0.2.0
 	golang.org/x/crypto v0.11.0
 	golang.org/x/net v0.12.0
-<<<<<<< HEAD
 	golang.org/x/oauth2 v0.10.0
 	golang.org/x/sync v0.3.0
 	golang.org/x/sys v0.10.0
 	golang.org/x/tools v0.11.0
 	google.golang.org/api v0.126.0
-=======
-	golang.org/x/oauth2 v0.6.0
-	golang.org/x/sync v0.1.0
-	golang.org/x/sys v0.10.0
-	golang.org/x/tools v0.7.0
-	google.golang.org/api v0.108.0
->>>>>>> 71dab680
 	gopkg.in/check.v1 v1.0.0-20201130134442-10cb98267c6c
 	gopkg.in/httprequest.v1 v1.2.1
 	gopkg.in/ini.v1 v1.67.0
@@ -291,11 +283,7 @@
 	github.com/zitadel/oidc/v2 v2.6.4 // indirect
 	go.opencensus.io v0.24.0 // indirect
 	go.uber.org/atomic v1.9.0 // indirect
-<<<<<<< HEAD
 	golang.org/x/mod v0.12.0 // indirect
-=======
-	golang.org/x/mod v0.9.0 // indirect
->>>>>>> 71dab680
 	golang.org/x/term v0.10.0 // indirect
 	golang.org/x/text v0.11.0 // indirect
 	golang.org/x/time v0.3.0 // indirect
