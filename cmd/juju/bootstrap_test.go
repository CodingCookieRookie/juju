// Copyright 2012, 2013 Canonical Ltd.
// Licensed under the AGPLv3, see LICENCE file for details.

package main

import (
	"bytes"
	"fmt"
	"strings"

	"github.com/juju/loggo"
	jc "github.com/juju/testing/checkers"
	gc "launchpad.net/gocheck"

	"launchpad.net/juju-core/cmd"
	"launchpad.net/juju-core/constraints"
	"launchpad.net/juju-core/environs"
	"launchpad.net/juju-core/environs/config"
	"launchpad.net/juju-core/environs/configstore"
	"launchpad.net/juju-core/environs/filestorage"
	"launchpad.net/juju-core/environs/imagemetadata"
	imtesting "launchpad.net/juju-core/environs/imagemetadata/testing"
	"launchpad.net/juju-core/environs/simplestreams"
	"launchpad.net/juju-core/environs/storage"
	"launchpad.net/juju-core/environs/sync"
	envtesting "launchpad.net/juju-core/environs/testing"
	envtools "launchpad.net/juju-core/environs/tools"
	ttesting "launchpad.net/juju-core/environs/tools/testing"
	"launchpad.net/juju-core/errors"
	"launchpad.net/juju-core/juju/arch"
	"launchpad.net/juju-core/provider/dummy"
	coretesting "launchpad.net/juju-core/testing"
	"launchpad.net/juju-core/testing/testbase"
	coretools "launchpad.net/juju-core/tools"
	"launchpad.net/juju-core/version"
)

type BootstrapSuite struct {
	testbase.LoggingSuite
	coretesting.MgoSuite
	envtesting.ToolsFixture
}

var _ = gc.Suite(&BootstrapSuite{})

func (s *BootstrapSuite) SetUpSuite(c *gc.C) {
	s.LoggingSuite.SetUpSuite(c)
	s.MgoSuite.SetUpSuite(c)
}

func (s *BootstrapSuite) SetUpTest(c *gc.C) {
	s.LoggingSuite.SetUpTest(c)
	s.MgoSuite.SetUpTest(c)
	s.ToolsFixture.SetUpTest(c)

	// Set up a local source with tools.
	sourceDir := createToolsSource(c, vAll)
	s.PatchValue(&envtools.DefaultBaseURL, sourceDir)
}

func (s *BootstrapSuite) TearDownSuite(c *gc.C) {
	s.MgoSuite.TearDownSuite(c)
	s.LoggingSuite.TearDownSuite(c)
}

func (s *BootstrapSuite) TearDownTest(c *gc.C) {
	s.ToolsFixture.TearDownTest(c)
	s.MgoSuite.TearDownTest(c)
	s.LoggingSuite.TearDownTest(c)
	dummy.Reset()
}

type bootstrapRetryTest struct {
	info               string
	args               []string
	expectedAllowRetry []bool
	err                string
	// If version != "", version.Current will be
	// set to it for the duration of the test.
	version string
	// If addVersionToSource is true, then "version"
	// above will be populated in the tools source.
	addVersionToSource bool
}

var noToolsAvailableMessage = "cannot upload bootstrap tools: Juju cannot bootstrap because no tools are available for your environment.*"
var toolsNotFoundMessage = "cannot find bootstrap tools: tools not found"

var bootstrapRetryTests = []bootstrapRetryTest{{
	info:               "no tools uploaded, first check has no retries; no matching binary in source; no second attempt",
	expectedAllowRetry: []bool{false},
	err:                noToolsAvailableMessage,
	version:            "1.16.0-precise-amd64",
}, {
	info:               "no tools uploaded, first check has no retries; matching binary in source; check after upload has retries",
	expectedAllowRetry: []bool{false, true},
	err:                toolsNotFoundMessage,
	version:            "1.17.0-precise-amd64", // dev version to force upload
	addVersionToSource: true,
}, {
	info:               "no tools uploaded, first check has no retries; no matching binary in source; check after upload has retries",
	expectedAllowRetry: []bool{false, true},
	err:                toolsNotFoundMessage,
	version:            "1.15.1-precise-amd64", // dev version to force upload
}, {
	info:               "new tools uploaded, so we want to allow retries to give them a chance at showing up",
	args:               []string{"--upload-tools"},
	expectedAllowRetry: []bool{true},
	err:                noToolsAvailableMessage,
}}

// Test test checks that bootstrap calls FindTools with the expected allowRetry flag.
func (s *BootstrapSuite) TestAllowRetries(c *gc.C) {
	for i, test := range bootstrapRetryTests {
		c.Logf("test %d: %s\n", i, test.info)
		s.runAllowRetriesTest(c, test)
	}
}

func (s *BootstrapSuite) runAllowRetriesTest(c *gc.C, test bootstrapRetryTest) {
	toolsVersions := envtesting.VAll
	if test.version != "" {
		useVersion := strings.Replace(test.version, "%LTS%", config.LatestLtsSeries(), 1)
		testVersion := version.MustParseBinary(useVersion)
		s.PatchValue(&version.Current, testVersion)
		if test.addVersionToSource {
			toolsVersions = append([]version.Binary{}, toolsVersions...)
			toolsVersions = append(toolsVersions, testVersion)
		}
	}
	_, fake := makeEmptyFakeHome(c)
	defer fake.Restore()
	sourceDir := createToolsSource(c, toolsVersions)
	s.PatchValue(&envtools.DefaultBaseURL, sourceDir)

	var findToolsRetryValues []bool
	mockFindTools := func(cloudInst environs.ConfigGetter, majorVersion, minorVersion int,
		filter coretools.Filter, allowRetry bool) (list coretools.List, err error) {
		findToolsRetryValues = append(findToolsRetryValues, allowRetry)
		return nil, errors.NotFoundf("tools")
	}

	restore := envtools.TestingPatchBootstrapFindTools(mockFindTools)
	defer restore()

	_, errc := runCommand(nullContext(c), new(BootstrapCommand), test.args...)
	err := <-errc
	c.Check(findToolsRetryValues, gc.DeepEquals, test.expectedAllowRetry)
	stripped := strings.Replace(err.Error(), "\n", "", -1)
	c.Check(stripped, gc.Matches, test.err)
}

// mockUploadTools simulates the effect of tools.Upload, but skips the time-
// consuming build from source.
// TODO(fwereade) better factor agent/tools such that build logic is
// exposed and can itself be neatly mocked?
func mockUploadTools(stor storage.Storage, forceVersion *version.Number, series ...string) (*coretools.Tools, error) {
	vers := version.Current
	if forceVersion != nil {
		vers.Number = *forceVersion
	}
	versions := []version.Binary{vers}
	for _, series := range series {
		if series != version.Current.Series {
			newVers := vers
			newVers.Series = series
			versions = append(versions, newVers)
		}
	}
	agentTools, err := envtesting.UploadFakeToolsVersions(stor, versions...)
	if err != nil {
		return nil, err
	}
	return agentTools[0], nil
}

func (s *BootstrapSuite) TestTest(c *gc.C) {
	s.PatchValue(&sync.Upload, mockUploadTools)
	for i, test := range bootstrapTests {
		c.Logf("\ntest %d: %s", i, test.info)
		test.run(c)
	}
}

type bootstrapTest struct {
	info string
	// binary version string used to set version.Current
	version string
	sync    bool
	args    []string
	err     string
	// binary version strings for expected tools; if set, no default tools
	// will be uploaded before running the test.
	uploads     []string
	constraints constraints.Value
	hostArch    string
}

func (test bootstrapTest) run(c *gc.C) {
	// Create home with dummy provider and remove all
	// of its envtools.
	env, fake := makeEmptyFakeHome(c)
	defer fake.Restore()

	if test.version != "" {
		useVersion := strings.Replace(test.version, "%LTS%", config.LatestLtsSeries(), 1)
		origVersion := version.Current
		version.Current = version.MustParseBinary(useVersion)
		defer func() { version.Current = origVersion }()
	}

	if test.hostArch != "" {
		origVersion := arch.HostArch
		arch.HostArch = func() string {
			return test.hostArch
		}
		defer func() { arch.HostArch = origVersion }()
	}

	uploadCount := len(test.uploads)
	if uploadCount == 0 {
		usefulVersion := version.Current
		usefulVersion.Series = config.PreferredSeries(env.Config())
		envtesting.AssertUploadFakeToolsVersions(c, env.Storage(), usefulVersion)
	}

	// Run command and check for uploads.
	opc, errc := runCommand(nullContext(c), new(BootstrapCommand), test.args...)
	// Check for remaining operations/errors.
	if test.err != "" {
		err := <-errc
		stripped := strings.Replace(err.Error(), "\n", "", -1)
		c.Check(stripped, gc.Matches, test.err)
		return
	}
	if !c.Check(<-errc, gc.IsNil) {
		return
	}

	if uploadCount > 0 {
		for i := 0; i < uploadCount; i++ {
			c.Check((<-opc).(dummy.OpPutFile).Env, gc.Equals, "peckham")
		}
		list, err := envtools.FindTools(
			env, version.Current.Major, version.Current.Minor, coretools.Filter{}, envtools.DoNotAllowRetry)
		c.Check(err, gc.IsNil)
		c.Logf("found: " + list.String())
		urls := list.URLs()
		c.Check(urls, gc.HasLen, len(test.uploads))
		for _, v := range test.uploads {
			v := strings.Replace(v, "%LTS%", config.LatestLtsSeries(), 1)
			c.Logf("seeking: " + v)
			vers := version.MustParseBinary(v)
			_, found := urls[vers]
			c.Check(found, gc.Equals, true)
		}
	}
	if len(test.uploads) > 0 {
		indexFile := (<-opc).(dummy.OpPutFile)
		c.Check(indexFile.FileName, gc.Equals, "tools/streams/v1/index.json")
		productFile := (<-opc).(dummy.OpPutFile)
		c.Check(productFile.FileName, gc.Equals, "tools/streams/v1/com.ubuntu.juju:released:tools.json")
	}
	opPutBootstrapVerifyFile := (<-opc).(dummy.OpPutFile)
	c.Check(opPutBootstrapVerifyFile.Env, gc.Equals, "peckham")
	c.Check(opPutBootstrapVerifyFile.FileName, gc.Equals, environs.VerificationFilename)

	opPutBootstrapInitFile := (<-opc).(dummy.OpPutFile)
	c.Check(opPutBootstrapInitFile.Env, gc.Equals, "peckham")
	c.Check(opPutBootstrapInitFile.FileName, gc.Equals, "provider-state")

	opBootstrap := (<-opc).(dummy.OpBootstrap)
	c.Check(opBootstrap.Env, gc.Equals, "peckham")
	c.Check(opBootstrap.Constraints, gc.DeepEquals, test.constraints)

	store, err := configstore.Default()
	c.Assert(err, gc.IsNil)
	// Check a CA cert/key was generated by reloading the environment.
	env, err = environs.NewFromName("peckham", store)
	c.Assert(err, gc.IsNil)
	_, hasCert := env.Config().CACert()
	c.Check(hasCert, gc.Equals, true)
	_, hasKey := env.Config().CAPrivateKey()
	c.Check(hasKey, gc.Equals, true)
}

var bootstrapTests = []bootstrapTest{{
	info: "no args, no error, no uploads, no constraints",
}, {
	info: "bad arg",
	args: []string{"twiddle"},
	err:  `unrecognized args: \["twiddle"\]`,
}, {
	info: "bad --constraints",
	args: []string{"--constraints", "bad=wrong"},
	err:  `invalid value "bad=wrong" for flag --constraints: unknown constraint "bad"`,
}, {
	info: "bad --series",
	args: []string{"--series", "1bad1"},
	err:  `invalid value "1bad1" for flag --series: invalid series name "1bad1"`,
}, {
	info: "lonely --series",
	args: []string{"--series", "fine"},
	err:  `--series requires --upload-tools`,
}, {
	info: "bad environment",
	args: []string{"-e", "brokenenv"},
	err:  `dummy.Bootstrap is broken`,
}, {
	info:        "constraints",
	args:        []string{"--constraints", "mem=4G cpu-cores=4"},
	constraints: constraints.MustParse("mem=4G cpu-cores=4"),
}, {
	info:    "--upload-tools picks all reasonable series",
	version: "1.2.3-saucy-amd64",
	args:    []string{"--upload-tools"},
	uploads: []string{
		"1.2.3.1-saucy-amd64",  // from version.Current
		"1.2.3.1-raring-amd64", // from env.Config().DefaultSeries()
		"1.2.3.1-%LTS%-amd64",  // from environs/config.DefaultSeries
	},
}, {
	info:     "--upload-tools uses arch from constraint if it matches current version",
	version:  "1.3.3-saucy-ppc64",
	hostArch: "ppc64",
	args:     []string{"--upload-tools", "--constraints", "arch=ppc64"},
	uploads: []string{
		"1.3.3.1-saucy-ppc64",  // from version.Current
		"1.3.3.1-raring-ppc64", // from env.Config().DefaultSeries()
		"1.3.3.1-%LTS%-ppc64",  // from environs/config.DefaultSeries
	},
	constraints: constraints.MustParse("arch=ppc64"),
}, {
	info:    "--upload-tools only uploads each file once",
	version: "1.2.3-%LTS%-amd64",
	args:    []string{"--upload-tools"},
	uploads: []string{
		"1.2.3.1-raring-amd64",
		"1.2.3.1-%LTS%-amd64",
	},
}, {
	info:    "--upload-tools rejects invalid series",
	version: "1.2.3-saucy-amd64",
	args:    []string{"--upload-tools", "--series", "ping,ping,pong"},
	err:     `invalid series "ping"`,
}, {
	info:    "--upload-tools rejects mismatched arch",
	version: "1.3.3-saucy-amd64",
	args:    []string{"--upload-tools", "--constraints", "arch=ppc64"},
	err:     `cannot build tools for "ppc64" using a machine running on "amd64"`,
}, {
	info:     "--upload-tools rejects non-supported arch",
	version:  "1.3.3-saucy-arm64",
	hostArch: "arm64",
	args:     []string{"--upload-tools"},
	err:      `environment "peckham" of type dummy does not support instances running on "arm64"`,
}, {
	info:    "--upload-tools always bumps build number",
	version: "1.2.3.4-raring-amd64",
	args:    []string{"--upload-tools"},
	uploads: []string{
		"1.2.3.5-raring-amd64",
		"1.2.3.5-%LTS%-amd64",
	},
}}

func (s *BootstrapSuite) TestBootstrapTwice(c *gc.C) {
	env, fake := makeEmptyFakeHome(c)
	defer fake.Restore()
	defaultSeriesVersion := version.Current
<<<<<<< HEAD
	defaultSeriesVersion.Series = env.Config().DefaultSeries()
	// Force a dev version by having an odd minor version number.
	// This is because we have not uploaded any tools and auto
	// upload is only enabled for dev versions.
	defaultSeriesVersion.Minor = 11
	s.PatchValue(&version.Current, defaultSeriesVersion)
=======
	defaultSeriesVersion.Series = config.PreferredSeries(env.Config())
>>>>>>> a38eaf53

	ctx := coretesting.Context(c)
	code := cmd.Main(&BootstrapCommand{}, ctx, nil)
	c.Check(code, gc.Equals, 0)

	ctx2 := coretesting.Context(c)
	code2 := cmd.Main(&BootstrapCommand{}, ctx2, nil)
	c.Check(code2, gc.Equals, 1)
	expectedErrText := "Bootstrap failed, destroying environment\n"
	expectedErrText += "error: environment is already bootstrapped\n"
	c.Check(coretesting.Stderr(ctx2), gc.Equals, expectedErrText)
	c.Check(coretesting.Stdout(ctx2), gc.Equals, "")
}

func (s *BootstrapSuite) TestBootstrapJenvWarning(c *gc.C) {
	env, fake := makeEmptyFakeHome(c)
	defer fake.Restore()
	defaultSeriesVersion := version.Current
<<<<<<< HEAD
	defaultSeriesVersion.Series = env.Config().DefaultSeries()
	// Force a dev version by having an odd minor version number.
	// This is because we have not uploaded any tools and auto
	// upload is only enabled for dev versions.
	defaultSeriesVersion.Minor = 11
	s.PatchValue(&version.Current, defaultSeriesVersion)
=======
	defaultSeriesVersion.Series = config.PreferredSeries(env.Config())
>>>>>>> a38eaf53

	store, err := configstore.Default()
	c.Assert(err, gc.IsNil)
	ctx := coretesting.Context(c)
	environs.PrepareFromName("peckham", ctx, store)

	logger := "jenv.warning.test"
	testWriter := &loggo.TestWriter{}
	loggo.RegisterWriter(logger, testWriter, loggo.WARNING)
	defer loggo.RemoveWriter(logger)

	_, errc := runCommand(ctx, new(BootstrapCommand), "-e", "peckham")
	c.Assert(<-errc, gc.IsNil)
	c.Assert(testWriter.Log, jc.LogMatches, []string{"ignoring environments.yaml: using bootstrap config in .*"})
}

func (s *BootstrapSuite) TestInvalidLocalSource(c *gc.C) {
	s.PatchValue(&version.Current.Number, version.MustParse("1.2.0"))
	env, fake := makeEmptyFakeHome(c)
	defer fake.Restore()

	// Bootstrap the environment with an invalid source.
	// The command returns with an error.
	ctx := coretesting.Context(c)
	code := cmd.Main(&BootstrapCommand{}, ctx, []string{"--metadata-source", c.MkDir()})
	c.Check(code, gc.Equals, 1)

	// Now check that there are no tools available.
	_, err := envtools.FindTools(
		env, version.Current.Major, version.Current.Minor, coretools.Filter{}, envtools.DoNotAllowRetry)
	c.Assert(err, gc.FitsTypeOf, errors.NotFoundf(""))
}

// createImageMetadata creates some image metadata in a local directory.
func createImageMetadata(c *gc.C) (string, []*imagemetadata.ImageMetadata) {
	// Generate some image metadata.
	im := []*imagemetadata.ImageMetadata{
		{
			Id:         "1234",
			Arch:       "amd64",
			Version:    "13.04",
			RegionName: "region",
			Endpoint:   "endpoint",
		},
	}
	cloudSpec := &simplestreams.CloudSpec{
		Region:   "region",
		Endpoint: "endpoint",
	}
	sourceDir := c.MkDir()
	sourceStor, err := filestorage.NewFileStorageWriter(sourceDir)
	c.Assert(err, gc.IsNil)
	err = imagemetadata.MergeAndWriteMetadata("raring", im, cloudSpec, sourceStor)
	c.Assert(err, gc.IsNil)
	return sourceDir, im
}

// checkImageMetadata checks that the environment contains the expected image metadata.
func checkImageMetadata(c *gc.C, stor storage.StorageReader, expected []*imagemetadata.ImageMetadata) {
	metadata := imtesting.ParseMetadataFromStorage(c, stor)
	c.Assert(metadata, gc.HasLen, 1)
	c.Assert(expected[0], gc.DeepEquals, metadata[0])
}

func (s *BootstrapSuite) TestUploadLocalImageMetadata(c *gc.C) {
	sourceDir, expected := createImageMetadata(c)
	env, fake := makeEmptyFakeHome(c)
	defer fake.Restore()

	// Bootstrap the environment with the valid source.
	// First fake a dev version so tools can be uploaded.
	devVersion := version.Current
	devVersion.Minor = 11
	s.PatchValue(&version.Current, devVersion)
	ctx := coretesting.Context(c)
	code := cmd.Main(&BootstrapCommand{}, ctx, []string{"--metadata-source", sourceDir})
	c.Check(code, gc.Equals, 0)
	c.Assert(imagemetadata.DefaultBaseURL, gc.Equals, imagemetadata.UbuntuCloudImagesURL)

	// Now check the image metadata has been uploaded.
	checkImageMetadata(c, env.Storage(), expected)
}

func (s *BootstrapSuite) TestAutoSyncLocalSource(c *gc.C) {
	sourceDir := createToolsSource(c, vAll)
	s.PatchValue(&version.Current.Number, version.MustParse("1.2.0"))
	env, fake := makeEmptyFakeHome(c)
	defer fake.Restore()

	// Bootstrap the environment with the valid source.
	// The bootstrapping has to show no error, because the tools
	// are automatically synchronized.
	ctx := coretesting.Context(c)
	code := cmd.Main(&BootstrapCommand{}, ctx, []string{"--metadata-source", sourceDir})
	c.Check(code, gc.Equals, 0)

	// Now check the available tools which are the 1.2.0 envtools.
	checkTools(c, env, v120All)
}

func (s *BootstrapSuite) setupAutoUploadTest(c *gc.C, vers, series string) environs.Environ {
	s.PatchValue(&sync.Upload, mockUploadTools)
	sourceDir := createToolsSource(c, vAll)
	s.PatchValue(&envtools.DefaultBaseURL, sourceDir)

	// Change the tools location to be the test location and also
	// the version and ensure their later restoring.
	// Set the current version to be something for which there are no tools
	// so we can test that an upload is forced.
	origVersion := version.Current
	version.Current.Number = version.MustParse(vers)
	version.Current.Series = series
	s.AddCleanup(func(*gc.C) { version.Current = origVersion })

	// Create home with dummy provider and remove all
	// of its envtools.
	env, fake := makeEmptyFakeHome(c)
	s.AddCleanup(func(*gc.C) { fake.Restore() })
	return env
}

func (s *BootstrapSuite) TestAutoUploadAfterFailedSync(c *gc.C) {
	otherSeries := "precise"
	if otherSeries == version.Current.Series {
		otherSeries = "raring"
	}
	env := s.setupAutoUploadTest(c, "1.7.3", otherSeries)
	// Run command and check for that upload has been run for tools matching the current juju version.
	opc, errc := runCommand(nullContext(c), new(BootstrapCommand))
	c.Assert(<-errc, gc.IsNil)
	c.Assert((<-opc).(dummy.OpPutFile).Env, gc.Equals, "peckham")
	list, err := envtools.FindTools(env, version.Current.Major, version.Current.Minor, coretools.Filter{}, false)
	c.Assert(err, gc.IsNil)
	c.Logf("found: " + list.String())
	urls := list.URLs()
	expectedUrlCount := 2

	// There will be distinct tools for each of these if they are different
	if config.LatestLtsSeries() != coretesting.FakeDefaultSeries {
		expectedUrlCount++
	}
	c.Assert(urls, gc.HasLen, expectedUrlCount)
	expectedVers := []version.Binary{
		version.MustParseBinary(fmt.Sprintf("1.7.3.1-%s-%s", otherSeries, version.Current.Arch)),
		version.MustParseBinary(fmt.Sprintf("1.7.3.1-%s-%s", version.Current.Series, version.Current.Arch)),
	}
	for _, vers := range expectedVers {
		c.Logf("seeking: " + vers.String())
		_, found := urls[vers]
		c.Check(found, gc.Equals, true)
	}
}

func (s *BootstrapSuite) TestAutoUploadOnlyForDev(c *gc.C) {
	s.setupAutoUploadTest(c, "1.8.3", "precise")
	_, errc := runCommand(nullContext(c), new(BootstrapCommand))
	err := <-errc
	stripped := strings.Replace(err.Error(), "\n", "", -1)
	c.Assert(stripped, gc.Matches, noToolsAvailableMessage)
}

func (s *BootstrapSuite) TestMissingToolsError(c *gc.C) {
	s.setupAutoUploadTest(c, "1.8.3", "precise")
	context := coretesting.Context(c)
	code := cmd.Main(&BootstrapCommand{}, context, nil)
	c.Assert(code, gc.Equals, 1)
	errText := context.Stderr.(*bytes.Buffer).String()
	expectedErrText := "Bootstrap failed, destroying environment\n"
	expectedErrText += "error: cannot upload bootstrap tools: Juju cannot bootstrap because no tools are available for your environment(.|\n)*"
	c.Assert(errText, gc.Matches, expectedErrText)
}

func uploadToolsAlwaysFails(stor storage.Storage, forceVersion *version.Number, series ...string) (*coretools.Tools, error) {
	return nil, fmt.Errorf("an error")
}

func (s *BootstrapSuite) TestMissingToolsUploadFailedError(c *gc.C) {
	s.setupAutoUploadTest(c, "1.7.3", "precise")
	s.PatchValue(&sync.Upload, uploadToolsAlwaysFails)
	context := coretesting.Context(c)
	code := cmd.Main(&BootstrapCommand{}, context, nil)
	c.Assert(code, gc.Equals, 1)
	errText := context.Stderr.(*bytes.Buffer).String()
	expectedErrText := "uploading tools for series \\[precise "
	if config.LatestLtsSeries() != coretesting.FakeDefaultSeries {
		expectedErrText += config.LatestLtsSeries() + " "
	}
	expectedErrText += "raring\\]\n"
	expectedErrText += "Bootstrap failed, destroying environment\n"
	expectedErrText += "error: cannot upload bootstrap tools: an error\n"
	c.Assert(errText, gc.Matches, expectedErrText)
}

func (s *BootstrapSuite) TestBootstrapDestroy(c *gc.C) {
	_, fake := makeEmptyFakeHome(c)
	defer fake.Restore()
	devVersion := version.Current
	// Force a dev version by having an odd minor version number.
	// This is because we have not uploaded any tools and auto
	// upload is only enabled for dev versions.
	devVersion.Minor = 11
	s.PatchValue(&version.Current, devVersion)
	opc, errc := runCommand(nullContext(c), new(BootstrapCommand), "-e", "brokenenv")
	err := <-errc
	c.Assert(err, gc.ErrorMatches, "dummy.Bootstrap is broken")
	var opDestroy *dummy.OpDestroy
	for opDestroy == nil {
		select {
		case op := <-opc:
			switch op := op.(type) {
			case dummy.OpDestroy:
				opDestroy = &op
			}
		default:
			c.Error("expected call to env.Destroy")
			return
		}
	}
	c.Assert(opDestroy.Error, gc.ErrorMatches, "dummy.Destroy is broken")
}

// createToolsSource writes the mock tools and metadata into a temporary
// directory and returns it.
func createToolsSource(c *gc.C, versions []version.Binary) string {
	versionStrings := make([]string, len(versions))
	for i, vers := range versions {
		versionStrings[i] = vers.String()
	}
	source := c.MkDir()
	ttesting.MakeTools(c, source, "releases", versionStrings)
	return source
}

// makeEmptyFakeHome creates a faked home without envtools.
func makeEmptyFakeHome(c *gc.C) (environs.Environ, *coretesting.FakeHome) {
	fake := coretesting.MakeFakeHome(c, envConfig)
	dummy.Reset()
	store, err := configstore.Default()
	c.Assert(err, gc.IsNil)
	env, err := environs.PrepareFromName("peckham", nullContext(c), store)
	c.Assert(err, gc.IsNil)
	envtesting.RemoveAllTools(c, env)
	return env, fake
}

// checkTools check if the environment contains the passed envtools.
func checkTools(c *gc.C, env environs.Environ, expected []version.Binary) {
	list, err := envtools.FindTools(
		env, version.Current.Major, version.Current.Minor, coretools.Filter{}, envtools.DoNotAllowRetry)
	c.Check(err, gc.IsNil)
	c.Logf("found: " + list.String())
	urls := list.URLs()
	c.Check(urls, gc.HasLen, len(expected))
}

var (
	v100d64 = version.MustParseBinary("1.0.0-raring-amd64")
	v100p64 = version.MustParseBinary("1.0.0-precise-amd64")
	v100q32 = version.MustParseBinary("1.0.0-quantal-i386")
	v100q64 = version.MustParseBinary("1.0.0-quantal-amd64")
	v120d64 = version.MustParseBinary("1.2.0-raring-amd64")
	v120p64 = version.MustParseBinary("1.2.0-precise-amd64")
	v120q32 = version.MustParseBinary("1.2.0-quantal-i386")
	v120q64 = version.MustParseBinary("1.2.0-quantal-amd64")
	v190p32 = version.MustParseBinary("1.9.0-precise-i386")
	v190q64 = version.MustParseBinary("1.9.0-quantal-amd64")
	v200p64 = version.MustParseBinary("2.0.0-precise-amd64")
	v100All = []version.Binary{
		v100d64, v100p64, v100q64, v100q32,
	}
	v120All = []version.Binary{
		v120d64, v120p64, v120q64, v120q32,
	}
	vAll = []version.Binary{
		v100d64, v100p64, v100q32, v100q64,
		v120d64, v120p64, v120q32, v120q64,
		v190p32, v190q64,
		v200p64,
	}
)<|MERGE_RESOLUTION|>--- conflicted
+++ resolved
@@ -368,16 +368,12 @@
 	env, fake := makeEmptyFakeHome(c)
 	defer fake.Restore()
 	defaultSeriesVersion := version.Current
-<<<<<<< HEAD
-	defaultSeriesVersion.Series = env.Config().DefaultSeries()
+	defaultSeriesVersion.Series = config.PreferredSeries(env.Config())
 	// Force a dev version by having an odd minor version number.
 	// This is because we have not uploaded any tools and auto
 	// upload is only enabled for dev versions.
 	defaultSeriesVersion.Minor = 11
 	s.PatchValue(&version.Current, defaultSeriesVersion)
-=======
-	defaultSeriesVersion.Series = config.PreferredSeries(env.Config())
->>>>>>> a38eaf53
 
 	ctx := coretesting.Context(c)
 	code := cmd.Main(&BootstrapCommand{}, ctx, nil)
@@ -396,16 +392,12 @@
 	env, fake := makeEmptyFakeHome(c)
 	defer fake.Restore()
 	defaultSeriesVersion := version.Current
-<<<<<<< HEAD
-	defaultSeriesVersion.Series = env.Config().DefaultSeries()
+	defaultSeriesVersion.Series = config.PreferredSeries(env.Config())
 	// Force a dev version by having an odd minor version number.
 	// This is because we have not uploaded any tools and auto
 	// upload is only enabled for dev versions.
 	defaultSeriesVersion.Minor = 11
 	s.PatchValue(&version.Current, defaultSeriesVersion)
-=======
-	defaultSeriesVersion.Series = config.PreferredSeries(env.Config())
->>>>>>> a38eaf53
 
 	store, err := configstore.Default()
 	c.Assert(err, gc.IsNil)
