// Copyright 2015 Canonical Ltd.
// Licensed under the AGPLv3, see LICENCE file for details.

package deployer

import (
	"bytes"
	"fmt"
	"path/filepath"
	"strconv"
	"strings"
	"time"

<<<<<<< HEAD
	"github.com/juju/charm/v9"
	"github.com/juju/charm/v9/resource"
=======
	"github.com/juju/charm/v8"
	charmresource "github.com/juju/charm/v8/resource"
>>>>>>> 0f2ce8e5
	jujuclock "github.com/juju/clock"
	"github.com/juju/cmd/v3"
	"github.com/juju/collections/set"
	"github.com/juju/errors"
	"github.com/juju/names/v4"
	"github.com/kr/pretty"
	"gopkg.in/macaroon.v2"
	"gopkg.in/yaml.v2"

	"github.com/juju/juju/api"
	"github.com/juju/juju/api/client/application"
	"github.com/juju/juju/api/client/resources"
	commoncharm "github.com/juju/juju/api/common/charm"
	app "github.com/juju/juju/apiserver/facades/client/application"
	appbundle "github.com/juju/juju/cmd/juju/application/bundle"
	"github.com/juju/juju/cmd/juju/application/store"
	"github.com/juju/juju/cmd/juju/application/utils"
	"github.com/juju/juju/cmd/modelcmd"
	"github.com/juju/juju/core/arch"
	bundlechanges "github.com/juju/juju/core/bundle/changes"
	corecharm "github.com/juju/juju/core/charm"
	"github.com/juju/juju/core/constraints"
	"github.com/juju/juju/core/crossmodel"
	"github.com/juju/juju/core/devices"
	"github.com/juju/juju/core/instance"
	"github.com/juju/juju/core/lxdprofile"
	"github.com/juju/juju/core/model"
	"github.com/juju/juju/core/series"
	"github.com/juju/juju/environs/config"
	"github.com/juju/juju/rpc/params"
	"github.com/juju/juju/state/watcher"
	"github.com/juju/juju/storage"
)

type bundleDeploySpec struct {
	ctx        *cmd.Context
	filesystem modelcmd.Filesystem

	dryRun bool
	force  bool
	trust  bool

	bundleDataSource  charm.BundleDataSource
	bundleDir         string
	bundleURL         *charm.URL
	bundleOverlayFile []string
	origin            commoncharm.Origin
	modelConstraints  constraints.Value

	deployAPI            DeployerAPI
	bundleResolver       Resolver
	authorizer           store.MacaroonGetter
	getConsumeDetailsAPI func(*charm.OfferURL) (ConsumeDetails, error)
<<<<<<< HEAD
	deployResources      resourceadapters.DeployResourcesFunc
	getResourceLister    func(DeployerAPI) (utils.ResourceLister, error)
=======
	deployResources      DeployResourcesFunc
>>>>>>> 0f2ce8e5

	useExistingMachines bool
	bundleMachines      map[string]string
	bundleStorage       map[string]map[string]storage.Constraints
	bundleDevices       map[string]map[string]devices.Constraints

	targetModelName string
	targetModelUUID string
	controllerName  string
	accountUser     string

	knownSpaceNames set.Strings
}

// deployBundle deploys the given bundle data using the given API client and
// charm store client. The deployment is not transactional, and its progress is
// notified using the given deployment logger.
//
// Note: deployBundle expects that spec.BundleData points to a verified bundle
// that has all required external overlays applied.
func bundleDeploy(defaultCharmSchema charm.Schema, bundleData *charm.BundleData, spec bundleDeploySpec) (map[charm.URL]*macaroon.Macaroon, error) {
	// TODO: move bundle parsing and checking into the handler.
	h := makeBundleHandler(defaultCharmSchema, bundleData, spec)
	if err := h.makeModel(spec.useExistingMachines, spec.bundleMachines); err != nil {
		return nil, errors.Trace(err)
	}
	if err := h.resolveCharmsAndEndpoints(); err != nil {
		return nil, errors.Trace(err)
	}
	if err := h.getChanges(); err != nil {
		return nil, errors.Trace(err)
	}
	if err := h.handleChanges(); err != nil {
		return nil, errors.Trace(err)
	}
	return h.macaroons, nil
}

// bundleHandler provides helpers and the state required to deploy a bundle.
type bundleHandler struct {
	dryRun bool
	force  bool
	trust  bool

	clock jujuclock.Clock

	// bundleDir is the path where the bundle file is located for local bundles.
	bundleDir string
	// changes holds the changes to be applied in order to deploy the bundle.
	changes []bundlechanges.Change

	// applications are all the applications defined in the bundle.
	// Used primarily for iterating over sorted values.
	applications set.Strings

	// results collects data resulting from applying changes. Keys identify
	// changes, values result from interacting with the environment, and are
	// stored so that they can be potentially reused later, for instance for
	// resolving a dynamic placeholder included in a change. Specifically, the
	// following values are stored:
	// - when adding a charm, the fully resolved charm is stored;
	// - when deploying an application, the application name is stored;
	// - when adding a machine, the resulting machine id is stored;
	// - when adding a unit, either the id of the machine holding the unit or
	//   the unit name can be stored. The latter happens when a machine is
	//   implicitly created by adding a unit without a machine spec.
	results map[string]string

	// origin identifies the default channel to use for the bundle.
	origin           commoncharm.Origin
	modelConstraints constraints.Value

	// deployAPI is used to interact with the environment.
	deployAPI            DeployerAPI
	bundleResolver       Resolver
	authorizer           store.MacaroonGetter
	getConsumeDetailsAPI func(*charm.OfferURL) (ConsumeDetails, error)
<<<<<<< HEAD
	deployResources      resourceadapters.DeployResourcesFunc
	getResourceLister    func(DeployerAPI) (utils.ResourceLister, error)
=======
	deployResources      DeployResourcesFunc
>>>>>>> 0f2ce8e5

	// bundleStorage contains a mapping of application-specific storage
	// constraints. For each application, the storage constraints in the
	// map will replace or augment the storage constraints specified
	// in the bundle itself.
	bundleStorage map[string]map[string]storage.Constraints

	// bundleDevices contains a mapping of application-specific device
	// constraints. For each application, the device constraints in the
	// map will replace or augment the device constraints specified
	// in the bundle itself.
	bundleDevices map[string]map[string]devices.Constraints

	// ctx is the command context, which is used to output messages to the
	// user, so that the user can keep track of the bundle deployment
	// progress.
	ctx *cmd.Context

	// filesystem provides access to the filesystem.
	filesystem modelcmd.Filesystem

	// data is the original bundle data that we want to deploy.
	data *charm.BundleData

	// bundleURL is the URL of the bundle when deploying a bundle from the
	// charmstore, nil otherwise.
	bundleURL *charm.URL

	// unitStatus reflects the environment status and maps unit names to their
	// corresponding machine identifiers. This is kept updated by both change
	// handlers (addCharm, addApplication etc.) and by updateUnitStatus.
	unitStatus map[string]string

	modelConfig *config.Config

	model *bundlechanges.Model

	macaroons map[charm.URL]*macaroon.Macaroon

	// origins holds a different origins based on the charm URL and channels for
	// each origin.
	origins map[charm.URL]map[string]commoncharm.Origin

	// knownSpaceNames is a set of the names of existing spaces an application
	// can bind to
	knownSpaceNames set.Strings

	// watcher holds an environment mega-watcher used to keep the environment
	// status up to date.
	watcher api.AllWatch

	// warnedLXC indicates whether or not we have warned the user that the
	// bundle they're deploying uses lxc containers, which will be treated as
	// LXD.  This flag keeps us from writing the warning more than once per
	// bundle.
	warnedLXC bool

	// The name and UUID of the model where the bundle is about to be deployed.
	targetModelName string
	targetModelUUID string

	// Controller name required for consuming a offer when deploying a bundle.
	controllerName string

	// accountUser holds the user of the account associated with the
	// current controller.
	accountUser string

	// The default schema to use for charm URLs that don't specify one.
	defaultCharmSchema charm.Schema
}

func makeBundleHandler(defaultCharmSchema charm.Schema, bundleData *charm.BundleData, spec bundleDeploySpec) *bundleHandler {
	applications := set.NewStrings()
	for name := range bundleData.Applications {
		applications.Add(name)
	}
	return &bundleHandler{
		// TODO (stickupkid): pass this through from the constructor.
		clock: jujuclock.WallClock,

		dryRun:               spec.dryRun,
		force:                spec.force,
		trust:                spec.trust,
		bundleDir:            spec.bundleDir,
		applications:         applications,
		results:              make(map[string]string),
		origin:               spec.origin,
		modelConstraints:     spec.modelConstraints,
		deployAPI:            spec.deployAPI,
		bundleResolver:       spec.bundleResolver,
		authorizer:           spec.authorizer,
		getConsumeDetailsAPI: spec.getConsumeDetailsAPI,
		deployResources:      spec.deployResources,
		getResourceLister:    spec.getResourceLister,
		bundleStorage:        spec.bundleStorage,
		bundleDevices:        spec.bundleDevices,
		ctx:                  spec.ctx,
		filesystem:           spec.filesystem,
		data:                 bundleData,
		bundleURL:            spec.bundleURL,
		unitStatus:           make(map[string]string),
		macaroons:            make(map[charm.URL]*macaroon.Macaroon),
		origins:              make(map[charm.URL]map[string]commoncharm.Origin),
		knownSpaceNames:      spec.knownSpaceNames,

		targetModelName: spec.targetModelName,
		targetModelUUID: spec.targetModelUUID,
		controllerName:  spec.controllerName,
		accountUser:     spec.accountUser,

		defaultCharmSchema: defaultCharmSchema,
	}
}

func (h *bundleHandler) makeModel(
	useExistingMachines bool,
	bundleMachines map[string]string,
) error {
	// Initialize the unit status.
	status, err := h.deployAPI.Status(nil)
	if err != nil {
		return errors.Annotate(err, "cannot get model status")
	}
	status, err = h.updateChannelsModelStatus(status)
	if err != nil {
		return errors.Annotate(err, "updating current application channels")
	}

	h.model, err = appbundle.BuildModelRepresentation(status, h.deployAPI, useExistingMachines, bundleMachines)
	if err != nil {
		return errors.Trace(err)
	}
	logger.Debugf("model: %s", pretty.Sprint(h.model))

	for _, appData := range status.Applications {
		for unit, unitData := range appData.Units {
			h.unitStatus[unit] = unitData.Machine
		}
	}

	h.modelConfig, err = getModelConfig(h.deployAPI)
	if err != nil {
		return err
	}
	return nil
}

// updateChannelsModelStatus gets the application's channel from a different
// source when the default charm schema is charmstore.  Required for compatibility
// between pre 2.9 controllers and newer clients.  The controller has the data,
// status output does not.
func (h *bundleHandler) updateChannelsModelStatus(status *params.FullStatus) (*params.FullStatus, error) {
	if !h.defaultCharmSchema.Matches(charm.CharmStore.String()) || len(status.Applications) <= 0 {
		return status, nil
	}
	var tags []names.ApplicationTag
	for k := range status.Applications {
		tags = append(tags, names.NewApplicationTag(k))
	}
	infoResults, err := h.deployAPI.ApplicationsInfo(tags)
	if err != nil {
		return nil, err
	}

	for i, result := range infoResults {
		name := tags[i].Id()
		if result.Error != nil {
			return nil, errors.Annotatef(err, "%s", name)
		}
		appStatus, ok := status.Applications[name]
		if !ok {
			return nil, errors.NotFoundf("programming error: %q application info", name)
		}
		appStatus.CharmChannel = result.Result.Channel
		status.Applications[name] = appStatus
	}
	return status, nil
}

// resolveCharmsAndEndpoints will go through the bundle and
// resolve the charm URLs. From the model the charm names are
// fully qualified, meaning they have a source and revision id.
// Effectively the logic this method follows is:
//   * if the bundle specifies a local charm, and the application
//     exists already, then override the charm URL in the bundle
//     spec to match the charm name from the model. We don't
//     upgrade local charms as part of a bundle deploy.
//   * the charm URL is resolved and the bundle spec is replaced
//     with the fully resolved charm URL - i.e.: with rev id.
//   * check all endpoints, and if any of them have implicit endpoints,
//     and if they do, resolve the implicitness in order to compare
//     with relations in the model.
func (h *bundleHandler) resolveCharmsAndEndpoints() error {
	deployedApps := set.NewStrings()

	for _, name := range h.applications.SortedValues() {
		spec := h.data.Applications[name]
		app := h.model.GetApplication(name)

		var cons constraints.Value
		if app != nil {
			deployedApps.Add(name)

			if h.isLocalCharm(spec.Charm) {
				logger.Debugf("%s exists in model uses a local charm, replacing with %q", name, app.Charm)
				// Replace with charm from model
				spec.Charm = app.Charm
				continue
			}
			// If the charm matches, don't bother resolving.
			if spec.Charm == app.Charm {
				continue
			}

			var err error
			cons, err = constraints.Parse(app.Constraints)
			if err != nil {
				return errors.Trace(err)
			}
		}

		if h.isLocalCharm(spec.Charm) {
			continue
		}

		ch, err := resolveCharmURL(spec.Charm, h.defaultCharmSchema)
		if err != nil {
			return errors.Trace(err)
		}

		// To deploy by revision, the revision number must be in the origin for a
		// charmhub charm and in the url for a charmstore charm.
		if charm.CharmHub.Matches(ch.Schema) {
			if ch.Revision != -1 {
				return errors.Errorf("cannot specify revision in %q, please use revision", ch)
			}
			var channel charm.Channel
			if spec.Channel != "" {
				channel, err = charm.ParseChannelNormalize(spec.Channel)
				if err != nil {
					return errors.Annotatef(err, "for application %q", spec.Charm)
				}
			}
			if spec.Revision != nil && *spec.Revision != -1 && channel.Empty() {
				return errors.Errorf("application %q with a revision requires a channel for future upgrades, please use channel", name)
			}
		} else if charm.CharmStore.Matches(ch.Schema) {
			if ch.Revision != -1 && spec.Revision != nil && *spec.Revision != -1 && ch.Revision != *spec.Revision {
				return errors.Errorf("two different revisions to deploy %q: specified %d and %d, please choose one.", name, ch.Revision, *spec.Revision)
			}
			if ch.Revision == -1 && spec.Revision != nil && *spec.Revision != -1 {
				ch = ch.WithRevision(*spec.Revision)
			}
		}
		urlForOrigin := ch
		if spec.Revision != nil && *spec.Revision != -1 {
			urlForOrigin = urlForOrigin.WithRevision(*spec.Revision)
		}

		channel, origin, err := h.constructChannelAndOrigin(ch, spec.Series, spec.Channel, cons)
		if err != nil {
			return errors.Trace(err)
		}
		url, origin, _, err := h.bundleResolver.ResolveCharm(ch, origin, false) // no --switch possible.
		if err != nil {
			return errors.Annotatef(err, "cannot resolve charm or bundle %q", ch.Name)
		}
		if charm.CharmHub.Matches(url.Schema) {
			// Although we've resolved the charm URL, we actually don't want the
			// whole URL (architecture, series and revision), only the name is
			// verified that it exists.
			url = &charm.URL{
				Schema:   charm.CharmHub.String(),
				Name:     url.Name,
				Revision: -1,
			}
			origin = origin.WithSeries("")
		}

		h.ctx.Infof(formatLocatedText(ch, origin))
		if url.Series == "bundle" || origin.Type == "bundle" {
			return errors.Errorf("expected charm, got bundle %q", ch.Name)
		}

		spec.Charm = url.String()

		// Ensure we set the origin for a resolved charm. When an upgrade with a
		// bundle happens, we need to ensure that we have all the existing
		// charm origins as well as any potential new ones.
		// Specifically this happens when a bundle is re-using a charm from
		// another application, but giving it a new name.
		h.addOrigin(*url, channel, origin)
	}

	// TODO(thumper): the InferEndpoints code is deeply wedged in the
	// persistence layer and needs to be extracted. This is a multi-day
	// effort, so for now the bundle handling is doing no implicit endpoint
	// handling.
	return nil
}

func (h *bundleHandler) resolveCharmChannelAndRevision(charmURL, charmSeries, charmChannel, arch string, revision int) (string, int, error) {
	if h.isLocalCharm(charmURL) {
		return charmChannel, -1, nil
	}
	// If the charm URL already contains a revision, return that before
	// attempting to resolve a revision from any charm store. We can ignore the
	// error here, as we want to just parse out the charm URL.
	// Resolution and validation of the charm URL happens further down.
	if curl, err := charm.ParseURL(charmURL); err == nil {
		if charm.Local.Matches(curl.Schema) {
			return charmChannel, -1, nil
		} else if curl.Revision >= 0 && charmChannel != "" {
			return charmChannel, curl.Revision, nil
		}
	}

	// Resolve and validate a charm URL based on passed in charm.
	ch, err := resolveCharmURL(charmURL, h.defaultCharmSchema)
	if err != nil {
		return "", -1, errors.Trace(err)
	}

	var cons constraints.Value
	if arch != "" {
		cons = constraints.Value{Arch: &arch}
	}

	// Charmhub charms require the revision in the origin, but not the charm url used.
	// Add it here temporarily to construct the origin.
	if revision != -1 {
		ch = ch.WithRevision(revision)
	}

	_, origin, err := h.constructChannelAndOrigin(ch, charmSeries, charmChannel, cons)
	if err != nil {
		return "", -1, errors.Trace(err)
	}
	_, origin, _, err = h.bundleResolver.ResolveCharm(ch, origin, false) // no --switch possible.
	if err != nil {
		return "", -1, errors.Annotatef(err, "cannot resolve charm or bundle %q", ch.Name)
	}
	resolvedChan := origin.CharmChannel().Normalize().String()
	rev := origin.Revision
	if rev == nil {
		return resolvedChan, -1, nil
	}
	return resolvedChan, *rev, nil
}

// constructChannelAndOrigin attempts to construct a fully qualified channel
// along with an origin that matches the hardware constraints and the charm url
// source.
func (h *bundleHandler) constructChannelAndOrigin(curl *charm.URL, charmSeries, charmChannel string, cons constraints.Value) (charm.Channel, commoncharm.Origin, error) {
	var channel charm.Channel
	if charmChannel != "" {
		var err error
		if channel, err = charm.ParseChannelNormalize(charmChannel); err != nil {
			return charm.Channel{}, commoncharm.Origin{}, errors.Trace(err)
		}
	}

	platform, err := utils.DeducePlatform(cons, charmSeries, h.modelConstraints)
	if err != nil {
		return charm.Channel{}, commoncharm.Origin{}, errors.Trace(err)
	}

	origin, err := utils.DeduceOrigin(curl, channel, platform)
	if err != nil {
		return charm.Channel{}, commoncharm.Origin{}, errors.Trace(err)
	}
	return channel, origin, nil
}

func (h *bundleHandler) getChanges() error {
	bundleURL := ""
	if h.bundleURL != nil {
		bundleURL = h.bundleURL.String()
	}
	// TODO(stickupkid): The following should use the new
	// Bundle.getChangesMapArgs, with the fallback to Bundle.getChanges and
	// with controllers without a Bundle facade should use the bundlechanges
	// library.
	// The real sticking point is that all the code below uses the bundlechanges
	// library directly and that's just not cricket. Instead there should be
	// some normalisation for all entry points, either that be a API or a
	// library. Then walk over that normalised AST of changes to execute the
	// changes required. That unfortunately is some re-factoring and would take
	// some time to do that, hence why we're still using the library directly
	// unlike other clients.
	cfg := bundlechanges.ChangesConfig{
		Bundle:           h.data,
		BundleURL:        bundleURL,
		Model:            h.model,
		ConstraintGetter: addCharmConstraintsParser,
		CharmResolver:    h.resolveCharmChannelAndRevision,
		Logger:           logger,
		Force:            h.force,
	}
	if logger.IsTraceEnabled() {
		logger.Tracef("bundlechanges.ChangesConfig.Bundle %s", pretty.Sprint(cfg.Bundle))
		logger.Tracef("bundlechanges.ChangesConfig.BundleURL %s", pretty.Sprint(cfg.BundleURL))
		logger.Tracef("bundlechanges.ChangesConfig.Model %s", pretty.Sprint(cfg.Model))
	}
	changes, err := bundlechanges.FromData(cfg)
	if err != nil {
		return errors.Trace(err)
	}
	if logger.IsTraceEnabled() {
		logger.Tracef("changes %s", pretty.Sprint(changes))
	}
	h.changes = changes
	return nil
}

func (h *bundleHandler) handleChanges() error {
	var err error
	// Instantiate a watcher used to follow the deployment progress.
	h.watcher, err = h.deployAPI.WatchAll()
	if err != nil {
		return errors.Annotate(err, "cannot watch model")
	}
	defer func() { _ = h.watcher.Stop() }()

	if len(h.changes) == 0 {
		h.ctx.Infof("No changes to apply.")
		return nil
	}

	if h.dryRun {
		fmt.Fprintf(h.ctx.Stdout, "Changes to deploy bundle:\n")
	} else {
		fmt.Fprintf(h.ctx.Stdout, "Executing changes:\n")
	}

	// Deploy the bundle.
	for i, change := range h.changes {
		fmt.Fprint(h.ctx.Stdout, fmtChange(change))
		if logger.IsTraceEnabled() {
			logger.Tracef("%d: change %s", i, pretty.Sprint(change))
		}
		switch change := change.(type) {
		case *bundlechanges.AddCharmChange:
			err = h.addCharm(change)
		case *bundlechanges.AddMachineChange:
			err = h.addMachine(change)
		case *bundlechanges.AddRelationChange:
			err = h.addRelation(change)
		case *bundlechanges.AddApplicationChange:
			err = h.addApplication(change)
		case *bundlechanges.ScaleChange:
			err = h.scaleApplication(change)
		case *bundlechanges.AddUnitChange:
			err = h.addUnit(change)
		case *bundlechanges.ExposeChange:
			err = h.exposeApplication(change)
		case *bundlechanges.SetAnnotationsChange:
			err = h.setAnnotations(change)
		case *bundlechanges.UpgradeCharmChange:
			err = h.upgradeCharm(change)
		case *bundlechanges.SetOptionsChange:
			err = h.setOptions(change)
		case *bundlechanges.SetConstraintsChange:
			err = h.setConstraints(change)
		case *bundlechanges.CreateOfferChange:
			err = h.createOffer(change)
		case *bundlechanges.ConsumeOfferChange:
			err = h.consumeOffer(change)
		case *bundlechanges.GrantOfferAccessChange:
			err = h.grantOfferAccess(change)
		default:
			return errors.Errorf("unknown change type: %T", change)
		}
		if err != nil {
			return errors.Trace(err)
		}
	}

	if !h.dryRun {
		h.ctx.Infof("Deploy of bundle completed.")
	}

	return nil
}

func fmtChange(ch bundlechanges.Change) string {
	var buf bytes.Buffer
	for _, desc := range ch.Description() {
		fmt.Fprintf(&buf, "- %s\n", desc)
	}
	return buf.String()
}

func (h *bundleHandler) isLocalCharm(name string) bool {
	return strings.HasPrefix(name, ".") || filepath.IsAbs(name) || strings.HasPrefix(name, "local:")
}

// addCharm adds a charm to the environment.
func (h *bundleHandler) addCharm(change *bundlechanges.AddCharmChange) error {
	if h.dryRun {
		return nil
	}
	id := change.Id()
	chParams := change.Params

	// Use the chSeries specified for this charm in the bundle,
	// fallback to the chSeries specified for the bundle.
	chSeries := chParams.Series
	if chSeries == "" {
		chSeries = h.data.Series
	}

	// First attempt to interpret as a local path.
	if h.isLocalCharm(chParams.Charm) {
		// The charm path could contain the local schema prefix. If that's the
		// case we should remove that before attempting to join with the bundle
		// directory.
		charmPath := chParams.Charm
		if strings.HasPrefix(charmPath, "local:") {
			path, err := charm.ParseURL(charmPath)
			if err != nil {
				return errors.Trace(err)
			}
			charmPath = path.Name
		}
		if !filepath.IsAbs(charmPath) {
			charmPath = filepath.Join(h.bundleDir, charmPath)
		}

		ch, curl, err := corecharm.NewCharmAtPathForceSeries(charmPath, chSeries, h.force)
		if err != nil {
			return errors.Annotatef(err, "cannot deploy local charm at %q", charmPath)
		}

		if err := lxdprofile.ValidateLXDProfile(lxdCharmProfiler{
			Charm: ch,
		}); err != nil && !h.force {
			return errors.Annotatef(err, "cannot deploy local charm at %q", charmPath)
		}
		if curl, err = h.deployAPI.AddLocalCharm(curl, ch, h.force); err != nil {
			return err
		}
		logger.Debugf("added charm %s", curl)
		h.results[id] = curl.String()
		// We know we're a local charm and local charms don't require an
		// explicit tailored origin. Instead we can just use a placeholder
		// to ensure correctness for later on in addApplication.
		h.addOrigin(*curl, corecharm.DefaultRiskChannel, commoncharm.Origin{
			Source: commoncharm.OriginLocal,
		})
		return nil
	}

	// Not a local charm, so grab from the store.
	ch, err := resolveCharmURL(chParams.Charm, h.defaultCharmSchema)
	if err != nil {
		return errors.Trace(err)
	}

	// Verification of the revision piece was done when the bundle was
	// read in.  Ensure that the validated charm has correct revision.
	if charm.CharmStore.Matches(ch.Schema) && change.Params.Revision != nil && *change.Params.Revision >= 0 {
		ch = ch.WithRevision(*change.Params.Revision)
	}
	urlForOrigin := ch
	if change.Params.Revision != nil && *change.Params.Revision >= 0 {
		urlForOrigin = urlForOrigin.WithRevision(*change.Params.Revision)
	}

	// Ensure that we use the architecture from the add charm change params.
	var cons constraints.Value
	if change.Params.Architecture != "" {
		cons = constraints.Value{
			Arch: &change.Params.Architecture,
		}
	}
	platform, err := utils.DeducePlatform(cons, chSeries, h.modelConstraints)
	if err != nil {
		return errors.Trace(err)
	}

	// A channel is needed whether the risk is valid or not.
	var channel charm.Channel
	if charm.CharmHub.Matches(ch.Schema) {
		channel = corecharm.DefaultChannel
		if chParams.Channel != "" {
			channel, err = charm.ParseChannelNormalize(chParams.Channel)
			if err != nil {
				return errors.Trace(err)
			}
		}
	} else {
		channel = corecharm.MakeRiskOnlyChannel(chParams.Channel)
	}

	origin, err := utils.DeduceOrigin(urlForOrigin, channel, platform)
	if err != nil {
		return errors.Trace(err)
	}

	url, resolvedOrigin, _, err := h.bundleResolver.ResolveCharm(ch, origin, false) // no --switch possible.
	if err != nil {
		return errors.Annotatef(err, "cannot resolve %q", ch.Name)
	}
	if url.Series == "bundle" || resolvedOrigin.Type == "bundle" {
		return errors.Errorf("expected charm, got bundle %q %v", ch.Name, resolvedOrigin)
	}

	var macaroon *macaroon.Macaroon
	var charmOrigin commoncharm.Origin
	url, macaroon, charmOrigin, err = store.AddCharmWithAuthorizationFromURL(h.deployAPI, h.authorizer, url, resolvedOrigin, h.force)
	if err != nil {
		return errors.Annotatef(err, "cannot add charm %q", ch.Name)
	} else if url == nil {
		return errors.Errorf("unexpected charm URL %q", ch.Name)
	}

	logger.Debugf("added charm %s for channel %s", url, channel)
	charmAlias := url.String()
	h.results[id] = charmAlias
	h.macaroons[*url] = macaroon
	h.addOrigin(*url, channel, charmOrigin)
	return nil
}

func (h *bundleHandler) makeResourceMap(meta map[string]charmresource.Meta, storeResources map[string]int, localResources map[string]string) map[string]string {
	resources := make(map[string]string)
	for resName, path := range localResources {
		// The resource may be a relative path, convert to absolute path.
		// NB for OCI image resources, path could be a yaml file but it may
		// also just be a docker registry path.
		maybePath := path
		if !filepath.IsAbs(path) {
			maybePath = filepath.Clean(filepath.Join(h.bundleDir, path))
		}
		_, err := h.filesystem.Stat(maybePath)
		if err == nil || meta[resName].Type == charmresource.TypeFile {
			path = maybePath
		}
		resources[resName] = path
	}
	for resName, revision := range storeResources {
		resources[resName] = fmt.Sprint(revision)
	}
	return resources
}

// addApplication deploys an application with no units.
func (h *bundleHandler) addApplication(change *bundlechanges.AddApplicationChange) error {
	// TODO: add verbose output for details
	if h.dryRun {
		return nil
	}

	p := change.Params
	resolved, ok := resolve(p.Charm, h.results)
	if !ok {
		return errors.Errorf("attempting to apply %s without prerequisites", change.Description())
	}
	curl, err := resolveCharmURL(resolved, h.defaultCharmSchema)
	if err != nil {
		return errors.Trace(err)
	} else if curl == nil {
		return errors.Errorf("unexpected application charm URL %q", p.Charm)
	}

	err = verifyEndpointBindings(p.EndpointBindings, h.knownSpaceNames)
	if err != nil {
		return errors.Trace(err)
	}

	channel, err := constructNormalizedChannel(p.Channel)
	if err != nil {
		// This should never happen, essentially we have a charm url that has
		// never been deployed previously, or has never been added with
		// setCharm.
		return errors.Trace(err)
	}
	origin, ok := h.getOrigin(*curl, channel)
	if !ok {
		return errors.Errorf("unexpected charm %q, charm not found for application %q", curl.Name, p.Application)
	}

	// Handle application constraints.
	cons, err := constraints.Parse(p.Constraints)
	if err != nil {
		// This should never happen, as the bundle is already verified.
		return errors.Annotate(err, "invalid constraints for application")
	}

	if charm.CharmHub.Matches(curl.Schema) {
		if cons.HasArch() && *cons.Arch != origin.Architecture {
			return errors.Errorf("unexpected %s application architecture (%s), charm already exists with architecture (%s)", p.Application, *cons.Arch, origin.Architecture)
		}
	}

	chID := application.CharmID{
		URL:    curl,
		Origin: origin,
	}
	macaroon := h.macaroons[*curl]

	h.results[change.Id()] = p.Application

	// If this application requires trust and the operator consented to
	// granting it, set the "trust" application option to true. This is
	// equivalent to running 'juju trust $app'.
	if h.trust && applicationRequiresTrust(h.data.Applications[p.Application]) {
		if p.Options == nil {
			p.Options = make(map[string]interface{})
		}

		p.Options[app.TrustConfigOptionName] = strconv.FormatBool(h.trust)
	}

	// Handle application configuration.
	configYAML := ""
	if len(p.Options) > 0 {
		config, err := yaml.Marshal(map[string]map[string]interface{}{p.Application: p.Options})
		if err != nil {
			return errors.Annotatef(err, "cannot marshal options for application %q", p.Application)
		}
		configYAML = string(config)
	}

	storageConstraints, err := h.storageConstraints(p.Application, p.Storage)
	if err != nil {
		return errors.Trace(err)
	}

	deviceConstraints, err := h.deviceConstraints(p.Application, p.Devices)
	if err != nil {
		return errors.Trace(err)
	}

	charmInfo, err := h.deployAPI.CharmInfo(chID.URL.String())
	if err != nil {
		return errors.Trace(err)
	}

	resMap := h.makeResourceMap(charmInfo.Meta.Resources, p.Resources, p.LocalResources)

	if err := lxdprofile.ValidateLXDProfile(lxdCharmInfoProfiler{
		CharmInfo: charmInfo,
	}); err != nil && !h.force {
		return errors.Trace(err)
	}

	resNames2IDs, err := h.deployResources(
		p.Application,
		resources.CharmID{
			URL:    chID.URL,
			Origin: chID.Origin,
		},
		macaroon,
		resMap,
		charmInfo.Meta.Resources,
		h.deployAPI,
		h.filesystem,
	)
	if err != nil {
		return errors.Trace(err)
	}

	// Figure out what series we need to deploy with.
	selectedSeries, err := h.selectedSeries(charmInfo.Charm(), chID, curl, p.Series)
	if err != nil {
		return errors.Trace(err)
	}

	// Only Kubernetes bundles send the unit count and placement with the deploy API call.
	numUnits := 0
	var placement []*instance.Placement
	if h.data.Type == "kubernetes" {
		numUnits = p.NumUnits
	}

	// For charmstore charms we require a corrected channel for deploying an
	// application. This isn't required for any other store type (local,
	// charmhub).
	// We should remove this when charmstore charms are defunct and remove this
	// specialization.
	if charm.CharmStore.Matches(chID.URL.Schema) {
		var track string
		if origin.Track != nil {
			track = *origin.Track
		}
		platform, err := utils.DeducePlatform(cons, selectedSeries, h.modelConstraints)
		if err != nil {
			return errors.Trace(err)
		}
		// A channel is needed whether the risk is valid or not.
		channel, _ := charm.MakeChannel(track, origin.Risk, "")
		origin, err = utils.DeduceOrigin(chID.URL, channel, platform)
		if err != nil {
			return errors.Trace(err)
		}
	}

	// Deploy the application.
	if err := h.deployAPI.Deploy(application.DeployArgs{
		CharmID:          chID,
		CharmOrigin:      origin,
		Cons:             cons,
		ApplicationName:  p.Application,
		Series:           selectedSeries,
		NumUnits:         numUnits,
		Placement:        placement,
		ConfigYAML:       configYAML,
		Storage:          storageConstraints,
		Devices:          deviceConstraints,
		Resources:        resNames2IDs,
		EndpointBindings: p.EndpointBindings,
		Force:            h.force,
	}); err != nil {
		return errors.Annotatef(err, "cannot deploy application %q", p.Application)
	}
	h.writeAddedResources(resNames2IDs)

	return nil
}

func (h *bundleHandler) writeAddedResources(resNames2IDs map[string]string) {
	// Make sure the resources are output in a defined order.
	names := set.NewStrings()
	for resName := range resNames2IDs {
		names.Add(resName)
	}
	for _, name := range names.SortedValues() {
		h.ctx.Infof("  added resource %s", name)
	}
}

func (h *bundleHandler) storageConstraints(application string, storageMap map[string]string) (map[string]storage.Constraints, error) {
	storageConstraints := h.bundleStorage[application]
	if len(storageMap) > 0 {
		if storageConstraints == nil {
			storageConstraints = make(map[string]storage.Constraints)
		}
		for k, v := range storageMap {
			if _, ok := storageConstraints[k]; ok {
				// storage constraints overridden
				// on the command line.
				continue
			}
			cons, err := storage.ParseConstraints(v)
			if err != nil {
				return nil, errors.Annotate(err, "invalid storage constraints")
			}
			storageConstraints[k] = cons
		}
	}
	return storageConstraints, nil
}

func (h *bundleHandler) deviceConstraints(application string, deviceMap map[string]string) (map[string]devices.Constraints, error) {
	deviceConstraints := h.bundleDevices[application]
	if len(deviceMap) > 0 {
		if deviceConstraints == nil {
			deviceConstraints = make(map[string]devices.Constraints)
		}
		for k, v := range deviceMap {
			if _, ok := deviceConstraints[k]; ok {
				// Device constraints overridden
				// on the command line.
				continue
			}
			cons, err := devices.ParseConstraints(v)
			if err != nil {
				return nil, errors.Annotate(err, "invalid device constraints")
			}
			deviceConstraints[k] = cons
		}
	}
	return deviceConstraints, nil
}

func (h *bundleHandler) selectedSeries(ch charm.CharmMeta, chID application.CharmID, curl *charm.URL, chSeries string) (string, error) {
	if corecharm.IsKubernetes(ch) && charm.MetaFormat(ch) == charm.FormatV1 {
		chSeries = series.Kubernetes.String()
	}

	supportedSeries, err := corecharm.ComputedSeries(ch)
	if err != nil {
		return "", errors.Trace(err)
	}
	if len(supportedSeries) == 0 && chID.URL.Series != "" {
		supportedSeries = []string{chID.URL.Series}
	}

	workloadSeries, err := supportedJujuSeries(h.clock.Now(), chSeries, h.modelConfig.ImageStream())
	if err != nil {
		return "", errors.Trace(err)
	}

	selector := seriesSelector{
		seriesFlag:          chSeries,
		charmURLSeries:      chID.URL.Series,
		supportedSeries:     supportedSeries,
		supportedJujuSeries: workloadSeries,
		conf:                h.modelConfig,
		force:               h.force,
		fromBundle:          true,
	}
	selectedSeries, err := selector.charmSeries()
	return selectedSeries, charmValidationError(curl.Name, errors.Trace(err))
}

// scaleApplication updates the number of units for an application.
func (h *bundleHandler) scaleApplication(change *bundlechanges.ScaleChange) error {
	if h.dryRun {
		return nil
	}

	p := change.Params

	result, err := h.deployAPI.ScaleApplication(application.ScaleApplicationParams{
		ApplicationName: p.Application,
		Scale:           p.Scale,
	})
	if err == nil && result.Error != nil {
		err = result.Error
	}
	if err != nil {
		return errors.Annotatef(err, "cannot scale application %q", p.Application)
	}
	return nil
}

// addMachine creates a new top-level machine or container in the environment.
func (h *bundleHandler) addMachine(change *bundlechanges.AddMachineChange) error {
	p := change.Params
	var verbose []string
	if p.Series != "" {
		verbose = append(verbose, fmt.Sprintf("with series %q", p.Series))
	}
	if p.Constraints != "" {
		verbose = append(verbose, fmt.Sprintf("with constraints %q", p.Constraints))
	}
	if output := strings.Join(verbose, ", "); output != "" {
		h.ctx.Verbosef("  %s", output)
	}
	if h.dryRun {
		return nil
	}

	deployedApps := func() string {
		apps := h.applicationsForMachineChange(change)
		// Note that we *should* always have at least one application
		// that justifies the creation of this machine. But just in
		// case, check (see https://pad.lv/1773357).
		if len(apps) == 0 {
			h.ctx.Warningf("no applications found for machine change %q", change.Id())
			return "nothing"
		}
		msg := apps[0] + " unit"

		if count := len(apps); count != 1 {
			msg = strings.Join(apps[:count-1], ", ") + " and " + apps[count-1] + " units"
		}
		return msg
	}

	cons, err := constraints.Parse(p.Constraints)
	if err != nil {
		// This should never happen, as the bundle is already verified.
		return errors.Annotate(err, "invalid constraints for machine")
	}
	machineParams := params.AddMachineParams{
		Constraints: cons,
		Series:      p.Series,
		Jobs:        []model.MachineJob{model.JobHostUnits},
	}
	if ct := p.ContainerType; ct != "" {
		// TODO(thumper): move the warning and translation into the bundle reading code.

		// for backwards compatibility with 1.x bundles, we treat lxc
		// placement directives as lxd.
		if ct == "lxc" {
			if !h.warnedLXC {
				h.ctx.Infof("Bundle has one or more containers specified as lxc. lxc containers are deprecated in Juju 2.0. lxd containers will be deployed instead.")
				h.warnedLXC = true
			}
			ct = string(instance.LXD)
		}
		containerType, err := instance.ParseContainerType(ct)
		if err != nil {
			return errors.Annotatef(err, "cannot create machine for holding %s", deployedApps())
		}
		machineParams.ContainerType = containerType
		if p.ParentId != "" {
			logger.Debugf("p.ParentId: %q", p.ParentId)
			id, err := h.resolveMachine(p.ParentId)
			if err != nil {
				return errors.Annotatef(err, "cannot retrieve parent placement for %s", deployedApps())
			}
			// Never create nested containers for deployment.
			machineParams.ParentId = h.topLevelMachine(id)
		}
	}
	logger.Debugf("machineParams: %s", pretty.Sprint(machineParams))
	r, err := h.deployAPI.AddMachines([]params.AddMachineParams{machineParams})
	if err != nil {
		return errors.Annotatef(err, "cannot create machine for holding %s", deployedApps())
	}
	if r[0].Error != nil {
		return errors.Annotatef(r[0].Error, "cannot create machine for holding %s", deployedApps())
	}
	machine := r[0].Machine
	if logger.IsDebugEnabled() {
		// Only do the work in for deployedApps, if debugging is enabled.
		if p.ContainerType == "" {
			logger.Debugf("created new machine %s for holding %s", machine, deployedApps())
		} else if p.ParentId == "" {
			logger.Debugf("created %s container in new machine for holding %s", machine, deployedApps())
		} else {
			logger.Debugf("created %s container in machine %s for holding %s", machine, machineParams.ParentId, deployedApps())
		}
	}
	h.results[change.Id()] = machine
	return nil
}

// addRelation creates a relationship between two applications.
func (h *bundleHandler) addRelation(change *bundlechanges.AddRelationChange) error {
	if h.dryRun {
		return nil
	}
	p := change.Params
	ep1, err := resolveRelation(p.Endpoint1, h.results)
	if err != nil {
		return errors.Errorf("attempting to apply %s without prerequists", p.Endpoint1)
	}
	ep2, err := resolveRelation(p.Endpoint2, h.results)
	if err != nil {
		return errors.Errorf("attempting to apply %s without prerequisites", p.Endpoint2)
	}
	// TODO(wallyworld) - CMR support in bundles
	_, err = h.deployAPI.AddRelation([]string{ep1, ep2}, nil)
	if err != nil {
		// TODO(thumper): remove this error check when we add resolving
		// implicit relations.
		if params.IsCodeAlreadyExists(err) {
			return nil
		}
		return errors.Annotatef(err, "cannot add relation between %q and %q", ep1, ep2)
	}
	return nil
}

// addUnit adds a single unit to an application already present in the environment.
func (h *bundleHandler) addUnit(change *bundlechanges.AddUnitChange) error {
	if h.dryRun {
		return nil
	}

	p := change.Params
	applicationName, ok := resolve(p.Application, h.results)
	if !ok {
		// programming error
		return errors.Errorf("attempting to apply %s without prerequisites", change.Description())
	}
	var err error
	var placementArg []*instance.Placement
	targetMachine := p.To
	if targetMachine != "" {
		logger.Debugf("addUnit: placement %q", targetMachine)
		// The placement maybe "container:machine"
		container := ""
		if parts := strings.Split(targetMachine, ":"); len(parts) > 1 {
			container = parts[0]
			targetMachine = parts[1]
		}
		targetMachine, err = h.resolveMachine(targetMachine)
		if err != nil {
			// Should never happen.
			return errors.Annotatef(err, "cannot retrieve placement for %q unit", applicationName)
		}
		directive := targetMachine
		if container != "" {
			directive = container + ":" + directive
		}
		placement, err := utils.ParsePlacement(directive)
		if err != nil {
			return errors.Errorf("invalid --to parameter %q", directive)
		}
		logger.Debugf("  resolved: placement %q", directive)
		placementArg = append(placementArg, placement)
	}
	r, err := h.deployAPI.AddUnits(application.AddUnitsParams{
		ApplicationName: applicationName,
		NumUnits:        1,
		Placement:       placementArg,
	})
	if err != nil {
		return errors.Annotatef(err, "cannot add unit for application %q", applicationName)
	}
	unit := r[0]
	if targetMachine == "" {
		logger.Debugf("added %s unit to new machine", unit)
		// In this case, the unit name is stored in results instead of the
		// machine id, which is lazily evaluated later only if required.
		// This way we avoid waiting for watcher updates.
		h.results[change.Id()] = unit
	} else {
		logger.Debugf("added %s unit to new machine", unit)
		h.results[change.Id()] = targetMachine
	}

	// Note that the targetMachine can be empty for now, resulting in a partially
	// incomplete unit status. That's ok as the missing info is provided later
	// when it is required.
	h.unitStatus[unit] = targetMachine
	return nil
}

// upgradeCharm will get the application to use the new charm.
func (h *bundleHandler) upgradeCharm(change *bundlechanges.UpgradeCharmChange) error {
	if h.dryRun {
		return nil
	}

	p := change.Params
	resolvedCharm, ok := resolve(p.Charm, h.results)
	if !ok {
		// programming error
		return errors.Errorf("attempting to apply %s without prerequisites", change.Description())
	}
	curl, err := resolveCharmURL(resolvedCharm, h.defaultCharmSchema)
	if err != nil {
		return errors.Trace(err)
	}
	if curl == nil {
		return errors.Errorf("unexpected upgrade charm URL %q", p.Charm)
	}

	channel, err := constructNormalizedChannel(p.Channel)
	if err != nil {
		// This should never happen, essentially we have a charm url that has
		// never been deployed previously, or has never been added with
		// setCharm.
		return errors.Trace(err)
	}
	origin, ok := h.getOrigin(*curl, channel)
	if !ok {
		return errors.Errorf("unexpected charm %q, charm not found for application %q", curl.Name, p.Application)
	}

	chID := application.CharmID{
		URL:    curl,
		Origin: origin,
	}

	resNames2IDs, err := h.upgradeCharmResources(chID, p)
	if err != nil {
		return errors.Trace(err)
	}
<<<<<<< HEAD

	cfg := application.SetCharmConfig{
		ApplicationName: p.Application,
		CharmID:         chID,
		ResourceIDs:     resNames2IDs,
		Force:           h.force,
	}
	// Bundles only ever deal with the current generation.
	if err := h.deployAPI.SetCharm(model.GenerationMaster, cfg); err != nil {
		return errors.Trace(err)
	}
	h.writeAddedResources(resNames2IDs)

	return nil
}

func (h *bundleHandler) upgradeCharmResources(chID application.CharmID, param bundlechanges.UpgradeCharmParams) (map[string]string, error) {
	meta, err := utils.GetMetaResources(chID.URL, h.deployAPI)
=======
	resMap := h.makeResourceMap(meta, p.Resources, p.LocalResources)

	resourceLister, err := resources.NewClient(h.deployAPI)
	if err != nil {
		return errors.Trace(err)
	}
	filtered, err := utils.GetUpgradeResources(curl, resourceLister, p.Application, resMap, meta)
>>>>>>> 0f2ce8e5
	if err != nil {
		return nil, errors.Trace(err)
	}
	resources := h.makeResourceMap(meta, param.Resources, param.LocalResources)

	resourceLister, err := h.getResourceLister(h.deployAPI)
	if err != nil {
		return nil, errors.Trace(err)
	}
	filtered, err := utils.GetUpgradeResources(chID.URL, resourceLister, param.Application, resources, meta)
	if err != nil {
		return nil, errors.Trace(err)
	}
	mac := h.macaroons[*chID.URL]
	var resNames2IDs map[string]string
	if len(filtered) != 0 {
		resNames2IDs, err = h.deployResources(
<<<<<<< HEAD
			param.Application,
			client.CharmID{
				URL:    chID.URL,
				Origin: chID.Origin,
			},
			mac,
			resources,
=======
			p.Application,
			resources.CharmID{
				URL:    chID.URL,
				Origin: chID.Origin,
			},
			macaroon,
			resMap,
>>>>>>> 0f2ce8e5
			filtered,
			h.deployAPI,
			h.filesystem,
		)
		if err != nil {
			return nil, errors.Trace(err)
		}
	}
	return resNames2IDs, nil
}

// setOptions updates application configuration settings.
func (h *bundleHandler) setOptions(change *bundlechanges.SetOptionsChange) error {
	p := change.Params
	h.ctx.Verbosef("  setting options:")
	for key, value := range p.Options {
		switch value.(type) {
		case string:
			h.ctx.Verbosef("    %s: %q", key, value)
		default:
			h.ctx.Verbosef("    %s: %v", key, value)
		}
	}
	if h.dryRun {
		return nil
	}

	// We know that there wouldn't be any setOptions if there were no options.
	cfg, err := yaml.Marshal(map[string]map[string]interface{}{p.Application: p.Options})
	if err != nil {
		return errors.Annotatef(err, "cannot marshal options for application %q", p.Application)
	}

	err = h.deployAPI.SetConfig(model.GenerationMaster, p.Application, string(cfg), nil)
	return errors.Annotatef(err, "cannot update options for application %q", p.Application)
}

// setConstraints updates application constraints.
func (h *bundleHandler) setConstraints(change *bundlechanges.SetConstraintsChange) error {
	if h.dryRun {
		return nil
	}
	p := change.Params
	// We know that p.constraints is a valid constraints type due to the validation.
	cons, _ := constraints.Parse(p.Constraints)
	if err := h.deployAPI.SetConstraints(p.Application, cons); err != nil {
		// This should never happen, as the bundle is already verified.
		return errors.Annotatef(err, "cannot update constraints for application %q", p.Application)
	}

	return nil
}

// exposeApplication exposes an application.
func (h *bundleHandler) exposeApplication(change *bundlechanges.ExposeChange) error {
	if h.dryRun {
		return nil
	}

	application, ok := resolve(change.Params.Application, h.results)
	if !ok {
		// programming error
		return errors.Errorf("attempting to apply %s without prerequisites", change.Description())
	}
	exposedEndpoints := make(map[string]params.ExposedEndpoint)
	for endpointName, exposeDetails := range change.Params.ExposedEndpoints {
		exposedEndpoints[endpointName] = params.ExposedEndpoint{
			ExposeToSpaces: exposeDetails.ExposeToSpaces,
			ExposeToCIDRs:  exposeDetails.ExposeToCIDRs,
		}
	}

	if err := h.deployAPI.Expose(application, exposedEndpoints); err != nil {
		return errors.Annotatef(err, "cannot expose application %s", application)
	}
	return nil
}

// setAnnotations sets annotations for an application or a machine.
func (h *bundleHandler) setAnnotations(change *bundlechanges.SetAnnotationsChange) error {
	p := change.Params
	h.ctx.Verbosef("  setting annotations:")
	for key, value := range p.Annotations {
		h.ctx.Verbosef("    %s: %q", key, value)
	}
	if h.dryRun {
		return nil
	}
	eid, ok := resolve(p.Id, h.results)
	if !ok {
		// programming error
		return errors.Errorf("attempting to apply %s without prerequisites", change.Description())
	}
	var tag string
	switch p.EntityType {
	case bundlechanges.MachineType:
		tag = names.NewMachineTag(eid).String()
	case bundlechanges.ApplicationType:
		tag = names.NewApplicationTag(eid).String()
	default:
		return errors.Errorf("unexpected annotation entity type %q", p.EntityType)
	}
	result, err := h.deployAPI.SetAnnotation(map[string]map[string]string{tag: p.Annotations})
	if err == nil && len(result) > 0 {
		err = result[0].Error
	}
	if err != nil {
		return errors.Annotatef(err, "cannot set annotations for %s %q", p.EntityType, eid)
	}
	return nil
}

// createOffer creates an offer targeting one or more application endpoints.
func (h *bundleHandler) createOffer(change *bundlechanges.CreateOfferChange) error {
	if h.dryRun {
		return nil
	}

	p := change.Params
	result, err := h.deployAPI.Offer(h.targetModelUUID, p.Application, p.Endpoints, h.accountUser, p.OfferName, "")
	if err == nil && len(result) > 0 && result[0].Error != nil {
		err = result[0].Error
	}
	return err
}

// consumeOffer consumes an existing offer
func (h *bundleHandler) consumeOffer(change *bundlechanges.ConsumeOfferChange) error {
	if h.dryRun {
		return nil
	}

	p := change.Params
	url, err := charm.ParseOfferURL(p.URL)
	if err != nil {
		return errors.Trace(err)
	}
	if url.HasEndpoint() {
		return errors.Errorf("saas offer %q shouldn't include endpoint", p.URL)
	}
	if url.User == "" {
		url.User = h.accountUser
	}
	if url.Source == "" {
		url.Source = h.controllerName
	}
	// Get the consume details from the offer deployAPI. We don't use the generic
	// DeployerAPI as we may have to contact another controller to gain access
	// to that information.
	controllerOfferAPI, err := h.getConsumeDetailsAPI(url)
	if err != nil {
		return errors.Trace(err)
	}
	defer func() { _ = controllerOfferAPI.Close() }()

	// Ensure we use the Local url here as we have to ignore the source (read as
	// target) controller, as the names of controllers might not match and we
	// end up with an error stating that the controller doesn't exist, even
	// though it's correct.
	consumeDetails, err := controllerOfferAPI.GetConsumeDetails(url.AsLocal().String())
	if err != nil {
		return errors.Trace(err)
	}
	// Parse the offer details URL and add the source controller so
	// things like status can show the original source of the offer.
	offerURL, err := charm.ParseOfferURL(consumeDetails.Offer.OfferURL)
	if err != nil {
		return errors.Trace(err)
	}
	offerURL.Source = url.Source
	consumeDetails.Offer.OfferURL = offerURL.String()

	// construct the cosume application arguments
	arg := crossmodel.ConsumeApplicationArgs{
		Offer:            *consumeDetails.Offer,
		ApplicationAlias: p.ApplicationName,
		Macaroon:         consumeDetails.Macaroon,
	}
	if consumeDetails.ControllerInfo != nil {
		controllerTag, err := names.ParseControllerTag(consumeDetails.ControllerInfo.ControllerTag)
		if err != nil {
			return errors.Trace(err)
		}
		arg.ControllerInfo = &crossmodel.ControllerInfo{
			ControllerTag: controllerTag,
			Alias:         consumeDetails.ControllerInfo.Alias,
			Addrs:         consumeDetails.ControllerInfo.Addrs,
			CACert:        consumeDetails.ControllerInfo.CACert,
		}
	}
	localName, err := h.deployAPI.Consume(arg)
	if err != nil {
		return errors.Trace(err)
	}
	h.results[change.Id()] = localName
	h.ctx.Infof("Added %s as %s", url.Path(), localName)
	return nil
}

// grantOfferAccess grants access to an offer.
func (h *bundleHandler) grantOfferAccess(change *bundlechanges.GrantOfferAccessChange) error {
	if h.dryRun {
		return nil
	}

	p := change.Params

	offerURL := fmt.Sprintf("%s.%s", h.targetModelName, p.Offer)
	if err := h.deployAPI.GrantOffer(p.User, p.Access, offerURL); err != nil && !isUserAlreadyHasAccessErr(err) {

		return errors.Annotatef(err, "cannot grant %s access to user %s on offer %s", p.Access, p.User, offerURL)
	}
	return nil
}

// applicationsForMachineChange returns the names of the applications for which an
// "addMachine" change is required, as adding machines is required to place
// units, and units belong to applications.
func (h *bundleHandler) applicationsForMachineChange(change *bundlechanges.AddMachineChange) []string {
	applications := set.NewStrings()
	// If this change is a machine, look for AddUnitParams with matching
	// baseMachine.  This will cover the machine and containers on it.
	// If this change is a container, look for AddUnitParams with matching
	// placement directive.
	match := change.Params.Machine()
	matchContainer := names.IsContainerMachine(match)
	for _, change := range h.changes {
		unitAdd, ok := change.(*bundlechanges.AddUnitChange)
		if !ok {
			continue
		}
		if matchContainer {
			if unitAdd.Params.PlacementDescription() != match {
				continue
			}
		} else if unitAdd.Params.BaseMachine() != match {
			continue
		}
		// This is for a debug statement, ignore the error.
		unitApp, _ := names.UnitApplication(unitAdd.Params.Unit())
		applications.Add(unitApp)
	}
	return applications.SortedValues()
}

// updateUnitStatusPeriod is the time duration used to wait for a mega-watcher
// change to be available.
var updateUnitStatusPeriod = watcher.Period + 5*time.Second

// updateUnitStatus uses the mega-watcher to update units and machines info
// (h.unitStatus) so that it reflects the current environment status.
// This function must be called assuming new delta changes are available or
// will be available within the watcher time period. Otherwise, the function
// unblocks and an error is returned.
func (h *bundleHandler) updateUnitStatus() error {
	var delta []params.Delta
	var err error
	ch := make(chan struct{})
	go func() {
		delta, err = h.watcher.Next()
		close(ch)
	}()
	select {
	case <-ch:
		if err != nil {
			return errors.Annotate(err, "cannot update model status")
		}
		for _, d := range delta {
			switch entityInfo := d.Entity.(type) {
			case *params.UnitInfo:
				h.unitStatus[entityInfo.Name] = entityInfo.MachineId
			}
		}
	case <-time.After(updateUnitStatusPeriod):
		// TODO(fwereade): 2016-03-17 lp:1558657
		return errors.New("timeout while trying to get new changes from the watcher")
	}
	return nil
}

// resolveMachine returns the machine id resolving the given unit or machine
// placeholder.
func (h *bundleHandler) resolveMachine(placeholder string) (string, error) {
	logger.Debugf("resolveMachine(%q)", placeholder)
	machineOrUnit, ok := resolve(placeholder, h.results)
	if !ok {
		// programming error
		return "", errors.NotFoundf("machine %s", placeholder)
	}
	if !names.IsValidUnit(machineOrUnit) {
		return machineOrUnit, nil
	}
	for h.unitStatus[machineOrUnit] == "" {
		if err := h.updateUnitStatus(); err != nil {
			return "", errors.Annotate(err, "cannot resolve machine")
		}
	}
	return h.unitStatus[machineOrUnit], nil
}

func (h *bundleHandler) topLevelMachine(id string) string {
	if !names.IsContainerMachine(id) {
		return id
	}
	tag := names.NewMachineTag(id)
	return tag.Parent().Id()
}

func (h *bundleHandler) addOrigin(curl charm.URL, channel charm.Channel, origin commoncharm.Origin) {
	if _, ok := h.origins[curl]; !ok {
		h.origins[curl] = make(map[string]commoncharm.Origin)
	}
	h.origins[curl][channel.Normalize().String()] = origin
}

func (h *bundleHandler) getOrigin(curl charm.URL, channel charm.Channel) (commoncharm.Origin, bool) {
	c, ok := h.origins[curl]
	if !ok {
		return commoncharm.Origin{}, false
	}
	o, ok := c[channel.Normalize().String()]
	return o, ok
}

func constructNormalizedChannel(channel string) (charm.Channel, error) {
	if channel == "" {
		return charm.Channel{}, nil
	}
	ch, err := charm.ParseChannelNormalize(channel)
	if err != nil {
		return charm.Channel{}, errors.Trace(err)
	}
	return ch, nil
}

// resolveRelation returns the relation name resolving the included application
// placeholder.
func resolveRelation(e string, results map[string]string) (string, error) {
	parts := strings.SplitN(e, ":", 2)
	application, ok := resolve(parts[0], results)
	if !ok {
		// programming error
		return "", errors.NotFoundf("application for %s", e)
	}
	if len(parts) == 1 {
		return application, nil
	}
	return fmt.Sprintf("%s:%s", application, parts[1]), nil
}

// resolve returns the real entity name for the bundle entity (for instance a
// application or a machine) with the given placeholder id.
// A placeholder id is a string like "$deploy-42" or "$addCharm-2", indicating
// the results of a previously applied change. It always starts with a dollar
// sign, followed by the identifier of the referred change. A change id is a
// string indicating the action type ("deploy", "addRelation" etc.), followed
// by a unique incremental number.
//
// Now that the bundlechanges library understands the existing model, if the
// entity already existed in the model, the placeholder value is the actual
// entity from the model, and in these situations the placeholder value doesn't
// start with the '$'.
func resolve(placeholder string, results map[string]string) (string, bool) {
	logger.Debugf("resolve %q from %s", placeholder, pretty.Sprint(results))
	if !strings.HasPrefix(placeholder, "$") {
		return placeholder, true
	}
	id := placeholder[1:]
	result, ok := results[id]
	return result, ok
}

// applicationRequiresTrust returns true if this app requires the operator to
// explicitly trust it. Trust requirements may be either specified as an option
// or via the "trust" field at the application spec level
func applicationRequiresTrust(appSpec *charm.ApplicationSpec) bool {
	optRequiresTrust := appSpec.Options != nil && appSpec.Options["trust"] == true
	return appSpec.RequiresTrust || optRequiresTrust
}

// isUserAlreadyHasAccessErr returns true if err indicates that the user
// already has access to an offer. Unfortunately, the server does not set a
// status code for this error so we need to fall back to a hacky string
// comparison to be compatible with older controllers.
func isUserAlreadyHasAccessErr(err error) bool {
	return err != nil && strings.Contains(err.Error(), "user already has")
}

type bundleArchConstraint struct {
	constraints string
}

func (b bundleArchConstraint) Arch() (string, error) {
	cons, err := constraints.Parse(b.constraints)
	if err != nil {
		return "", errors.Trace(err)
	}
	return arch.ConstraintArch(cons, nil), nil
}

func addCharmConstraintsParser(s string) bundlechanges.ArchConstraint {
	return bundleArchConstraint{
		constraints: s,
	}
}

func verifyEndpointBindings(endpointBindings map[string]string, knownSpaceNames set.Strings) error {
	for _, spaceName := range endpointBindings {
		if !knownSpaceNames.Contains(spaceName) {
			return errors.NotFoundf("space %q", spaceName)
		}
	}
	return nil
}<|MERGE_RESOLUTION|>--- conflicted
+++ resolved
@@ -11,13 +11,8 @@
 	"strings"
 	"time"
 
-<<<<<<< HEAD
 	"github.com/juju/charm/v9"
-	"github.com/juju/charm/v9/resource"
-=======
-	"github.com/juju/charm/v8"
-	charmresource "github.com/juju/charm/v8/resource"
->>>>>>> 0f2ce8e5
+	charmresource "github.com/juju/charm/v9/resource"
 	jujuclock "github.com/juju/clock"
 	"github.com/juju/cmd/v3"
 	"github.com/juju/collections/set"
@@ -71,12 +66,7 @@
 	bundleResolver       Resolver
 	authorizer           store.MacaroonGetter
 	getConsumeDetailsAPI func(*charm.OfferURL) (ConsumeDetails, error)
-<<<<<<< HEAD
-	deployResources      resourceadapters.DeployResourcesFunc
-	getResourceLister    func(DeployerAPI) (utils.ResourceLister, error)
-=======
 	deployResources      DeployResourcesFunc
->>>>>>> 0f2ce8e5
 
 	useExistingMachines bool
 	bundleMachines      map[string]string
@@ -154,12 +144,7 @@
 	bundleResolver       Resolver
 	authorizer           store.MacaroonGetter
 	getConsumeDetailsAPI func(*charm.OfferURL) (ConsumeDetails, error)
-<<<<<<< HEAD
-	deployResources      resourceadapters.DeployResourcesFunc
-	getResourceLister    func(DeployerAPI) (utils.ResourceLister, error)
-=======
 	deployResources      DeployResourcesFunc
->>>>>>> 0f2ce8e5
 
 	// bundleStorage contains a mapping of application-specific storage
 	// constraints. For each application, the storage constraints in the
@@ -254,7 +239,6 @@
 		authorizer:           spec.authorizer,
 		getConsumeDetailsAPI: spec.getConsumeDetailsAPI,
 		deployResources:      spec.deployResources,
-		getResourceLister:    spec.getResourceLister,
 		bundleStorage:        spec.bundleStorage,
 		bundleDevices:        spec.bundleDevices,
 		ctx:                  spec.ctx,
@@ -1318,7 +1302,6 @@
 	if err != nil {
 		return errors.Trace(err)
 	}
-<<<<<<< HEAD
 
 	cfg := application.SetCharmConfig{
 		ApplicationName: p.Application,
@@ -1337,25 +1320,16 @@
 
 func (h *bundleHandler) upgradeCharmResources(chID application.CharmID, param bundlechanges.UpgradeCharmParams) (map[string]string, error) {
 	meta, err := utils.GetMetaResources(chID.URL, h.deployAPI)
-=======
-	resMap := h.makeResourceMap(meta, p.Resources, p.LocalResources)
+	if err != nil {
+		return nil, errors.Trace(err)
+	}
+	resMap := h.makeResourceMap(meta, param.Resources, param.LocalResources)
 
 	resourceLister, err := resources.NewClient(h.deployAPI)
 	if err != nil {
-		return errors.Trace(err)
-	}
-	filtered, err := utils.GetUpgradeResources(curl, resourceLister, p.Application, resMap, meta)
->>>>>>> 0f2ce8e5
-	if err != nil {
 		return nil, errors.Trace(err)
 	}
-	resources := h.makeResourceMap(meta, param.Resources, param.LocalResources)
-
-	resourceLister, err := h.getResourceLister(h.deployAPI)
-	if err != nil {
-		return nil, errors.Trace(err)
-	}
-	filtered, err := utils.GetUpgradeResources(chID.URL, resourceLister, param.Application, resources, meta)
+	filtered, err := utils.GetUpgradeResources(chID.URL, resourceLister, param.Application, resMap, meta)
 	if err != nil {
 		return nil, errors.Trace(err)
 	}
@@ -1363,23 +1337,13 @@
 	var resNames2IDs map[string]string
 	if len(filtered) != 0 {
 		resNames2IDs, err = h.deployResources(
-<<<<<<< HEAD
 			param.Application,
-			client.CharmID{
+			resources.CharmID{
 				URL:    chID.URL,
 				Origin: chID.Origin,
 			},
 			mac,
-			resources,
-=======
-			p.Application,
-			resources.CharmID{
-				URL:    chID.URL,
-				Origin: chID.Origin,
-			},
-			macaroon,
 			resMap,
->>>>>>> 0f2ce8e5
 			filtered,
 			h.deployAPI,
 			h.filesystem,
