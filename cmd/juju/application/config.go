--- conflicted
+++ resolved
@@ -73,8 +73,6 @@
 juju config apache2 --branch=master servername=example.com
 juju config apache2 --branch test-branch servername=staging.example.com
 
-<<<<<<< HEAD
-=======
 Rather than specifying each setting name/value inline, the --file flag option
 may be used to provide a list of settings to be updated as a yaml file. The
 yaml file contents must include a single top-level key with the application's
@@ -97,7 +95,6 @@
 juju config apache2 --reset servername
 juju config apache2 --reset servername,lb_balancer_timeout
 
->>>>>>> f8be5168
 See also:
     deploy
     status
