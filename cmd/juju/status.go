package main

import (
	"fmt"
	"launchpad.net/gnuflag"
	"launchpad.net/juju-core/cmd"
	"launchpad.net/juju-core/environs"
	"launchpad.net/juju-core/juju"
	"launchpad.net/juju-core/state"
	"launchpad.net/juju-core/state/api/params"
)

type StatusCommand struct {
	EnvCommandBase
	out cmd.Output
}

var statusDoc = "This command will report on the runtime state of various system entities."

func (c *StatusCommand) Info() *cmd.Info {
	return &cmd.Info{
		Name:    "status",
		Purpose: "output status information about an environment",
		Doc:     statusDoc,
		Aliases: []string{"stat"},
	}
}

func (c *StatusCommand) SetFlags(f *gnuflag.FlagSet) {
	c.EnvCommandBase.SetFlags(f)
	c.out.AddFlags(f, "yaml", map[string]cmd.Formatter{
		"yaml": cmd.FormatYaml,
		"json": cmd.FormatJson,
	})
}

func (c *StatusCommand) Run(ctx *cmd.Context) error {
	conn, err := juju.NewConnFromName(c.EnvName)
	if err != nil {
		return err
	}
	defer conn.Close()

	instances, err := fetchAllInstances(conn.Environ)
	if err != nil {
		return err
	}

	machines, err := fetchAllMachines(conn.State)
	if err != nil {
		return err
	}

	services, err := fetchAllServices(conn.State)
	if err != nil {
		return err
	}

	result := map[string]interface{}{
		"machines": checkError(processMachines(machines, instances)),
		"services": checkError(processServices(services)),
	}

	return c.out.Write(ctx, result)
}

// fetchAllInstances returns a map[string]environs.Instance representing
// a mapping of instance ids to their respective instance.
func fetchAllInstances(env environs.Environ) (map[state.InstanceId]environs.Instance, error) {
	m := make(map[state.InstanceId]environs.Instance)
	insts, err := env.AllInstances()
	if err != nil {
		return nil, err
	}
	for _, i := range insts {
		m[i.Id()] = i
	}
	return m, nil
}

// fetchAllMachines returns a map[string]*state.Machine representing
// a mapping of machine ids to machines.
func fetchAllMachines(st *state.State) (map[string]*state.Machine, error) {
	v := make(map[string]*state.Machine)
	machines, err := st.AllMachines()
	if err != nil {
		return nil, err
	}
	for _, m := range machines {
		v[m.Id()] = m
	}
	return v, nil
}

// fetchAllServices returns a map representing a mapping of service
// names to services.
func fetchAllServices(st *state.State) (map[string]*state.Service, error) {
	v := make(map[string]*state.Service)
	services, err := st.AllServices()
	if err != nil {
		return nil, err
	}
	for _, s := range services {
		v[s.Name()] = s
	}
	return v, nil
}

// processMachines gathers information about machines.
func processMachines(machines map[string]*state.Machine, instances map[state.InstanceId]environs.Instance) (map[string]interface{}, error) {
	sm := statusMap()
	for _, m := range machines {
		instid, ok := m.InstanceId()
		if !ok {
			sm[m.Id()] = map[string]interface{}{
				"instance-id": "pending",
			}
		} else {
			instance, ok := instances[instid]
			if !ok {
				// Double plus ungood. There is an instance id recorded for this machine in the state,
				// yet the environ cannot find that id.
				return nil, fmt.Errorf("instance %s for machine %s not found", instid, m.Id())
			}
			sm[m.Id()] = checkError(processMachine(m, instance))
		}
	}
	return sm, nil
}

func processStatus(r map[string]interface{}, status params.Status, info string, agentAlive, entityDead bool) {
	if status != params.StatusPending {
		if !agentAlive && !entityDead {
			// Add the original status to the info, so it's not lost.
			if info != "" {
				info = fmt.Sprintf("(%s: %s)", status, info)
			} else {
				info = fmt.Sprintf("(%s)", status)
			}
			// Agent should be running but it's not.
			status = params.StatusDown
		}
	}
	r["agent-state"] = status
	if info != "" {
		r["agent-state-info"] = info
	}
}

func processMachine(machine *state.Machine, instance environs.Instance) (map[string]interface{}, error) {
	sm := statusMap()
	sm["instance-id"] = instance.Id()

	if dnsname, err := instance.DNSName(); err == nil {
		sm["dns-name"] = dnsname
	}

<<<<<<< HEAD
	processVersion(sm, machine)
	processAgentStatus(sm, machine)

	// TODO(dfc) unit-status
	return sm, nil
=======
	processVersion(r, machine)

	agentAlive, err := machine.AgentAlive()
	if err != nil {
		return nil, err
	}
	machineDead := machine.Life() == state.Dead
	status, info, err := machine.Status()
	if err != nil {
		return nil, err
	}
	processStatus(r, status, info, agentAlive, machineDead)

	return r, nil
>>>>>>> 9a676a53
}

// processServices gathers information about services.
func processServices(services map[string]*state.Service) (map[string]interface{}, error) {
	sm := statusMap()
	for _, s := range services {
		sm[s.Name()] = checkError(processService(s))
	}
	return sm, nil
}

func processService(service *state.Service) (map[string]interface{}, error) {
	sm := statusMap()
	ch, _, err := service.Charm()
	if err != nil {
		return nil, err
	}
	sm["charm"] = ch.String()
	sm["exposed"] = service.IsExposed()

	// TODO(dfc) service.IsSubordinate() ?

	units, err := service.AllUnits()
	if err != nil {
		return nil, err
	}

	if u := checkError(processUnits(units)); len(u) > 0 {
		sm["units"] = u
	}
	if r := checkError(processRelations(service)); len(r) > 0 {
		sm["relations"] = r
	}

	return sm, nil
}

func processUnits(units []*state.Unit) (map[string]interface{}, error) {
	sm := statusMap()
	for _, unit := range units {
		sm[unit.Name()] = checkError(processUnit(unit))
	}
	return sm, nil
}

func processUnit(unit *state.Unit) (map[string]interface{}, error) {
	sm := statusMap()

	if addr, ok := unit.PublicAddress(); ok {
		sm["public-address"] = addr
	}

	if id, err := unit.AssignedMachineId(); err == nil {
		// TODO(dfc) we could make this nicer, ie machine/0
		sm["machine"] = id
	}

	processVersion(sm, unit)

	agentAlive, err := unit.AgentAlive()
	if err != nil {
		return nil, err
	}
	unitDead := unit.Life() == state.Dead
	status, info, err := unit.Status()
	if err != nil {
		return nil, err
	}
<<<<<<< HEAD
	if status != params.UnitPending {
		if !agentAlive && !unitDead {
			// Agent should be running but it's not.
			status = params.UnitDown
		}
	}
	sm["agent-state"] = status
	if len(info) > 0 {
		sm["agent-state-info"] = info
	}
	return sm, nil
}

func processRelations(service *state.Service) (map[string]interface{}, error) {
	relations, err := service.Relations()
	if err != nil {
		return nil, err
	}
	sm := statusMap()
	for _, relation := range relations {
		endpoint, err := relation.Endpoint(service.Name())
		if err != nil {
			return nil, err
		}
		sm[relation.String()] = endpoint.String()
	}
	return sm, nil
=======
	processStatus(r, status, info, agentAlive, unitDead)

	return r, nil
>>>>>>> 9a676a53
}

type versioned interface {
	AgentTools() (*state.Tools, error)
}

func processVersion(sm map[string]interface{}, v versioned) {
	if t, err := v.AgentTools(); err == nil {
		sm["agent-version"] = t.Binary.Number.String()
	}
}

<<<<<<< HEAD
type agentAliver interface {
	AgentAlive() (bool, error)
}

func processAgentStatus(sm map[string]interface{}, a agentAliver) {
	if alive, err := a.AgentAlive(); err == nil && alive {
		sm["agent-state"] = "running"
	}
}

func statusMap() map[string]interface{} { return make(map[string]interface{}) }
=======
func m() map[string]interface{} { return make(map[string]interface{}) }
>>>>>>> 9a676a53

func checkError(m map[string]interface{}, err error) map[string]interface{} {
	if err != nil {
		return map[string]interface{}{"status-error": err.Error()}
	}
	return m
}<|MERGE_RESOLUTION|>--- conflicted
+++ resolved
@@ -128,7 +128,7 @@
 	return sm, nil
 }
 
-func processStatus(r map[string]interface{}, status params.Status, info string, agentAlive, entityDead bool) {
+func processStatus(sm map[string]interface{}, status params.Status, info string, agentAlive, entityDead bool) {
 	if status != params.StatusPending {
 		if !agentAlive && !entityDead {
 			// Add the original status to the info, so it's not lost.
@@ -141,9 +141,9 @@
 			status = params.StatusDown
 		}
 	}
-	r["agent-state"] = status
+	sm["agent-state"] = status
 	if info != "" {
-		r["agent-state-info"] = info
+		sm["agent-state-info"] = info
 	}
 }
 
@@ -155,14 +155,7 @@
 		sm["dns-name"] = dnsname
 	}
 
-<<<<<<< HEAD
 	processVersion(sm, machine)
-	processAgentStatus(sm, machine)
-
-	// TODO(dfc) unit-status
-	return sm, nil
-=======
-	processVersion(r, machine)
 
 	agentAlive, err := machine.AgentAlive()
 	if err != nil {
@@ -173,10 +166,9 @@
 	if err != nil {
 		return nil, err
 	}
-	processStatus(r, status, info, agentAlive, machineDead)
-
-	return r, nil
->>>>>>> 9a676a53
+	processStatus(sm, status, info, agentAlive, machineDead)
+
+	return sm, nil
 }
 
 // processServices gathers information about services.
@@ -245,17 +237,8 @@
 	if err != nil {
 		return nil, err
 	}
-<<<<<<< HEAD
-	if status != params.UnitPending {
-		if !agentAlive && !unitDead {
-			// Agent should be running but it's not.
-			status = params.UnitDown
-		}
-	}
-	sm["agent-state"] = status
-	if len(info) > 0 {
-		sm["agent-state-info"] = info
-	}
+	processStatus(sm, status, info, agentAlive, unitDead)
+
 	return sm, nil
 }
 
@@ -273,11 +256,6 @@
 		sm[relation.String()] = endpoint.String()
 	}
 	return sm, nil
-=======
-	processStatus(r, status, info, agentAlive, unitDead)
-
-	return r, nil
->>>>>>> 9a676a53
 }
 
 type versioned interface {
@@ -290,21 +268,7 @@
 	}
 }
 
-<<<<<<< HEAD
-type agentAliver interface {
-	AgentAlive() (bool, error)
-}
-
-func processAgentStatus(sm map[string]interface{}, a agentAliver) {
-	if alive, err := a.AgentAlive(); err == nil && alive {
-		sm["agent-state"] = "running"
-	}
-}
-
 func statusMap() map[string]interface{} { return make(map[string]interface{}) }
-=======
-func m() map[string]interface{} { return make(map[string]interface{}) }
->>>>>>> 9a676a53
 
 func checkError(m map[string]interface{}, err error) map[string]interface{} {
 	if err != nil {
