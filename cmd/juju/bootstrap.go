// Copyright 2012, 2013 Canonical Ltd.
// Licensed under the AGPLv3, see LICENCE file for details.

package main

import (
	"fmt"
	"io"
	"strings"

	"launchpad.net/gnuflag"
	"launchpad.net/loggo"

	"launchpad.net/juju-core/charm"
	"launchpad.net/juju-core/cmd"
	"launchpad.net/juju-core/constraints"
	"launchpad.net/juju-core/environs"
	"launchpad.net/juju-core/environs/bootstrap"
	"launchpad.net/juju-core/environs/config"
	"launchpad.net/juju-core/environs/sync"
	envtools "launchpad.net/juju-core/environs/tools"
	"launchpad.net/juju-core/errors"
	"launchpad.net/juju-core/provider"
	coretools "launchpad.net/juju-core/tools"
	"launchpad.net/juju-core/utils/set"
	"launchpad.net/juju-core/version"
)

// BootstrapCommand is responsible for launching the first machine in a juju
// environment, and setting up everything necessary to continue working.
type BootstrapCommand struct {
	cmd.EnvCommandBase
	Constraints constraints.Value
	UploadTools bool
	Series      []string
	Source      string
}

func (c *BootstrapCommand) Info() *cmd.Info {
	return &cmd.Info{
		Name:    "bootstrap",
		Purpose: "start up an environment from scratch",
	}
}

func (c *BootstrapCommand) SetFlags(f *gnuflag.FlagSet) {
	c.EnvCommandBase.SetFlags(f)
	f.Var(constraints.ConstraintsValue{&c.Constraints}, "constraints", "set environment constraints")
	f.BoolVar(&c.UploadTools, "upload-tools", false, "upload local version of tools before bootstrapping")
	f.Var(seriesVar{&c.Series}, "series", "upload tools for supplied comma-separated series list")
	f.StringVar(&c.Source, "source", "", "local path to use as tools source")
}

func (c *BootstrapCommand) Init(args []string) error {
	if len(c.Series) > 0 && !c.UploadTools {
		return fmt.Errorf("--series requires --upload-tools")
	}
	return cmd.CheckEmpty(args)
}

// Run connects to the environment specified on the command line and bootstraps
// a juju in that environment if none already exists. If there is as yet no environments.yaml file,
// the user is informed how to create one.
func (c *BootstrapCommand) Run(ctx *cmd.Context) error {
	// TODO(rog): arrange for PrepareFromName to write any additional
	// config attributes, or do so after calling it.
	environ, err := environs.PrepareFromName(c.EnvName)
	if err != nil {
		return err
	}
	// TODO: if in verbose mode, write out to Stdout if a new cert was created.
	_, err = environs.EnsureCertificate(environ, environs.WriteCertAndKey)
	if err != nil {
		return err
	}
	// If we are using a local provider, always upload tools.
	if environ.Config().Type() == provider.Local {
		c.UploadTools = true
	}
	if c.UploadTools {
		err = c.uploadTools(environ)
		if err != nil {
			return err
		}
	}
	err = c.ensureToolsAvailability(environ, ctx, c.UploadTools)
	if err != nil {
		return err
	}
	return bootstrap.Bootstrap(environ, c.Constraints)
}

func (c *BootstrapCommand) uploadTools(environ environs.Environ) error {
	// Force version.Current, for consistency with subsequent upgrade-juju
	// (see UpgradeJujuCommand).
	forceVersion := uploadVersion(version.Current.Number, nil)
	cfg := environ.Config()
	series := getUploadSeries(cfg, c.Series)
	agenttools, err := uploadTools(environ.Storage(), &forceVersion, series...)
	if err != nil {
		return err
	}
	cfg, err = cfg.Apply(map[string]interface{}{
		"agent-version": agenttools.Version.Number.String(),
	})
	if err == nil {
		err = environ.SetConfig(cfg)
	}
	if err != nil {
		return fmt.Errorf("failed to update environment configuration: %v", err)
	}
	return nil
}

var noToolsMessage = `
Juju cannot bootstrap because no tools are available for your environment.
An attempt was made to build and upload appropriate tools but this was unsuccessful.

`

var noToolsNoUploadMessage = `
Juju cannot bootstrap because no tools are available for your environment.
In addition, no tools could be located to upload.
You may want to use the 'tools-url' configuration setting to specify the tools location.

`

func processToolsError(w io.Writer, err *error, uploadAttempted *bool) {
	if *uploadAttempted && *err != nil {
		fmt.Fprint(w, noToolsMessage)
	} else {
		if errors.IsNotFoundError(*err) || *err == coretools.ErrNoMatches {
			fmt.Fprint(w, noToolsNoUploadMessage)
		}
	}
}

// ensureToolsAvailability verifies the tools are available. If no tools are
// found, it will automatically synchronize them.
func (c *BootstrapCommand) ensureToolsAvailability(env environs.Environ, ctx *cmd.Context, uploadPerformed bool) (err error) {
	uploadAttempted := false
	defer processToolsError(ctx.Stderr, &err, &uploadAttempted)
	// Capture possible logging while syncing and write it on the screen.
	loggo.RegisterWriter("bootstrap", cmd.NewCommandLogWriter("juju.environs.sync", ctx.Stdout, ctx.Stderr), loggo.INFO)
	defer loggo.RemoveWriter("bootstrap")

	// Try to find bootstrap tools.
	cfg := env.Config()
	var vers *version.Number
	if agentVersion, ok := cfg.AgentVersion(); ok {
		vers = &agentVersion
	}
<<<<<<< HEAD
	logger.Debugf("looking for bootstrap tools")
	_, err = envtools.FindBootstrapTools(
		env, vers, cfg.DefaultSeries(), c.Constraints.Arch, cfg.Development(), envtools.AllowRetry(uploadPerformed))
=======
	params := tools.BootstrapToolsParams{
		Version:    vers,
		Arch:       c.Constraints.Arch,
		AllowRetry: uploadPerformed,
	}
	_, err := tools.FindBootstrapTools(env, params)
>>>>>>> c15c0151
	if errors.IsNotFoundError(err) {
		// No tools available, so synchronize.
		toolsSource := c.Source
		if c.Source == "" {
			toolsSource = sync.DefaultToolsLocation
		}
		logger.Warningf("no tools available, attempting to retrieve from %v", toolsSource)
		sctx := &sync.SyncContext{
			Target: env.Storage(),
			Source: c.Source,
		}
		if err = syncTools(sctx); err != nil {
			if err == coretools.ErrNoMatches && vers == nil && version.Current.IsDev() {
				logger.Infof("no tools found, so attempting to build and upload new tools")
				uploadAttempted = true
				if err = c.uploadTools(env); err != nil {
					return err
				}
			} else {
				return err
			}
		}
		// Synchronization done, try again.
<<<<<<< HEAD
		_, err = envtools.FindBootstrapTools(
			env, vers, cfg.DefaultSeries(), c.Constraints.Arch, cfg.Development(), envtools.AllowRetry(true))
=======
		params.AllowRetry = true
		_, err = tools.FindBootstrapTools(env, params)
>>>>>>> c15c0151
	} else if err != nil {
		return err
	}
	return err
}

type seriesVar struct {
	target *[]string
}

func (v seriesVar) Set(value string) error {
	names := strings.Split(value, ",")
	for _, name := range names {
		if !charm.IsValidSeries(name) {
			return fmt.Errorf("invalid series name %q", name)
		}
	}
	*v.target = names
	return nil
}

func (v seriesVar) String() string {
	return strings.Join(*v.target, ",")
}

// getUploadSeries returns the supplied series with duplicates removed if
// non-empty; otherwise it returns a default list of series we should
// probably upload, based on cfg.
func getUploadSeries(cfg *config.Config, series []string) []string {
	unique := set.NewStrings(series...)
	if unique.IsEmpty() {
		unique.Add(version.Current.Series)
		unique.Add(config.DefaultSeries)
		unique.Add(cfg.DefaultSeries())
	}
	return unique.Values()
}<|MERGE_RESOLUTION|>--- conflicted
+++ resolved
@@ -73,7 +73,9 @@
 	if err != nil {
 		return err
 	}
-	// If we are using a local provider, always upload tools.
+	// TODO (wallyworld): 2013-09-20 bug 1227931
+	// We can set a custom tools data source instead of doing an
+	// unecessary upload.
 	if environ.Config().Type() == provider.Local {
 		c.UploadTools = true
 	}
@@ -112,13 +114,13 @@
 	return nil
 }
 
-var noToolsMessage = `
+const NoToolsMessage = `
 Juju cannot bootstrap because no tools are available for your environment.
 An attempt was made to build and upload appropriate tools but this was unsuccessful.
 
 `
 
-var noToolsNoUploadMessage = `
+const NoToolsNoUploadMessage = `
 Juju cannot bootstrap because no tools are available for your environment.
 In addition, no tools could be located to upload.
 You may want to use the 'tools-url' configuration setting to specify the tools location.
@@ -126,11 +128,12 @@
 `
 
 func processToolsError(w io.Writer, err *error, uploadAttempted *bool) {
+
 	if *uploadAttempted && *err != nil {
-		fmt.Fprint(w, noToolsMessage)
+		fmt.Fprint(w, NoToolsMessage)
 	} else {
 		if errors.IsNotFoundError(*err) || *err == coretools.ErrNoMatches {
-			fmt.Fprint(w, noToolsNoUploadMessage)
+			fmt.Fprint(w, NoToolsNoUploadMessage)
 		}
 	}
 }
@@ -150,18 +153,13 @@
 	if agentVersion, ok := cfg.AgentVersion(); ok {
 		vers = &agentVersion
 	}
-<<<<<<< HEAD
 	logger.Debugf("looking for bootstrap tools")
-	_, err = envtools.FindBootstrapTools(
-		env, vers, cfg.DefaultSeries(), c.Constraints.Arch, cfg.Development(), envtools.AllowRetry(uploadPerformed))
-=======
-	params := tools.BootstrapToolsParams{
+	params := envtools.BootstrapToolsParams{
 		Version:    vers,
 		Arch:       c.Constraints.Arch,
 		AllowRetry: uploadPerformed,
 	}
-	_, err := tools.FindBootstrapTools(env, params)
->>>>>>> c15c0151
+	_, err = envtools.FindBootstrapTools(env, params)
 	if errors.IsNotFoundError(err) {
 		// No tools available, so synchronize.
 		toolsSource := c.Source
@@ -185,13 +183,8 @@
 			}
 		}
 		// Synchronization done, try again.
-<<<<<<< HEAD
-		_, err = envtools.FindBootstrapTools(
-			env, vers, cfg.DefaultSeries(), c.Constraints.Arch, cfg.Development(), envtools.AllowRetry(true))
-=======
 		params.AllowRetry = true
-		_, err = tools.FindBootstrapTools(env, params)
->>>>>>> c15c0151
+		_, err = envtools.FindBootstrapTools(env, params)
 	} else if err != nil {
 		return err
 	}
