// Copyright 2015 Canonical Ltd.
// Licensed under the AGPLv3, see LICENCE file for details.

package status

import (
	"fmt"
	"io"
	"regexp"
	"sort"
	"strings"

	"github.com/juju/ansiterm"
	"github.com/juju/errors"
	"github.com/juju/naturalsort"
	"gopkg.in/juju/charm.v6"
	"gopkg.in/juju/charm.v6/hooks"

	cmdcrossmodel "github.com/juju/juju/cmd/juju/crossmodel"
	"github.com/juju/juju/cmd/output"
	"github.com/juju/juju/core/crossmodel"
	"github.com/juju/juju/core/relation"
	"github.com/juju/juju/instance"
	"github.com/juju/juju/status"
)

const caasModelType = "caas"

// FormatTabular writes a tabular summary of machines, applications, and
// units. Any subordinate items are indented by two spaces beneath
// their superior.
func FormatTabular(writer io.Writer, forceColor bool, value interface{}) error {
	const ellipsis = "..."
	const iaasMaxVersionWidth = 15
	const caasMaxVersionWidth = 30

	fs, valueConverted := value.(formattedStatus)
	if !valueConverted {
		return errors.Errorf("expected value of type %T, got %T", fs, value)
	}

	maxVersionWidth := iaasMaxVersionWidth
	if fs.Model.Type == caasModelType {
		maxVersionWidth = caasMaxVersionWidth
	}
	truncatedWidth := maxVersionWidth - len(ellipsis)

	// To format things into columns.
	tw := output.TabWriter(writer)
	if forceColor {
		tw.SetColorCapable(forceColor)
	}
	w := output.Wrapper{tw}
	p := w.Println
	outputHeaders := func(values ...interface{}) {
		p()
		p(values...)
	}

	cloudRegion := fs.Model.Cloud
	if fs.Model.CloudRegion != "" {
		cloudRegion += "/" + fs.Model.CloudRegion
	}

	metering := fs.Model.MeterStatus != nil

	header := []interface{}{"Model", "Controller", "Cloud/Region", "Version"}
	values := []interface{}{fs.Model.Name, fs.Model.Controller, cloudRegion, fs.Model.Version}
	message := getModelMessage(fs.Model)
	if message != "" {
		header = append(header, "Notes")
		values = append(values, message)
	}
	if fs.Model.SLA != "" {
		header = append(header, "SLA")
		values = append(values, fs.Model.SLA)
	}

	// The first set of headers don't use outputHeaders because it adds the blank line.
	p(header...)
	p(values...)

	if len(fs.RemoteApplications) > 0 {
		outputHeaders("SAAS", "Status", "Store", "URL")
		for _, appName := range naturalsort.Sort(stringKeysFromMap(fs.RemoteApplications)) {
			app := fs.RemoteApplications[appName]
			var store, urlPath string
			url, err := crossmodel.ParseOfferURL(app.OfferURL)
			if err == nil {
				store = url.Source
				url.Source = ""
				urlPath = url.Path()
				if store == "" {
					store = "local"
				}
			} else {
				// This is not expected.
				logger.Errorf("invalid offer URL %q: %v", app.OfferURL, err)
				store = "unknown"
				urlPath = app.OfferURL
			}
			w.Print(appName)
			w.PrintStatus(app.StatusInfo.Current)
			p(store, urlPath)
		}
		tw.Flush()
	}

	units := make(map[string]unitStatus)
	if fs.Model.Type == caasModelType {
		outputHeaders("App", "Version", "Status", "Scale", "Charm", "Store", "Rev", "OS", "Address", "Notes")
	} else {
		outputHeaders("App", "Version", "Status", "Scale", "Charm", "Store", "Rev", "OS", "Notes")
	}
	tw.SetColumnAlignRight(3)
	tw.SetColumnAlignRight(6)
	for _, appName := range naturalsort.Sort(stringKeysFromMap(fs.Applications)) {
		app := fs.Applications[appName]
		version := app.Version
		// CAAS versions may have repo prefix we don't care about.
		if fs.Model.Type == caasModelType {
			parts := strings.Split(version, "/")
			if len(parts) == 2 {
				version = parts[1]
			}
		}
		// Don't let a long version push out the version column.
		if len(version) > maxVersionWidth {
			version = version[:truncatedWidth] + ellipsis
		}
		// Notes may well contain other things later.
		notes := ""
		if app.Exposed {
			notes = "exposed"
		}
		w.Print(appName, version)
		w.PrintStatus(app.StatusInfo.Current)
		scale, warn := fs.applicationScale(appName)
		if warn {
			w.PrintColor(output.WarningHighlight, scale)
		} else {
			w.Print(scale)
		}
		w.Print(app.CharmName,
			app.CharmOrigin,
			app.CharmRev,
			app.OS)
		if fs.Model.Type == caasModelType {
			w.Print(app.Address)
		}
		p(notes)
		for un, u := range app.Units {
			units[un] = u
			if u.MeterStatus != nil {
				metering = true
			}
		}
	}

	pUnit := func(name string, u unitStatus, level int) {
		message := u.WorkloadStatusInfo.Message
		agentDoing := agentDoing(u.JujuStatusInfo)
		if agentDoing != "" {
			message = fmt.Sprintf("(%s) %s", agentDoing, message)
		}
		if u.Leader {
			name += "*"
		}
		w.Print(indent("", level*2, name))
		w.PrintStatus(u.WorkloadStatusInfo.Current)
		w.PrintStatus(u.JujuStatusInfo.Current)
		if fs.Model.Type == caasModelType {
			p(
				u.Address,
				strings.Join(u.OpenedPorts, ","),
				message,
			)
			return
		}
		p(
			u.Machine,
			u.PublicAddress,
			strings.Join(u.OpenedPorts, ","),
			message,
		)
	}

<<<<<<< HEAD
	if fs.Model.Type == caasModelType {
		outputHeaders("Unit", "Workload", "Agent", "Address", "Ports", "Message")
	} else {
		outputHeaders("Unit", "Workload", "Agent", "Machine", "Public address", "Ports", "Message")
	}
	for _, name := range utils.SortStringsNaturally(stringKeysFromMap(units)) {
=======
	outputHeaders("Unit", "Workload", "Agent", "Machine", "Public address", "Ports", "Message")
	for _, name := range naturalsort.Sort(stringKeysFromMap(units)) {
>>>>>>> 23e890de
		u := units[name]
		pUnit(name, u, 0)
		const indentationLevel = 1
		recurseUnits(u, indentationLevel, pUnit)
	}

	if metering {
		outputHeaders("Entity", "Meter status", "Message")
		if fs.Model.MeterStatus != nil {
			w.Print("model")
			outputColor := fromMeterStatusColor(fs.Model.MeterStatus.Color)
			w.PrintColor(outputColor, fs.Model.MeterStatus.Color)
			w.PrintColor(outputColor, fs.Model.MeterStatus.Message)
			w.Println()
		}
		for _, name := range naturalsort.Sort(stringKeysFromMap(units)) {
			u := units[name]
			if u.MeterStatus != nil {
				w.Print(name)
				outputColor := fromMeterStatusColor(u.MeterStatus.Color)
				w.PrintColor(outputColor, u.MeterStatus.Color)
				w.PrintColor(outputColor, u.MeterStatus.Message)
				w.Println()
			}
		}
	}

	if fs.Model.Type != caasModelType || len(fs.Machines) > 0 {
		p()
		printMachines(tw, fs.Machines)
	}

	if err := printOffers(tw, fs.Offers); err != nil {
		w.Println(err.Error())
	}

	if len(fs.Relations) > 0 {
		sort.Slice(fs.Relations, func(i, j int) bool {
			a, b := fs.Relations[i], fs.Relations[j]
			if a.Provider == b.Provider {
				return a.Requirer < b.Requirer
			}
			return a.Provider < b.Provider
		})
		outputHeaders("Relation provider", "Requirer", "Interface", "Type", "Message")
		for _, r := range fs.Relations {
			w.Print(r.Provider, r.Requirer, r.Interface, r.Type)
			if r.Status != string(relation.Joined) {
				w.PrintColor(cmdcrossmodel.RelationStatusColor(relation.Status(r.Status)), r.Status)
				if r.Message != "" {
					w.Print(" - " + r.Message)
				}
			}
			w.Println()
		}
	}

	tw.Flush()
	return nil
}

type offerItems []offerStatus

// printOffers prints a tabular summary of the offers.
func printOffers(tw *ansiterm.TabWriter, offers map[string]offerStatus) error {
	if len(offers) == 0 {
		return nil
	}
	w := output.Wrapper{tw}
	w.Println()

	w.Println("Offer", "Application", "Charm", "Rev", "Connected", "Endpoint", "Interface", "Role")
	for _, offerName := range naturalsort.Sort(stringKeysFromMap(offers)) {
		offer := offers[offerName]
		// Sort endpoints alphabetically.
		endpoints := []string{}
		for endpoint, _ := range offer.Endpoints {
			endpoints = append(endpoints, endpoint)
		}
		sort.Strings(endpoints)

		for i, endpointName := range endpoints {

			endpoint := offer.Endpoints[endpointName]
			if i == 0 {
				// As there is some information about offer and its endpoints,
				// only display offer information once when the first endpoint is displayed.
				curl, err := charm.ParseURL(offer.CharmURL)
				if err != nil {
					return errors.Trace(err)
				}
				w.Println(offerName, offer.ApplicationName, curl.Name, fmt.Sprint(curl.Revision),
					fmt.Sprintf("%v/%v", offer.ActiveConnectedCount, offer.TotalConnectedCount),
					endpointName, endpoint.Interface, endpoint.Role)
				continue
			}
			// Subsequent lines only need to display endpoint information.
			// This will display less noise.
			w.Println("", "", "", "", endpointName, endpoint.Interface, endpoint.Role)
		}
	}
	tw.Flush()
	return nil
}

func fromMeterStatusColor(msColor string) *ansiterm.Context {
	switch msColor {
	case "green":
		return output.GoodHighlight
	case "amber":
		return output.WarningHighlight
	case "red":
		return output.ErrorHighlight
	}
	return nil
}

func getModelMessage(model modelStatus) string {
	// Select the most important message about the model (if any).
	switch {
	case model.Status.Message != "":
		return model.Status.Message
	case model.AvailableVersion != "":
		return "upgrade available: " + model.AvailableVersion
	default:
		return ""
	}
}

func printMachines(tw *ansiterm.TabWriter, machines map[string]machineStatus) {
	w := output.Wrapper{tw}
	w.Println("Machine", "State", "DNS", "Inst id", "Series", "AZ", "Message")
	for _, name := range naturalsort.Sort(stringKeysFromMap(machines)) {
		printMachine(w, machines[name])
	}
}

func printMachine(w output.Wrapper, m machineStatus) {
	// We want to display availability zone so extract from hardware info".
	hw, err := instance.ParseHardware(m.Hardware)
	if err != nil {
		logger.Warningf("invalid hardware info %s for machine %v", m.Hardware, m)
	}
	az := ""
	if hw.AvailabilityZone != nil {
		az = *hw.AvailabilityZone
	}
	w.Print(m.Id)
	w.PrintStatus(m.JujuStatus.Current)
	w.Println(m.DNSName, m.InstanceId, m.Series, az, m.MachineStatus.Message)
	for _, name := range naturalsort.Sort(stringKeysFromMap(m.Containers)) {
		printMachine(w, m.Containers[name])
	}
}

// FormatMachineTabular writes a tabular summary of machine
func FormatMachineTabular(writer io.Writer, forceColor bool, value interface{}) error {
	fs, valueConverted := value.(formattedMachineStatus)
	if !valueConverted {
		return errors.Errorf("expected value of type %T, got %T", fs, value)
	}
	tw := output.TabWriter(writer)
	if forceColor {
		tw.SetColorCapable(forceColor)
	}
	printMachines(tw, fs.Machines)
	tw.Flush()

	return nil
}

// agentDoing returns what hook or action, if any,
// the agent is currently executing.
// The hook name or action is extracted from the agent message.
func agentDoing(agentStatus statusInfoContents) string {
	if agentStatus.Current != status.Executing {
		return ""
	}
	// First see if we can determine a hook name.
	var hookNames []string
	for _, h := range hooks.UnitHooks() {
		hookNames = append(hookNames, string(h))
	}
	for _, h := range hooks.RelationHooks() {
		hookNames = append(hookNames, string(h))
	}
	hookExp := regexp.MustCompile(fmt.Sprintf(`running (?P<hook>%s?) hook`, strings.Join(hookNames, "|")))
	match := hookExp.FindStringSubmatch(agentStatus.Message)
	if len(match) > 0 {
		return match[1]
	}
	// Now try for an action name.
	actionExp := regexp.MustCompile(`running action (?P<action>.*)`)
	match = actionExp.FindStringSubmatch(agentStatus.Message)
	if len(match) > 0 {
		return match[1]
	}
	return ""
}<|MERGE_RESOLUTION|>--- conflicted
+++ resolved
@@ -185,17 +185,12 @@
 		)
 	}
 
-<<<<<<< HEAD
 	if fs.Model.Type == caasModelType {
 		outputHeaders("Unit", "Workload", "Agent", "Address", "Ports", "Message")
 	} else {
 		outputHeaders("Unit", "Workload", "Agent", "Machine", "Public address", "Ports", "Message")
 	}
-	for _, name := range utils.SortStringsNaturally(stringKeysFromMap(units)) {
-=======
-	outputHeaders("Unit", "Workload", "Agent", "Machine", "Public address", "Ports", "Message")
 	for _, name := range naturalsort.Sort(stringKeysFromMap(units)) {
->>>>>>> 23e890de
 		u := units[name]
 		pUnit(name, u, 0)
 		const indentationLevel = 1
