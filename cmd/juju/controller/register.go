// Copyright 2016 Canonical Ltd.
// Licensed under the AGPLv3, see LICENCE file for details.

package controller

import (
	"bufio"
	"bytes"
	"context"
	"crypto/rand"
	"encoding/asn1"
	"encoding/base64"
	"encoding/json"
	"fmt"
	"io"
	"net"
	"net/http"
	"net/url"
	"os"
	"path"
	"strings"
	"text/template"

	"github.com/go-macaroon-bakery/macaroon-bakery/v3/bakery"
	"github.com/go-macaroon-bakery/macaroon-bakery/v3/httpbakery"
	"github.com/juju/collections/set"
	"github.com/juju/errors"
	"github.com/juju/gnuflag"
	"github.com/juju/names/v6"
	"golang.org/x/crypto/nacl/secretbox"
	"golang.org/x/crypto/ssh/terminal"
	"gopkg.in/yaml.v2"

	"github.com/juju/juju/api"
	"github.com/juju/juju/api/base"
	"github.com/juju/juju/api/client/modelmanager"
	jujucmd "github.com/juju/juju/cmd"
	"github.com/juju/juju/cmd/internal/loginprovider"
	"github.com/juju/juju/cmd/juju/common"
	"github.com/juju/juju/cmd/modelcmd"
	corelogger "github.com/juju/juju/core/logger"
	"github.com/juju/juju/core/permission"
	"github.com/juju/juju/internal/cmd"
	jujuhttp "github.com/juju/juju/internal/http"
	internallogger "github.com/juju/juju/internal/logger"
	"github.com/juju/juju/internal/proxy/factory"
	"github.com/juju/juju/jujuclient"
	"github.com/juju/juju/rpc/params"
)

var noModelsMessage = `
There are no models available. You can add models with
"juju add-model", or you can ask an administrator or owner
of a model to grant access to that model with "juju grant".
`

// NewRegisterCommand returns a command to allow the user to register a controller.
func NewRegisterCommand() cmd.Command {
	c := &registerCommand{}
	c.apiOpen = c.APIOpen
	c.listModelsFunc = c.listModels
	c.store = jujuclient.NewFileClientStore()
	c.CanClearCurrentModel = true
	return modelcmd.WrapBase(c)
}

// registerCommand logs in to a Juju controller and caches the connection
// information.
type registerCommand struct {
	modelcmd.CommandBase
	apiOpen        api.OpenFunc
	listModelsFunc func(_ context.Context, _ jujuclient.ClientStore, controller, user string) ([]base.UserModel, error)
	store          jujuclient.ClientStore

	arg     string
	replace bool

	// onRunError is executed if non-nil and there is an error at the end
	// of the Run method.
	onRunError func()
}

var usageRegisterSummary = `
Registers a controller.`[1:]

var usageRegisterDetails = `
The register command adds details of a controller to the local system.
This is done either by completing the user registration process that
began with the 'juju add-user' command, or by providing the DNS host
name of a public controller.

To complete the user registration process, you should have been provided
with a base64-encoded blob of data (the output of 'juju add-user')
which can be copied and pasted as the <string> argument to 'register'.
You will be prompted for a password, which, once set, causes the
registration string to be voided. In order to start using Juju the user
can now either add a model or wait for a model to be shared with them.
Some machine providers will require the user to be in possession of
certain credentials in order to add a model.

If a new controller has been spun up to replace an existing one, and you want 
to start using that replacement controller instead of the original one,
use the --replace option to overwrite any existing controller details based
on either a name or UUID match.

When adding a controller at a public address, authentication via some
external third party (for example Ubuntu SSO) will be required, usually
by using a web browser.

`

const usageRegisterExamples = `
    juju register MFATA3JvZDAnExMxMDQuMTU0LjQyLjQ0OjE3MDcwExAxMC4xMjguMC4yOjE3MDcwBCBEFCaXerhNImkKKabuX5ULWf2Bp4AzPNJEbXVWgraLrAA=

    juju register --replace MFATA3JvZDAnExMxMDQuMTU0LjQyLjQ0OjE3MDcwExAxMC4xMjguMC4yOjE3MDcwBCBEFCaXerhNImkKKabuX5ULWf2Bp4AzPNJEbXVWgraLrAA=

    juju register public-controller.example.com
`

// Info implements Command.Info
// `register` may seem generic, but is seen as simple and without potential
// naming collisions in any current or planned features.
func (c *registerCommand) Info() *cmd.Info {
	return jujucmd.Info(&cmd.Info{
		Name:     "register",
		Args:     "<registration string>|<controller host name>",
		Purpose:  usageRegisterSummary,
		Doc:      usageRegisterDetails,
		Examples: usageRegisterExamples,
		SeeAlso: []string{
			"add-user",
			"change-user-password",
			"unregister",
		},
	})
}

// SetFlags implements Command.SetFlags.
func (c *registerCommand) SetFlags(f *gnuflag.FlagSet) {
	c.CommandBase.SetFlags(f)
	f.BoolVar(&c.replace, "replace", false, "replace any existing controller")
}

// Init implements Command.Init.
func (c *registerCommand) Init(args []string) error {
	if len(args) < 1 {
		return errors.New("registration data missing")
	}
	c.arg, args = args[0], args[1:]
	if err := cmd.CheckEmpty(args); err != nil {
		return errors.Trace(err)
	}
	return nil
}

// SetClientStore implements Command.SetClientStore.
func (c *registerCommand) SetClientStore(store jujuclient.ClientStore) {
	c.store = store
}

// Run implements Command.Run.
func (c *registerCommand) Run(ctx *cmd.Context) error {
	err := c.run(ctx)
	if err != nil && c.onRunError != nil {
		c.onRunError()
	}
	return err
}

func (c *registerCommand) run(ctx *cmd.Context) error {
	c.store = modelcmd.QualifyingClientStore{c.store}
	registrationParams, err := c.getParameters(ctx)
	if err != nil {
		return errors.Trace(err)
	}

	// Check if user is trying to register an already known controller by
	// comparing its public and private addresses to all known addresses.
	if registrationParams.publicHost != "" {
		if err := c.ensureNotKnownPublicEndpoint(registrationParams.publicHost); err != nil {
			return errors.Trace(err)
		}
	} else {
		if err := c.ensureNotKnownEndpoint(registrationParams.userTag.Id(), registrationParams.controllerAddrs); err != nil {
			return errors.Trace(err)
		}
	}

	// If we're not registering to a public controller, we need to prompt for a password.
	if registrationParams.publicHost == "" {
		newPassword, err := c.promptNewPassword(ctx.Stderr, ctx.Stdin)
		if err != nil {
			return errors.Trace(err)
		}
		registrationParams.newPassword = newPassword
	}

	controllerName, err := c.promptControllerName(registrationParams.defaultControllerName, ctx.Stderr, ctx.Stdin)
	if err != nil {
		return errors.Trace(err)
	}

	controllerDetails, accountDetails, err := c.controllerDetails(ctx, registrationParams, controllerName)
	if err != nil {
		return errors.Trace(err)
	}
	if err := c.updateController(
		c.store,
		controllerName,
		controllerDetails,
		accountDetails,
	); err != nil {
		return errors.Trace(err)
	}
	// Log into the controller to verify the credentials, and
	// list the models available.
	models, err := c.listModelsFunc(ctx, c.store, controllerName, accountDetails.User)
	if err != nil {
		return errors.Trace(err)
	}
	if err := c.SetControllerModels(c.store, controllerName, models); err != nil {
		return errors.Annotate(err, "storing model details")
	}
	if err := c.store.SetCurrentController(controllerName); err != nil {
		return errors.Trace(err)
	}

	fmt.Fprintf(
		ctx.Stderr, "\nWelcome, %s. You are now logged into %q.\n",
		friendlyUserName(accountDetails.User), controllerName,
	)
	return c.maybeSetCurrentModel(ctx, c.store, controllerName, accountDetails.User, models)
}

func friendlyUserName(user string) string {
	u := names.NewUserTag(user)
	if u.IsLocal() {
		return u.Name()
	}
	return u.Id()
}

// controllerDetails returns controller and account details to be registered for the
// given registration parameters.
func (c *registerCommand) controllerDetails(ctx *cmd.Context, p *registrationParams, controllerName string) (jujuclient.ControllerDetails, jujuclient.AccountDetails, error) {
	if p.publicHost != "" {
		return c.publicControllerDetails(ctx, p.publicHost, controllerName)
	}
	return c.nonPublicControllerDetails(ctx, p, controllerName)
}

func cookieURL(host string) (*url.URL, error) {
	if strings.Contains(host, ":") {
		var err error
		host, _, err = net.SplitHostPort(host)
		if err != nil {
			return nil, errors.Trace(err)
		}
	}
	return url.Parse(host)
}

// publicControllerDetails returns controller and account details to be registered
// for the given public controller host name.
func (c *registerCommand) publicControllerDetails(ctx *cmd.Context, host, controllerName string) (jujuclient.ControllerDetails, jujuclient.AccountDetails, error) {
	errRet := func(err error) (jujuclient.ControllerDetails, jujuclient.AccountDetails, error) {
		return jujuclient.ControllerDetails{}, jujuclient.AccountDetails{}, err
	}
	apiAddr := host
	if !strings.Contains(apiAddr, ":") {
		apiAddr += ":443"
	}

	// Make a direct API connection because we don't yet know the
	// controller UUID so can't store the thus-incomplete controller
	// details to make a conventional connection.
	//
	// Unfortunately this means we'll connect twice to the controller
	// but it's probably best to go through the conventional path the
	// second time.
	bclient, err := c.BakeryClient(c.store, controllerName)
	if err != nil {
		return errRet(errors.Trace(err))
	}

	cookieURL, err := cookieURL(host)
	if err != nil {
		return errRet(err)
	}

	dialOpts := api.DefaultDialOpts()
	dialOpts.BakeryClient = bclient

	var supportsOIDCLogin bool
	var sessionToken string

	// we set up a login provider that will first try to log in using
	// oauth device flow, failing that it will try to log in using
	// user-pass or macaroons.
	dialOpts.LoginProvider = loginprovider.NewTryInOrderLoginProvider(
		internallogger.GetLogger("juju.cmd.loginprovider"),
		api.NewSessionTokenLoginProvider(
			"",
			ctx.Stderr,
			func(t string) {
				supportsOIDCLogin = true
				sessionToken = t
			},
		),
		api.NewLegacyLoginProvider(names.UserTag{}, "", "", nil, bclient, cookieURL),
	)

	conn, err := c.apiOpen(ctx, &api.Info{
		Addrs: []string{apiAddr},
	}, dialOpts)
	if err != nil {
		return errRet(errors.Trace(err))
	}
	defer conn.Close()
	user, ok := conn.AuthTag().(names.UserTag)
	if !ok {
		return errRet(errors.Errorf("logged in as %v, not a user", conn.AuthTag()))
	}
	// If we get to here, then we have a cached macaroon for the registered
	// user. If we encounter an error after here, we need to clear it.
	c.onRunError = func() {
		if err := c.ClearControllerMacaroons(c.store, controllerName); err != nil {
			logger.Errorf(context.TODO(), "failed to clear macaroon: %v", err)
		}
	}
	return jujuclient.ControllerDetails{
			APIEndpoints:   []string{apiAddr},
			ControllerUUID: conn.ControllerTag().Id(),
			OIDCLogin:      supportsOIDCLogin,
		}, jujuclient.AccountDetails{
			User:            user.Id(),
			LastKnownAccess: conn.ControllerAccess(),
			SessionToken:    sessionToken,
		}, nil
}

func getProxier(proxyConfig params.Proxy) (*jujuclient.ProxyConfWrapper, error) {
	f, err := factory.NewDefaultFactory()
	if err != nil {
		return nil, errors.Annotate(err, "cannot create default proxy factory")
	}
	proxier, err := f.ProxierFromConfig(proxyConfig.Type, proxyConfig.Config)
	if err != nil {
		return nil, errors.Trace(err)
	}
	return &jujuclient.ProxyConfWrapper{Proxier: proxier}, nil
}

// nonPublicControllerDetails returns controller and account details to be registered with
// respect to the given registration parameters.
func (c *registerCommand) nonPublicControllerDetails(ctx *cmd.Context, registrationParams *registrationParams, controllerName string) (jujuclient.ControllerDetails, jujuclient.AccountDetails, error) {
	errRet := func(err error) (jujuclient.ControllerDetails, jujuclient.AccountDetails, error) {
		return jujuclient.ControllerDetails{}, jujuclient.AccountDetails{}, err
	}
	// During registration we must set a new password. This has to be done
	// atomically with the clearing of the secret key.
	payloadBytes, err := json.Marshal(params.SecretKeyLoginRequestPayload{
		Password: registrationParams.newPassword,
	})
	if err != nil {
		return errRet(errors.Trace(err))
	}

	controllerDetails := jujuclient.ControllerDetails{
		APIEndpoints: registrationParams.controllerAddrs,
	}

	if registrationParams.proxyConfig != "" {
		var proxy jujuclient.ProxyConfWrapper
		if err := yaml.Unmarshal([]byte(registrationParams.proxyConfig), &proxy); err != nil {
			return errRet(errors.Trace(err))
		}
		controllerDetails.Proxy = &proxy
	}

	// Make the registration call. If this is successful, the client's
	// cookie jar will be populated with a macaroon that may be used
	// to log in below without the user having to type in the password
	// again.
	req := params.SecretKeyLoginRequest{
		Nonce: registrationParams.nonce[:],
		User:  registrationParams.userTag.String(),
		PayloadCiphertext: secretbox.Seal(
			nil, payloadBytes,
			&registrationParams.nonce,
			&registrationParams.key,
		),
	}
	resp, err := c.secretKeyLogin(ctx, controllerDetails, req, controllerName)
	if err != nil {
		return errRet(errors.Trace(err))
	}

	// Decrypt the response to authenticate the controller and
	// obtain its CA certificate.
	if len(resp.Nonce) != len(registrationParams.nonce) {
		return errRet(errors.NotValidf("response nonce"))
	}
	var respNonce [24]byte
	copy(respNonce[:], resp.Nonce)
	payloadBytes, ok := secretbox.Open(nil, resp.PayloadCiphertext, &respNonce, &registrationParams.key)
	if !ok {
		return errRet(errors.NotValidf("response payload"))
	}
	var responsePayload params.SecretKeyLoginResponsePayload
	if err := json.Unmarshal(payloadBytes, &responsePayload); err != nil {
		return errRet(errors.Annotate(err, "unmarshalling response payload"))
	}
	controllerDetails.ControllerUUID = responsePayload.ControllerUUID
	controllerDetails.CACert = responsePayload.CACert

	if responsePayload.ProxyConfig != nil {
		if controllerDetails.Proxy, err = getProxier(*responsePayload.ProxyConfig); err != nil {
			return errRet(errors.Annotate(err, "creating proxier from config"))
		}
	}

	user := registrationParams.userTag.Id()
	ctx.Infof("Initial password successfully set for %s.", friendlyUserName(user))
	// If we get to here, then we have a cached macaroon for the registered
	// user. If we encounter an error after here, we need to clear it.
	c.onRunError = func() {
		if err := c.ClearControllerMacaroons(c.store, controllerName); err != nil {
			logger.Errorf(context.TODO(), "failed to clear macaroon: %v", err)
		}
	}
	return controllerDetails, jujuclient.AccountDetails{
		User:            user,
		LastKnownAccess: string(permission.LoginAccess),
	}, nil
}

// updateController prompts for a controller name and updates the
// controller and account details in the given client store.
func (c *registerCommand) updateController(
	store jujuclient.ClientStore,
	controllerName string,
	controllerDetails jujuclient.ControllerDetails,
	accountDetails jujuclient.AccountDetails,
) error {
	// Check that we're not trying to register an existing controller under a new name unless we've specified --replace.
	// Also check that we're not trying to --replace a controller that we're currently logged into.
	all, err := store.AllControllers()
	if err != nil {
		return errors.Trace(err)
	}
	for name, ctl := range all {
		if ctl.ControllerUUID == controllerDetails.ControllerUUID {
			if !c.replace || controllerName != name {
				return genAlreadyRegisteredError(name, accountDetails.User)
			}

			// We are replacing a known controller - reject the request if this client is logged into that controller.
			existingLogin, err := c.store.AccountDetails(controllerName)
			if err != nil {
				if errors.Is(err, errors.NotFound) {
					// Not logged in. Continue to update.
					break
				}
				return errors.Trace(err)
			}
			return genReplacingLoggedInControllerError(controllerName, existingLogin.User, accountDetails.User)
		}
	}
	if c.replace {
		if err := store.UpdateController(controllerName, controllerDetails); err != nil {
			if !errors.Is(err, errors.NotFound) {
				return errors.Trace(err)
			}
			if err := store.AddController(controllerName, controllerDetails); err != nil {
				return errors.Trace(err)
			}
		}
	} else {
		if err := store.AddController(controllerName, controllerDetails); err != nil {
			return errors.Trace(err)
		}
	}
	if err := store.UpdateAccount(controllerName, accountDetails); err != nil {
		return errors.Annotatef(err, "cannot update account information: %v", err)
	}
	return nil
}

func (c *registerCommand) listModels(ctx context.Context, store jujuclient.ClientStore, controllerName, userName string) ([]base.UserModel, error) {
	api, err := c.NewAPIRoot(ctx, store, controllerName, "")
	if err != nil {
		return nil, errors.Trace(err)
	}
	defer api.Close()
	mm := modelmanager.NewClient(api)
	return mm.ListModels(ctx, userName)
}

func (c *registerCommand) maybeSetCurrentModel(ctx *cmd.Context, store jujuclient.ClientStore, controllerName, userName string, models []base.UserModel) error {
	if len(models) == 0 {
		fmt.Fprint(ctx.Stderr, noModelsMessage)
		return nil
	}

	// If we get to here, there is at least one model.
	if len(models) == 1 {
		// There is exactly one model shared,
		// so set it as the current model.
		model := models[0]
		owner := names.NewUserTag(model.Owner)
		modelName := jujuclient.JoinOwnerModelName(owner, model.Name)
		err := store.SetCurrentModel(controllerName, modelName)
		if err != nil {
			return errors.Trace(err)
		}
		fmt.Fprintf(ctx.Stderr, "\nCurrent model set to %q.\n", modelName)
		return nil
	}
	fmt.Fprintf(ctx.Stderr, `
There are %d models available. Use "juju switch" to select
one of them:
`, len(models))
	user := names.NewUserTag(userName)
	ownerModelNames := make(set.Strings)
	otherModelNames := make(set.Strings)
	for _, model := range models {
		if model.Owner == userName {
			ownerModelNames.Add(model.Name)
			continue
		}
		owner := names.NewUserTag(model.Owner)
		modelName := common.OwnerQualifiedModelName(model.Name, owner, user)
		otherModelNames.Add(modelName)
	}
	for _, modelName := range ownerModelNames.SortedValues() {
		fmt.Fprintf(ctx.Stderr, "  - juju switch %s\n", modelName)
	}
	for _, modelName := range otherModelNames.SortedValues() {
		fmt.Fprintf(ctx.Stderr, "  - juju switch %s\n", modelName)
	}
	return nil
}

type registrationParams struct {
	// publicHost holds the host name of a public controller.
	// If this is set, all other fields will be empty.
	publicHost string

	defaultControllerName string
	userTag               names.UserTag
	controllerAddrs       []string
	key                   [32]byte
	nonce                 [24]byte
	newPassword           string
	proxyConfig           string
}

// getParameters gets all of the parameters required for registering, prompting
// the user as necessary.
func (c *registerCommand) getParameters(ctx *cmd.Context) (*registrationParams, error) {
	var params registrationParams
	if strings.Contains(c.arg, ".") || c.arg == "localhost" {
		// Looks like a host name - no URL-encoded base64 string should
		// contain a dot and every public controller name should.
		// Allow localhost for development purposes.
		params.publicHost = c.arg
		// No need for password shenanigans if we're using a public controller.
		return &params, nil
	}
	// Decode key, username, controller addresses from the string supplied
	// on the command line.
	decodedData, err := base64.URLEncoding.DecodeString(c.arg)
	if err != nil {
		return nil, errors.Annotatef(err, "invalid registration token")
	}
	var info jujuclient.RegistrationInfo
	if _, err := asn1.Unmarshal(decodedData, &info); err != nil {
		return nil, errors.Trace(err)
	}

	params.controllerAddrs = info.Addrs
	params.proxyConfig = info.ProxyConfig
	params.userTag = names.NewUserTag(info.User)
	if len(info.SecretKey) != len(params.key) {
		return nil, errors.NotValidf("secret key")
	}
	copy(params.key[:], info.SecretKey)
	params.defaultControllerName = info.ControllerName

	// Generate a random nonce for encrypting the request.
	if _, err := rand.Read(params.nonce[:]); err != nil {
		return nil, errors.Trace(err)
	}

	return &params, nil
}

func (c *registerCommand) secretKeyLogin(
	ctx context.Context,
	controllerDetails jujuclient.ControllerDetails, request params.SecretKeyLoginRequest,
	controllerName string,
) (_ *params.SecretKeyLoginResponse, err error) {
	cookieJar, err := c.CookieJar(c.store, controllerName)
	if err != nil {
		return nil, errors.Annotatef(err, "internal error: cannot get API context")
	}

	buf, err := json.Marshal(&request)
	if err != nil {
		return nil, errors.Annotatef(err, "internal error: cannot marshell controller api request")
	}
	r := bytes.NewReader(buf)

	// Determine which address to use by attempting to open an API
	// connection with each of the addresses. Note that we do not
	// know the CA certificate yet, so we do not want to send any
	// sensitive information. We make no attempt to log in until
	// we can verify the server's identity.
	opts := api.DefaultDialOpts()
	opts.InsecureSkipVerify = true
	apiInfo := &api.Info{
		Addrs:     controllerDetails.APIEndpoints,
		SkipLogin: true,
	}
	if controllerDetails.Proxy != nil {
		apiInfo.Proxier = controllerDetails.Proxy.Proxier
	}
	conn, err := c.apiOpen(ctx, apiInfo, opts)
	if err != nil {
		logger.Infof(context.TODO(), "opening api connection: %s", err)
		return nil, controllerUnreachableError(controllerName, controllerDetails.APIEndpoints)
	}
	defer func() {
		if closeErr := conn.Close(); closeErr != nil {
			if err == nil {
				err = closeErr
			} else {
				logger.Warningf(context.TODO(), "error closing API connection: %v", closeErr)
			}
		}
	}()

	// Using the address we connected to above, perform the request.
	// A success response will include a macaroon cookie that we can
	// use to log in with.
	url := conn.Addr()
	url.Scheme = "https"
	url.Path = path.Join(url.Path, "register")
	httpReq, err := http.NewRequest("POST", url.String(), r)
	if err != nil {
		return nil, errors.Annotatef(err, "internal error: creating new http request")
	}
	httpReq.Header.Set("Content-Type", "application/json")
	httpReq.Header.Set(httpbakery.BakeryProtocolHeader, fmt.Sprint(bakery.LatestVersion))
	httpClient := jujuhttp.NewClient(
		jujuhttp.WithSkipHostnameVerification(true),
		jujuhttp.WithCookieJar(cookieJar),
		jujuhttp.WithLogger(logger.Child("http", corelogger.HTTP)),
	)
	httpResp, err := httpClient.Do(httpReq)
	if err != nil {
		logger.Infof(context.TODO(), "connecting to controller: %s", err)
		return nil, controllerUnreachableError(controllerName, controllerDetails.APIEndpoints)
	}
	defer func() { _ = httpResp.Body.Close() }()

	if httpResp.StatusCode != http.StatusOK {
		var resp params.ErrorResult
		if err := json.NewDecoder(httpResp.Body).Decode(&resp); err != nil {
			return nil, errors.Annotatef(err, "internal error: cannot decode http response")
		}
		logger.Infof(context.TODO(), "error response, %s", resp.Error)
		return nil, errors.Errorf("Provided registration token may have expired."+
			"\nA controller administrator must reset your user to issue a new token.\nSee %q for more information.", "juju help change-user-password")
	}

	var resp params.SecretKeyLoginResponse
	if err := json.NewDecoder(httpResp.Body).Decode(&resp); err != nil {
		return nil, errors.Annotatef(err, "internal error: cannot decode controller response")
	}
	return &resp, nil
}

func (c *registerCommand) promptNewPassword(stderr io.Writer, stdin io.Reader) (string, error) {
	password, err := c.readPassword("Enter a new password: ", stderr, stdin)
	if err != nil {
		return "", errors.Annotatef(err, "cannot read password")
	}
	if password == "" {
		return "", errors.NewNotValid(nil, "you must specify a non-empty password")
	}
	passwordConfirmation, err := c.readPassword("Confirm password: ", stderr, stdin)
	if err != nil {
		return "", errors.Trace(err)
	}
	if password != passwordConfirmation {
		return "", errors.Errorf("passwords do not match")
	}
	return password, nil
}

func (c *registerCommand) promptControllerName(suggestedName string, stderr io.Writer, stdin io.Reader) (string, error) {
	if suggestedName != "" {
		if _, err := c.store.ControllerByName(suggestedName); err == nil && !c.replace {
			suggestedName = ""
		}
	}
	for {
		var setMsg string
		setMsg = "Enter a name for this controller: "
		if suggestedName != "" {
			replace := ""
			if c.replace {
				replace = "replace "
			}
			setMsg = fmt.Sprintf("Enter a name for this controller [%s%s]: ", replace, suggestedName)
		}
<<<<<<< HEAD
		fmt.Fprintf(stderr, "%s", setMsg)
=======
		fmt.Fprint(stderr, setMsg)
>>>>>>> d7a40b3e
		name, err := c.readLine(stdin)
		if err != nil {
			return "", errors.Trace(err)
		}
		name = strings.TrimSpace(name)
		if name == "" {
			if suggestedName == "" {
				fmt.Fprintln(stderr, "You must specify a non-empty controller name.")
				continue
			}
			name = suggestedName
		}
		_, err = c.store.ControllerByName(name)
		if err == nil && !c.replace {
			fmt.Fprintf(stderr, "Controller %q already exists.\n", name)
			continue
		}
		return name, nil
	}
}

func (c *registerCommand) readPassword(prompt string, stderr io.Writer, stdin io.Reader) (string, error) {
	fmt.Fprintf(stderr, "%s", prompt)
	defer stderr.Write([]byte{'\n'})
	if f, ok := stdin.(*os.File); ok && terminal.IsTerminal(int(f.Fd())) {
		password, err := terminal.ReadPassword(int(f.Fd()))
		if err != nil {
			return "", errors.Trace(err)
		}
		return string(password), nil
	}
	return c.readLine(stdin)
}

func (c *registerCommand) readLine(stdin io.Reader) (string, error) {
	// Read one byte at a time to avoid reading beyond the delimiter.
	line, err := bufio.NewReader(byteAtATimeReader{stdin}).ReadString('\n')
	if err != nil {
		return "", errors.Trace(err)
	}
	return line[:len(line)-1], nil
}

type byteAtATimeReader struct {
	io.Reader
}

func (r byteAtATimeReader) Read(out []byte) (int, error) {
	return r.Reader.Read(out[:1])
}

// ensureNotKnownPublicEndpoint checks whether any controllers in the local client
// cache contain the provided hostname endpoint and returns an error if that is the
// case.
func (c *registerCommand) ensureNotKnownPublicEndpoint(publicHost string) error {
	existingDetails, existingName, err := c.store.ControllerByAPIEndpoints(publicHost)
	if err != nil && !errors.IsNotFound(err) {
		return errors.Trace(err)
	}

	if existingDetails == nil {
		return nil
	}

	// Check if we know the username for this controller
	accountDetails, err := c.store.AccountDetails(existingName)
	if err != nil && !errors.IsNotFound(err) {
		return errors.Trace(err)
	}

	if accountDetails != nil {
		return genAlreadyRegisteredPublicTokenStillValidError(existingName, accountDetails.User)
	}

	return errors.Errorf(`A controller with the same hostname has already been registered on this client as %q.
To login run 'juju login -c %s'.`, existingName, existingName)
}

// ensureNotKnownEndpoint checks whether any controllers in the local client
// cache contain any of the provided address endpoints and returns an error
// if that is the case.
func (c *registerCommand) ensureNotKnownEndpoint(user string, controllerAddrs []string) error {
	allAddresses := set.NewStrings(controllerAddrs...)
	existingDetails, existingName, err := c.store.ControllerByAPIEndpoints(allAddresses.Values()...)
	if err != nil && !errors.Is(err, errors.NotFound) {
		return errors.Trace(err)
	}

	if existingDetails == nil {
		return nil
	}

	// Check if we know the username for this controller
	accountDetails, err := c.store.AccountDetails(existingName)
	if err != nil && !errors.Is(err, errors.NotFound) {
		return errors.Trace(err)
	}

	if accountDetails != nil {
		return genAlreadyRegisteredTokenStillValidError(existingName, accountDetails.User, user)
	}

	if c.replace {
		return nil
	}

	return errors.Errorf(`A controller with the same address has already been registered on this client as %q.
To login run 'juju login -c %s'.`, existingName, existingName)
}

var alreadyRegisteredMessageT = template.Must(template.New("").Parse(`
This controller has already been registered on this client as "{{.ControllerName}}".
To login as user "{{.UserName}}" run 'juju login -u {{.UserName}} -c {{.ControllerName}}'.
To update controller details and login as user "{{.UserName}}":
    1. run 'juju unregister {{.ControllerName}}'
    2. request from your controller admin another registration string, i.e
       output from 'juju change-user-password {{.UserName}} --reset'
    3. re-run 'juju register' with the registration string from (2) above.
`[1:]))

func genAlreadyRegisteredError(controller, user string) error {
	var buf bytes.Buffer
	if err := alreadyRegisteredMessageT.Execute(
		&buf,
		struct {
			ControllerName string
			UserName       string
		}{controller, user},
	); err != nil {
		return err
	}
	return errors.New(buf.String())
}

var alreadyRegisteredMessageTokenStillValidT = template.Must(template.New("").Parse(`
A controller with the same address has already been registered on this client as "{{.ControllerName}}".
You are already logged in as user "{{.LoggedInUserName}}".
To update controller details and login as user "{{.UserName}}":
    1. run 'juju logout'
    2. re-run 'juju register --replace' with your registration string.
`[1:]))

// genAlreadyRegisteredTokenStillValidError generates an error message for the case where the controller is already
// registered, but the registration token is still valid and can be used again.
func genAlreadyRegisteredTokenStillValidError(controller, loggedInUser, user string) error {
	var buf bytes.Buffer
	if err := alreadyRegisteredMessageTokenStillValidT.Execute(
		&buf,
		struct {
			ControllerName   string
			UserName         string
			LoggedInUserName string
		}{ControllerName: controller, UserName: user, LoggedInUserName: loggedInUser},
	); err != nil {
		return err
	}
	return errors.New(buf.String())
}

var alreadyRegisteredPublicMessageTokenStillValidT = template.Must(template.New("").Parse(`
A controller with the same address has already been registered on this client as "{{.ControllerName}}".
You are already logged in as user "{{.LoggedInUserName}}".
To update controller details:
    1. run 'juju logout'
    2. re-run 'juju register --replace' with your registration string.
`[1:]))

// genAlreadyRegisteredPublicTokenStillValidError generates an error message for the case where
// a public controller is already registered, but the registration token is still valid and can be used again.
func genAlreadyRegisteredPublicTokenStillValidError(controller, loggedInUser string) error {
	var buf bytes.Buffer
	if err := alreadyRegisteredPublicMessageTokenStillValidT.Execute(
		&buf,
		struct {
			ControllerName   string
			LoggedInUserName string
		}{ControllerName: controller, LoggedInUserName: loggedInUser},
	); err != nil {
		return err
	}
	return errors.New(buf.String())
}

var replacingLoggedInControllerT = template.Must(template.New("").Parse(`
User "{{.LoggedInUserName}}" is currently logged into controller "{{.ControllerName}}".
Cannot replace a controller we're currently logged into.
To register and replace this controller:
    1. run 'juju logout -c {{.ControllerName}}'
    2. request from your controller admin another registration string, i.e
       output from 'juju change-user-password {{.UserName}} --reset'
    3. re-run 'juju register TOKEN --replace' with the registration string from (2) above.
`[1:]))

func genReplacingLoggedInControllerError(controller, loggedInUser, user string) error {
	var buf bytes.Buffer
	if err := replacingLoggedInControllerT.Execute(&buf, struct {
		ControllerName   string
		UserName         string
		LoggedInUserName string
	}{ControllerName: controller, UserName: user, LoggedInUserName: loggedInUser}); err != nil {
		return err
	}
	return errors.New(buf.String())
}

func controllerUnreachableError(name string, endpoints []string) error {
	return fmt.Errorf("Cannot reach controller %q at: %s."+
		"\nCheck that the controller ip is reachable from your network.",
		name, strings.Join(endpoints, ", "))
}<|MERGE_RESOLUTION|>--- conflicted
+++ resolved
@@ -716,11 +716,7 @@
 			}
 			setMsg = fmt.Sprintf("Enter a name for this controller [%s%s]: ", replace, suggestedName)
 		}
-<<<<<<< HEAD
-		fmt.Fprintf(stderr, "%s", setMsg)
-=======
 		fmt.Fprint(stderr, setMsg)
->>>>>>> d7a40b3e
 		name, err := c.readLine(stdin)
 		if err != nil {
 			return "", errors.Trace(err)
