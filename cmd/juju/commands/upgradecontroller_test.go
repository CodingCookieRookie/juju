// Copyright 2019 Canonical Ltd.
// Licensed under the AGPLv3, see LICENCE file for details.

package commands

import (
	"bytes"
	"fmt"

<<<<<<< HEAD
	"github.com/juju/cmd/v4"
	"github.com/juju/cmd/v4/cmdtesting"
=======
	"github.com/juju/cmd/v3"
	"github.com/juju/cmd/v3/cmdtesting"
	"github.com/juju/errors"
	"github.com/juju/names/v5"
	"github.com/juju/testing"
>>>>>>> 624175ae
	jc "github.com/juju/testing/checkers"
	"github.com/juju/version/v2"
	"go.uber.org/mock/gomock"
	gc "gopkg.in/check.v1"

	"github.com/juju/juju/cmd/juju/commands/mocks"
	"github.com/juju/juju/cmd/juju/config"
	"github.com/juju/juju/cmd/modelcmd"
	"github.com/juju/juju/core/model"
	"github.com/juju/juju/core/permission"
<<<<<<< HEAD
=======
	"github.com/juju/juju/environs/sync"
	toolstesting "github.com/juju/juju/environs/tools/testing"
	jujutesting "github.com/juju/juju/juju/testing"
>>>>>>> 624175ae
	"github.com/juju/juju/jujuclient"
	coretesting "github.com/juju/juju/testing"
	jujuversion "github.com/juju/juju/version"
)

<<<<<<< HEAD
type UpgradeControllerSuite struct {
	coretesting.FakeJujuXDGDataHomeSuite
=======
type OldUpgradeControllerSuite struct {
	jujutesting.JujuConnSuite
>>>>>>> 624175ae

	modelUpgrader  *mocks.MockModelUpgraderAPI
	controllerAPI  *mocks.MockControllerAPI
	modelConfigAPI *mocks.MockModelConfigAPI
	store          *jujuclient.MemStore
}

var _ = gc.Suite(&OldUpgradeControllerSuite{})

<<<<<<< HEAD
func (s *UpgradeControllerSuite) upgradeControllerCommand(c *gc.C) (*gomock.Controller, cmd.Command) {
=======
func (s *OldUpgradeControllerSuite) SetUpTest(c *gc.C) {
	s.JujuConnSuite.SetUpTest(c)
	client.SkipReplicaCheck(s)

	s.resources = common.NewResources()
	s.authoriser = apiservertesting.FakeAuthorizer{
		Tag: s.AdminUserTag(c),
	}

	s.CmdBlockHelper = coretesting.NewCmdBlockHelper(s.APIState)
	c.Assert(s.CmdBlockHelper, gc.NotNil)
	s.AddCleanup(func(*gc.C) { s.CmdBlockHelper.Close() })
}

func (s *OldUpgradeControllerSuite) upgradeControllerCommand(c *gc.C) (*gomock.Controller, cmd.Command) {
>>>>>>> 624175ae
	ctrl := gomock.NewController(c)
	s.modelUpgrader = mocks.NewMockModelUpgraderAPI(ctrl)
	s.controllerAPI = mocks.NewMockControllerAPI(ctrl)
	s.modelConfigAPI = mocks.NewMockModelConfigAPI(ctrl)
	cmd := &upgradeControllerCommand{
<<<<<<< HEAD
		baseUpgradeCommand: baseUpgradeCommand{
			modelUpgraderAPI: s.modelUpgrader,
			controllerAPI:    s.controllerAPI,
			modelConfigAPI:   s.modelConfigAPI,
		},
=======
		modelUpgraderAPI: s.modelUpgrader,
>>>>>>> 624175ae
	}
	store := jujuclient.NewMemStore()
	store.CurrentControllerName = "arthur"
	store.Controllers["arthur"] = jujuclient.ControllerDetails{}
	store.Models["arthur"] = &jujuclient.ControllerModels{
		CurrentModel: "admin/controller",
		Models: map[string]jujuclient.ModelDetails{"admin/controller": {
			ModelType: model.IAAS,
			ModelUUID: coretesting.ModelTag.Id(),
		}},
	}
	store.Accounts["arthur"] = jujuclient.AccountDetails{
		User: "king",
	}
	s.store = store
	cmd.SetClientStore(s.store)
	return ctrl, modelcmd.WrapController(cmd)
}

<<<<<<< HEAD
func (s *UpgradeControllerSuite) TestUpgradeWrongPermissions(c *gc.C) {
	ctrl, com := s.upgradeControllerCommand(c)
	defer ctrl.Finish()

	details, err := s.store.AccountDetails("arthur")
=======
func (s *OldUpgradeControllerSuite) TestUpgradeWrongPermissions(c *gc.C) {
	details, err := s.ControllerStore.AccountDetails("kontroll")
>>>>>>> 624175ae
	c.Assert(err, jc.ErrorIsNil)
	details.LastKnownAccess = string(permission.ReadAccess)
	err = s.store.UpdateAccount("arthur", *details)
	c.Assert(err, jc.ErrorIsNil)

	err = cmdtesting.InitCommand(com, []string{})
	c.Assert(err, jc.ErrorIsNil)
	ctx := cmdtesting.Context(c)
	err = com.Run(ctx)
	expectedErrMsg := fmt.Sprintf("upgrade not possible missing"+
		" permissions, current level %q, need: %q", details.LastKnownAccess, permission.SuperuserAccess)
	c.Assert(err, gc.ErrorMatches, expectedErrMsg)
}

<<<<<<< HEAD
func (s *UpgradeControllerSuite) TestUpgradeDifferentUser(c *gc.C) {
	ctrl, com := s.upgradeControllerCommand(c)
	defer ctrl.Finish()
=======
func (s *OldUpgradeControllerSuite) TestUpgradeDifferentUser(c *gc.C) {
	user, err := s.BackingState.AddUser("rick", "rick", "dummy-secret", "admin")
	c.Assert(err, jc.ErrorIsNil)
>>>>>>> 624175ae

	s.modelUpgrader.EXPECT().Close().Return(nil)
	s.controllerAPI.EXPECT().Close().Return(nil)
	s.modelConfigAPI.EXPECT().Close().Return(nil)

	attrs := coretesting.CustomModelConfig(c, coretesting.FakeConfig()).AllAttrs()
	s.modelConfigAPI.EXPECT().ModelGet().Return(attrs, nil)
	s.controllerAPI.EXPECT().ModelConfig().Return(config.Attrs{"uuid": coretesting.ModelTag.Id()}, nil)
	s.modelUpgrader.EXPECT().UpgradeModel(coretesting.ModelTag.Id(), version.MustParse("0.0.0"), "proposed", false, false).Return(version.MustParse("6.6.6"), nil)

	err := s.store.UpdateAccount("arthur", jujuclient.AccountDetails{
		User:            "rick",
		LastKnownAccess: string(permission.SuperuserAccess),
		Password:        "dummy-secret",
	})
	c.Assert(err, jc.ErrorIsNil)

<<<<<<< HEAD
	_, err = cmdtesting.RunCommand(c, com, "--agent-stream", "proposed")
=======
	cmd := &upgradeControllerCommand{}
	cmd.SetClientStore(s.ControllerStore)
	cmdrun := modelcmd.WrapController(cmd)
	_, err = cmdtesting.RunCommand(c, cmdrun)
>>>>>>> 624175ae
	c.Assert(err, jc.ErrorIsNil)
}

func newUpgradeControllerCommandForTest(
	store jujuclient.ClientStore,
	modelConfigAPI ModelConfigAPI,
	modelUpgrader ModelUpgraderAPI,
	controllerAPI ControllerAPI,
	options ...modelcmd.WrapControllerOption,
) cmd.Command {
	command := &upgradeControllerCommand{
		modelConfigAPI:   modelConfigAPI,
		modelUpgraderAPI: modelUpgrader,
		controllerAPI:    controllerAPI,
	}
	command.SetClientStore(store)
	return modelcmd.WrapController(command, options...)
}

type upgradeControllerSuite struct {
	testing.IsolationSuite

	modelConfigAPI *mocks.MockModelConfigAPI
	modelUpgrader  *mocks.MockModelUpgraderAPI
	controllerAPI  *mocks.MockControllerAPI
	store          *mocks.MockClientStore
}

var _ = gc.Suite(&upgradeControllerSuite{})

func (s *upgradeControllerSuite) upgradeControllerCommand(c *gc.C, isCAAS bool) (*gomock.Controller, cmd.Command) {
	ctrl := gomock.NewController(c)
	s.modelConfigAPI = mocks.NewMockModelConfigAPI(ctrl)
	s.modelUpgrader = mocks.NewMockModelUpgraderAPI(ctrl)
	s.controllerAPI = mocks.NewMockControllerAPI(ctrl)
	s.store = mocks.NewMockClientStore(ctrl)

	s.modelConfigAPI.EXPECT().Close().AnyTimes()
	s.modelUpgrader.EXPECT().Close().AnyTimes()
	s.controllerAPI.EXPECT().Close().AnyTimes()

	s.store.EXPECT().CurrentController().AnyTimes().Return("c-1", nil)
	s.store.EXPECT().ControllerByName("c-1").AnyTimes().Return(&jujuclient.ControllerDetails{
		APIEndpoints: []string{"0.1.2.3:1234"},
	}, nil)
	s.store.EXPECT().CurrentModel("c-1").AnyTimes().Return("m-1", nil)
	s.store.EXPECT().AccountDetails("c-1").AnyTimes().Return(&jujuclient.AccountDetails{User: "foo", LastKnownAccess: "superuser"}, nil)
	cookieJar := mocks.NewMockCookieJar(ctrl)
	cookieJar.EXPECT().Save().AnyTimes().Return(nil)
	s.store.EXPECT().CookieJar("c-1").AnyTimes().Return(cookieJar, nil)

	modelType := model.IAAS
	if isCAAS {
		modelType = model.CAAS
	}

	s.store.EXPECT().ModelByName("c-1", "admin/controller").AnyTimes().Return(&jujuclient.ModelDetails{
		ModelUUID: coretesting.ModelTag.Id(),
		ModelType: modelType,
	}, nil)

	return ctrl, newUpgradeControllerCommandForTest(s.store,
		s.modelConfigAPI, s.modelUpgrader, s.controllerAPI,
	)
}

func (s *upgradeControllerSuite) TestUpgradeModelFailedCAASWithBuildAgent(c *gc.C) {
	ctrl, cmd := s.upgradeControllerCommand(c, true)
	defer ctrl.Finish()

	_, err := cmdtesting.RunCommand(c, cmd, `--build-agent`)
	c.Assert(err, gc.ErrorMatches, `--build-agent for k8s model upgrades not supported`)
}

func (s *upgradeControllerSuite) TestUpgradeModelProvidedAgentVersionUpToDate(c *gc.C) {
	ctrl, cmd := s.upgradeControllerCommand(c, false)
	defer ctrl.Finish()

	cfg := coretesting.FakeConfig().Merge(coretesting.Attrs{
		"agent-version": coretesting.FakeVersionNumber.String(),
	})

	s.modelConfigAPI.EXPECT().ModelGet().Return(cfg, nil)

	ctx, err := cmdtesting.RunCommand(c, cmd, "--agent-version", coretesting.FakeVersionNumber.String())
	c.Assert(err, jc.ErrorIsNil)
	c.Assert(cmdtesting.Stderr(ctx), gc.Equals, "no upgrades available\n")
}

func (s *upgradeControllerSuite) TestUpgradeModelFailedWithBuildAgentAndAgentVersion(c *gc.C) {
	ctrl, cmd := s.upgradeControllerCommand(c, false)
	defer ctrl.Finish()

	cfg := coretesting.FakeConfig().Merge(coretesting.Attrs{
		"agent-version": coretesting.FakeVersionNumber.String(),
	})

	gomock.InOrder(
		s.modelConfigAPI.EXPECT().ModelGet().Return(cfg, nil),
	)

	_, err := cmdtesting.RunCommand(c, cmd,
		"--build-agent",
		"--agent-version", version.MustParse("3.9.99").String(),
	)
	c.Assert(err, gc.ErrorMatches, `--build-agent cannot be used with --agent-version together`)
}

func (s *upgradeControllerSuite) TestUpgradeModelWithAgentVersion(c *gc.C) {
	ctrl, cmd := s.upgradeControllerCommand(c, false)
	defer ctrl.Finish()

	cfg := coretesting.FakeConfig().Merge(coretesting.Attrs{
		// TODO (hml) 19-oct-2022
		// Once upgrade from 2.9 to 3.0 is supported, go back to
		// using coretesting.FakeVersionNumber.String() in this
		// test.
		//"agent-version": coretesting.FakeVersionNumber.String(),
		"agent-version": "3.0.1",
	})

	gomock.InOrder(
		s.modelConfigAPI.EXPECT().ModelGet().Return(cfg, nil),
		s.modelUpgrader.EXPECT().UpgradeModel(
			coretesting.ModelTag.Id(), version.MustParse("3.9.99"),
			"", false, false,
		).Return(version.MustParse("3.9.99"), nil),
	)

	ctx, err := cmdtesting.RunCommand(c, cmd,
		"--agent-version", version.MustParse("3.9.99").String(),
	)
	c.Assert(err, jc.ErrorIsNil)
	c.Assert(cmdtesting.Stderr(ctx), gc.Equals, `
best version:
    3.9.99
`[1:])
	c.Assert(cmdtesting.Stdout(ctx), gc.Equals, `
started upgrade to 3.9.99
`[1:])
}

func (s *upgradeControllerSuite) TestUpgradeModelWithAgentVersionUploadLocalOfficial(c *gc.C) {
	s.reset(c)

	s.PatchValue(&jujuversion.Current, func() version.Number {
		v := jujuversion.Current
		v.Build = 0
		return v
	}())

	s.PatchValue(&CheckCanImplicitUpload,
		func(model.ModelType, bool, version.Number, version.Number) bool { return true },
	)

	ctrl, cmd := s.upgradeControllerCommand(c, false)
	defer ctrl.Finish()

	agentVersion := coretesting.FakeVersionNumber
	cfg := coretesting.FakeConfig().Merge(coretesting.Attrs{
		"agent-version": agentVersion.String(),
	})

	c.Assert(agentVersion.Build, gc.Equals, 0)
	builtVersion := coretesting.CurrentVersion()
	targetVersion := builtVersion.Number
	builtVersion.Build++
	gomock.InOrder(
		s.modelConfigAPI.EXPECT().ModelGet().Return(cfg, nil),
		s.modelUpgrader.EXPECT().UpgradeModel(
			coretesting.ModelTag.Id(), targetVersion,
			"", false, false,
		).Return(
			version.Zero,
			errors.NotFoundf("available agent tool, upload required"),
		),
		s.modelUpgrader.EXPECT().UploadTools(gomock.Any(), builtVersion).Return(nil, nil),
		s.modelUpgrader.EXPECT().UpgradeModel(
			coretesting.ModelTag.Id(), builtVersion.Number,
			"", false, false,
		).Return(builtVersion.Number, nil),
	)

	ctx, err := cmdtesting.RunCommand(c, cmd,
		"--agent-version", targetVersion.String(),
	)
	c.Assert(err, jc.ErrorIsNil)
	c.Assert(cmdtesting.Stderr(ctx), gc.Equals, fmt.Sprintf(`
best version:
    %s
`, builtVersion.Number)[1:])
	c.Assert(cmdtesting.Stdout(ctx), gc.Equals, fmt.Sprintf(`
no prepackaged agent binaries available, using the local snap jujud %s
started upgrade to %s
`, builtVersion.Number, builtVersion.Number)[1:])
}

func (s *upgradeControllerSuite) TestUpgradeModelWithAgentVersionAlreadyUpToDate(c *gc.C) {
	s.reset(c)

	ctrl, cmd := s.upgradeControllerCommand(c, false)
	defer ctrl.Finish()

	agentVersion := coretesting.FakeVersionNumber
	cfg := coretesting.FakeConfig().Merge(coretesting.Attrs{
		"agent-version": agentVersion.String(),
	})

	c.Assert(agentVersion.Build, gc.Equals, 0)
	targetVersion := coretesting.CurrentVersion()
	gomock.InOrder(
		s.modelConfigAPI.EXPECT().ModelGet().Return(cfg, nil),
		s.modelUpgrader.EXPECT().UpgradeModel(
			coretesting.ModelTag.Id(), targetVersion.ToPatch(),
			"", false, false,
		).Return(
			version.Zero,
			errors.AlreadyExistsf("up to date"),
		),
	)

	ctx, err := cmdtesting.RunCommand(c, cmd,
		"--agent-version", targetVersion.ToPatch().String(),
	)
	c.Assert(err, jc.ErrorIsNil)
	c.Assert(cmdtesting.Stderr(ctx), gc.Equals, "no upgrades available\n")
}

func (s *upgradeControllerSuite) TestUpgradeModelWithAgentVersionFailedExpectUploadButWrongTargetVersion(c *gc.C) {
	s.reset(c)

	s.PatchValue(&CheckCanImplicitUpload,
		func(model.ModelType, bool, version.Number, version.Number) bool { return true },
	)

	ctrl, cmd := s.upgradeControllerCommand(c, false)
	defer ctrl.Finish()

	agentVersion := coretesting.FakeVersionNumber
	cfg := coretesting.FakeConfig().Merge(coretesting.Attrs{
		"agent-version": agentVersion.String(),
	})

	current := agentVersion
	current.Minor++ // local snap is newer.
	s.PatchValue(&jujuversion.Current, current)

	targetVersion := current
	targetVersion.Patch++ // wrong target version (It has to be equal to local snap version).
	c.Assert(targetVersion.Compare(current) == 0, jc.IsFalse)

	gomock.InOrder(
		s.modelConfigAPI.EXPECT().ModelGet().Return(cfg, nil),
		s.modelUpgrader.EXPECT().UpgradeModel(
			coretesting.ModelTag.Id(), targetVersion,
			"", false, false,
		).Return(
			version.Zero,
			errors.NotFoundf("available agent tool, upload required"),
		),
	)

	ctx, err := cmdtesting.RunCommand(c, cmd,
		"--agent-version", targetVersion.String(),
	)
	c.Assert(err, jc.ErrorIsNil)
	c.Assert(cmdtesting.Stderr(ctx), gc.Equals, "no upgrades available\n")
}

func (s *upgradeControllerSuite) TestUpgradeModelWithAgentVersionExpectUploadFailedDueToNotAllowed(c *gc.C) {
	s.reset(c)

	s.PatchValue(&CheckCanImplicitUpload,
		func(model.ModelType, bool, version.Number, version.Number) bool { return false },
	)

	ctrl, cmd := s.upgradeControllerCommand(c, false)
	defer ctrl.Finish()

	agentVersion := coretesting.FakeVersionNumber
	cfg := coretesting.FakeConfig().Merge(coretesting.Attrs{
		"agent-version": agentVersion.String(),
	})

	targetVersion := coretesting.CurrentVersion().Number
	gomock.InOrder(
		s.modelConfigAPI.EXPECT().ModelGet().Return(cfg, nil),
		s.modelUpgrader.EXPECT().UpgradeModel(
			coretesting.ModelTag.Id(), targetVersion,
			"", false, false,
		).Return(
			version.Zero,
			errors.NotFoundf("available agent tool, upload required"),
		),
	)

	ctx, err := cmdtesting.RunCommand(c, cmd,
		"--agent-version", targetVersion.String(),
	)
	c.Assert(err, jc.ErrorIsNil)
	c.Assert(cmdtesting.Stderr(ctx), gc.Equals, "no upgrades available\n")
}

func (s *upgradeControllerSuite) TestUpgradeModelWithAgentVersionDryRun(c *gc.C) {
	ctrl, cmd := s.upgradeControllerCommand(c, false)
	defer ctrl.Finish()

	cfg := coretesting.FakeConfig().Merge(coretesting.Attrs{
		// TODO (hml) 19-oct-2022
		// Once upgrade from 2.9 to 3.0 is supported, go back to
		// using coretesting.FakeVersionNumber.String() in this
		// test.
		//"agent-version": coretesting.FakeVersionNumber.String(),
		"agent-version": "3.0.1",
	})

	gomock.InOrder(
		s.modelConfigAPI.EXPECT().ModelGet().Return(cfg, nil),
		s.modelUpgrader.EXPECT().UpgradeModel(
			coretesting.ModelTag.Id(), version.MustParse("3.9.99"),
			"", false, true,
		).Return(version.MustParse("3.9.99"), nil),
	)

	ctx, err := cmdtesting.RunCommand(c, cmd,
		"--agent-version", version.MustParse("3.9.99").String(), "--dry-run",
	)
	c.Assert(err, jc.ErrorIsNil)
	c.Assert(cmdtesting.Stderr(ctx), gc.Equals, `
best version:
    3.9.99
upgrade to this version by running
    juju upgrade-controller
`[1:])
}

func (s *upgradeControllerSuite) TestUpgradeModelWithAgentVersionGotBlockers(c *gc.C) {
	ctrl, cmd := s.upgradeControllerCommand(c, false)
	defer ctrl.Finish()

	cfg := coretesting.FakeConfig().Merge(coretesting.Attrs{
		// TODO (hml) 19-oct-2022
		// Once upgrade from 2.9 to 3.0 is supported, go back to
		// using coretesting.FakeVersionNumber.String() in this
		// test.
		//"agent-version": coretesting.FakeVersionNumber.String(),
		"agent-version": "3.0.1",
	})

	gomock.InOrder(
		s.modelConfigAPI.EXPECT().ModelGet().Return(cfg, nil),
		s.modelUpgrader.EXPECT().UpgradeModel(
			coretesting.ModelTag.Id(), version.MustParse("3.9.99"),
			"", false, false,
		).Return(version.Zero, errors.New(`
cannot upgrade to "3.9.99" due to issues with these models:
"admin/default":
- the model hosts deprecated ubuntu machine(s): bionic(3) (not supported)
`[1:])),
	)

	_, err := cmdtesting.RunCommand(c, cmd,
		"--agent-version", version.MustParse("3.9.99").String(),
	)
	c.Assert(err.Error(), gc.Equals, `
cannot upgrade to "3.9.99" due to issues with these models:
"admin/default":
- the model hosts deprecated ubuntu machine(s): bionic(3) (not supported)
`[1:])
}

func (s *upgradeControllerSuite) reset(c *gc.C) {
	s.PatchValue(&sync.BuildAgentTarball, toolstesting.GetMockBuildTools(c))
}

func (s *upgradeControllerSuite) TestUpgradeModelWithBuildAgent(c *gc.C) {
	s.reset(c)

	ctrl, cmd := s.upgradeControllerCommand(c, false)
	defer ctrl.Finish()

	agentVersion := coretesting.FakeVersionNumber
	cfg := coretesting.FakeConfig().Merge(coretesting.Attrs{
		"agent-version": agentVersion.String(),
	})
	c.Assert(agentVersion.Build, gc.Equals, 0)
	builtVersion := coretesting.CurrentVersion()
	builtVersion.Build++
	gomock.InOrder(
		s.modelConfigAPI.EXPECT().ModelGet().Return(cfg, nil),
		s.modelUpgrader.EXPECT().UploadTools(gomock.Any(), builtVersion).Return(nil, nil),
		s.modelUpgrader.EXPECT().UpgradeModel(
			coretesting.ModelTag.Id(), builtVersion.Number,
			"", false, false,
		).Return(builtVersion.Number, nil),
	)

	ctx, err := cmdtesting.RunCommand(c, cmd, "--build-agent")
	c.Assert(err, jc.ErrorIsNil)
	c.Assert(cmdtesting.Stderr(ctx), gc.Equals, fmt.Sprintf(`
best version:
    %s
`, builtVersion.Number)[1:])
	c.Assert(cmdtesting.Stdout(ctx), gc.Equals, fmt.Sprintf(`
no prepackaged agent binaries available, using local agent binary %s (built from source)
started upgrade to %s
`, builtVersion.Number, builtVersion.Number)[1:])
}

func (s *upgradeControllerSuite) TestUpgradeModelUpToDate(c *gc.C) {
	s.reset(c)

	ctrl, cmd := s.upgradeControllerCommand(c, false)
	defer ctrl.Finish()

	agentVersion := coretesting.FakeVersionNumber
	cfg := coretesting.FakeConfig().Merge(coretesting.Attrs{
		"agent-version": agentVersion.String(),
	})

	gomock.InOrder(
		s.modelConfigAPI.EXPECT().ModelGet().Return(cfg, nil),
		s.modelUpgrader.EXPECT().UpgradeModel(
			coretesting.ModelTag.Id(), version.Zero,
			"", false, false,
		).Return(version.Zero, errors.AlreadyExistsf("up to date")),
	)

	ctx, err := cmdtesting.RunCommand(c, cmd)
	c.Assert(err, jc.ErrorIsNil)
	c.Assert(cmdtesting.Stderr(ctx), gc.Equals, "no upgrades available\n")
}

func (s *upgradeControllerSuite) TestUpgradeModelUpgradeToPublishedVersion(c *gc.C) {
	s.reset(c)

	ctrl, cmd := s.upgradeControllerCommand(c, false)
	defer ctrl.Finish()

	agentVersion := coretesting.FakeVersionNumber
	cfg := coretesting.FakeConfig().Merge(coretesting.Attrs{
		"agent-version": agentVersion.String(),
	})

	gomock.InOrder(
		s.modelConfigAPI.EXPECT().ModelGet().Return(cfg, nil),
		s.modelUpgrader.EXPECT().UpgradeModel(
			coretesting.ModelTag.Id(), version.Zero,
			"", false, false,
		).Return(version.MustParse("3.9.99"), nil),
	)

	ctx, err := cmdtesting.RunCommand(c, cmd)
	c.Assert(err, jc.ErrorIsNil)
	c.Assert(cmdtesting.Stderr(ctx), gc.Equals, `
best version:
    3.9.99
`[1:])
	c.Assert(cmdtesting.Stdout(ctx), gc.Equals, `
started upgrade to 3.9.99
`[1:])
}

func (s *upgradeControllerSuite) TestUpgradeModelWithStream(c *gc.C) {
	s.reset(c)

	ctrl, cmd := s.upgradeControllerCommand(c, false)
	defer ctrl.Finish()

	agentVersion := coretesting.FakeVersionNumber
	cfg := coretesting.FakeConfig().Merge(coretesting.Attrs{
		"agent-version": agentVersion.String(),
	})

	gomock.InOrder(
		s.modelConfigAPI.EXPECT().ModelGet().Return(cfg, nil),
		s.modelUpgrader.EXPECT().UpgradeModel(
			coretesting.ModelTag.Id(), version.Zero,
			"proposed", false, false,
		).Return(version.MustParse("3.9.99"), nil),
	)

	ctx, err := cmdtesting.RunCommand(c, cmd, "--agent-stream", "proposed")
	c.Assert(err, jc.ErrorIsNil)
	c.Assert(cmdtesting.Stderr(ctx), gc.Equals, `
best version:
    3.9.99
`[1:])
	c.Assert(cmdtesting.Stdout(ctx), gc.Equals, `
started upgrade to 3.9.99
`[1:])
}

func (s *upgradeControllerSuite) assertResetPreviousUpgrade(c *gc.C, answer string, expectUpgrade bool, args ...string) {
	s.reset(c)

	c.Logf("answer %q, expectUpgrade %v, args %s", answer, expectUpgrade, args)

	ctx := cmdtesting.Context(c)
	var stdin bytes.Buffer
	ctx.Stdin = &stdin

	if answer != "" {
		stdin.WriteString(answer)
	}

	ctrl, cmd := s.upgradeControllerCommand(c, false)
	defer ctrl.Finish()

	agentVersion := coretesting.FakeVersionNumber
	cfg := coretesting.FakeConfig().Merge(coretesting.Attrs{
		"agent-version": agentVersion.String(),
	})

	assertions := []any{
		s.modelConfigAPI.EXPECT().ModelGet().Return(cfg, nil),
	}
	if expectUpgrade {
		assertions = append(assertions,
			s.modelUpgrader.EXPECT().AbortModelUpgrade(coretesting.ModelTag.Id()).Return(nil),
			s.modelUpgrader.EXPECT().UpgradeModel(
				coretesting.ModelTag.Id(), version.Zero, "", false, false,
			).Return(version.MustParse("3.9.99"), nil),
		)
	}

	gomock.InOrder(assertions...)

	err := cmdtesting.InitCommand(cmd,
		append([]string{"--reset-previous-upgrade"}, args...))
	c.Assert(err, jc.ErrorIsNil)
	err = cmd.Run(ctx)
	if expectUpgrade {
		// ctx, err := cmdtesting.RunCommand(c, cmd)
		c.Assert(err, jc.ErrorIsNil)
		c.Assert(cmdtesting.Stderr(ctx), gc.Equals, `
best version:
    3.9.99
`[1:])
		if answer != "" {
			c.Assert(cmdtesting.Stdout(ctx), gc.Equals, `
WARNING! using --reset-previous-upgrade when an upgrade is in progress
will cause the upgrade to fail. Only use this option to clear an
incomplete upgrade where the root cause has been resolved.

Continue [y/N]? started upgrade to 3.9.99
`)
		} else {
			c.Assert(cmdtesting.Stdout(ctx), gc.Equals, `
started upgrade to 3.9.99
`[1:])
		}

	} else {
		c.Assert(err, gc.ErrorMatches, "previous upgrade not reset and no new upgrade triggered")
	}
}

func (s *upgradeControllerSuite) TestResetPreviousUpgrade(c *gc.C) {
	s.assertResetPreviousUpgrade(c, "", false)

	s.assertResetPreviousUpgrade(c, "", true, "-y")
	s.assertResetPreviousUpgrade(c, "", true, "--yes")
	s.assertResetPreviousUpgrade(c, "y", true)
	s.assertResetPreviousUpgrade(c, "Y", true)
	s.assertResetPreviousUpgrade(c, "yes", true)
	s.assertResetPreviousUpgrade(c, "YES", true)

	s.assertResetPreviousUpgrade(c, "n", false)
	s.assertResetPreviousUpgrade(c, "N", false)
	s.assertResetPreviousUpgrade(c, "no", false)
	s.assertResetPreviousUpgrade(c, "foo", false)
}

func (s *upgradeControllerSuite) TestCheckCanImplicitUploadIAASModel(c *gc.C) {
	ctrl := gomock.NewController(c)
	defer ctrl.Finish()

	// Not IAAS model.
	canImplicitUpload := checkCanImplicitUpload(
		model.CAAS, true,
		version.MustParse("3.0.0"),
		version.MustParse("3.9.99.1"),
	)
	c.Check(canImplicitUpload, jc.IsFalse)

	// not official client.
	canImplicitUpload = checkCanImplicitUpload(
		model.IAAS, false,
		version.MustParse("3.9.99"),
		version.MustParse("3.0.0"),
	)
	c.Check(canImplicitUpload, jc.IsFalse)

	// non newer client.
	canImplicitUpload = checkCanImplicitUpload(
		model.IAAS, true,
		version.MustParse("2.9.99"),
		version.MustParse("3.0.0"),
	)
	c.Check(canImplicitUpload, jc.IsFalse)

	// client version with build number.
	canImplicitUpload = checkCanImplicitUpload(
		model.IAAS, true,
		version.MustParse("3.0.0.1"),
		version.MustParse("3.0.0"),
	)
	c.Check(canImplicitUpload, jc.IsTrue)

	// agent version with build number.
	canImplicitUpload = checkCanImplicitUpload(
		model.IAAS, true,
		version.MustParse("3.0.0"),
		version.MustParse("3.0.0.1"),
	)
	c.Check(canImplicitUpload, jc.IsTrue)

	// both client and agent version with build number == 0.
	canImplicitUpload = checkCanImplicitUpload(
		model.IAAS, true,
		version.MustParse("3.0.0"),
		version.MustParse("3.0.0"),
	)
	c.Check(canImplicitUpload, jc.IsFalse)
}<|MERGE_RESOLUTION|>--- conflicted
+++ resolved
@@ -4,168 +4,26 @@
 package commands
 
 import (
-	"bytes"
 	"fmt"
 
-<<<<<<< HEAD
 	"github.com/juju/cmd/v4"
 	"github.com/juju/cmd/v4/cmdtesting"
-=======
-	"github.com/juju/cmd/v3"
-	"github.com/juju/cmd/v3/cmdtesting"
 	"github.com/juju/errors"
-	"github.com/juju/names/v5"
 	"github.com/juju/testing"
->>>>>>> 624175ae
 	jc "github.com/juju/testing/checkers"
 	"github.com/juju/version/v2"
 	"go.uber.org/mock/gomock"
 	gc "gopkg.in/check.v1"
 
 	"github.com/juju/juju/cmd/juju/commands/mocks"
-	"github.com/juju/juju/cmd/juju/config"
 	"github.com/juju/juju/cmd/modelcmd"
 	"github.com/juju/juju/core/model"
-	"github.com/juju/juju/core/permission"
-<<<<<<< HEAD
-=======
 	"github.com/juju/juju/environs/sync"
 	toolstesting "github.com/juju/juju/environs/tools/testing"
-	jujutesting "github.com/juju/juju/juju/testing"
->>>>>>> 624175ae
 	"github.com/juju/juju/jujuclient"
 	coretesting "github.com/juju/juju/testing"
 	jujuversion "github.com/juju/juju/version"
 )
-
-<<<<<<< HEAD
-type UpgradeControllerSuite struct {
-	coretesting.FakeJujuXDGDataHomeSuite
-=======
-type OldUpgradeControllerSuite struct {
-	jujutesting.JujuConnSuite
->>>>>>> 624175ae
-
-	modelUpgrader  *mocks.MockModelUpgraderAPI
-	controllerAPI  *mocks.MockControllerAPI
-	modelConfigAPI *mocks.MockModelConfigAPI
-	store          *jujuclient.MemStore
-}
-
-var _ = gc.Suite(&OldUpgradeControllerSuite{})
-
-<<<<<<< HEAD
-func (s *UpgradeControllerSuite) upgradeControllerCommand(c *gc.C) (*gomock.Controller, cmd.Command) {
-=======
-func (s *OldUpgradeControllerSuite) SetUpTest(c *gc.C) {
-	s.JujuConnSuite.SetUpTest(c)
-	client.SkipReplicaCheck(s)
-
-	s.resources = common.NewResources()
-	s.authoriser = apiservertesting.FakeAuthorizer{
-		Tag: s.AdminUserTag(c),
-	}
-
-	s.CmdBlockHelper = coretesting.NewCmdBlockHelper(s.APIState)
-	c.Assert(s.CmdBlockHelper, gc.NotNil)
-	s.AddCleanup(func(*gc.C) { s.CmdBlockHelper.Close() })
-}
-
-func (s *OldUpgradeControllerSuite) upgradeControllerCommand(c *gc.C) (*gomock.Controller, cmd.Command) {
->>>>>>> 624175ae
-	ctrl := gomock.NewController(c)
-	s.modelUpgrader = mocks.NewMockModelUpgraderAPI(ctrl)
-	s.controllerAPI = mocks.NewMockControllerAPI(ctrl)
-	s.modelConfigAPI = mocks.NewMockModelConfigAPI(ctrl)
-	cmd := &upgradeControllerCommand{
-<<<<<<< HEAD
-		baseUpgradeCommand: baseUpgradeCommand{
-			modelUpgraderAPI: s.modelUpgrader,
-			controllerAPI:    s.controllerAPI,
-			modelConfigAPI:   s.modelConfigAPI,
-		},
-=======
-		modelUpgraderAPI: s.modelUpgrader,
->>>>>>> 624175ae
-	}
-	store := jujuclient.NewMemStore()
-	store.CurrentControllerName = "arthur"
-	store.Controllers["arthur"] = jujuclient.ControllerDetails{}
-	store.Models["arthur"] = &jujuclient.ControllerModels{
-		CurrentModel: "admin/controller",
-		Models: map[string]jujuclient.ModelDetails{"admin/controller": {
-			ModelType: model.IAAS,
-			ModelUUID: coretesting.ModelTag.Id(),
-		}},
-	}
-	store.Accounts["arthur"] = jujuclient.AccountDetails{
-		User: "king",
-	}
-	s.store = store
-	cmd.SetClientStore(s.store)
-	return ctrl, modelcmd.WrapController(cmd)
-}
-
-<<<<<<< HEAD
-func (s *UpgradeControllerSuite) TestUpgradeWrongPermissions(c *gc.C) {
-	ctrl, com := s.upgradeControllerCommand(c)
-	defer ctrl.Finish()
-
-	details, err := s.store.AccountDetails("arthur")
-=======
-func (s *OldUpgradeControllerSuite) TestUpgradeWrongPermissions(c *gc.C) {
-	details, err := s.ControllerStore.AccountDetails("kontroll")
->>>>>>> 624175ae
-	c.Assert(err, jc.ErrorIsNil)
-	details.LastKnownAccess = string(permission.ReadAccess)
-	err = s.store.UpdateAccount("arthur", *details)
-	c.Assert(err, jc.ErrorIsNil)
-
-	err = cmdtesting.InitCommand(com, []string{})
-	c.Assert(err, jc.ErrorIsNil)
-	ctx := cmdtesting.Context(c)
-	err = com.Run(ctx)
-	expectedErrMsg := fmt.Sprintf("upgrade not possible missing"+
-		" permissions, current level %q, need: %q", details.LastKnownAccess, permission.SuperuserAccess)
-	c.Assert(err, gc.ErrorMatches, expectedErrMsg)
-}
-
-<<<<<<< HEAD
-func (s *UpgradeControllerSuite) TestUpgradeDifferentUser(c *gc.C) {
-	ctrl, com := s.upgradeControllerCommand(c)
-	defer ctrl.Finish()
-=======
-func (s *OldUpgradeControllerSuite) TestUpgradeDifferentUser(c *gc.C) {
-	user, err := s.BackingState.AddUser("rick", "rick", "dummy-secret", "admin")
-	c.Assert(err, jc.ErrorIsNil)
->>>>>>> 624175ae
-
-	s.modelUpgrader.EXPECT().Close().Return(nil)
-	s.controllerAPI.EXPECT().Close().Return(nil)
-	s.modelConfigAPI.EXPECT().Close().Return(nil)
-
-	attrs := coretesting.CustomModelConfig(c, coretesting.FakeConfig()).AllAttrs()
-	s.modelConfigAPI.EXPECT().ModelGet().Return(attrs, nil)
-	s.controllerAPI.EXPECT().ModelConfig().Return(config.Attrs{"uuid": coretesting.ModelTag.Id()}, nil)
-	s.modelUpgrader.EXPECT().UpgradeModel(coretesting.ModelTag.Id(), version.MustParse("0.0.0"), "proposed", false, false).Return(version.MustParse("6.6.6"), nil)
-
-	err := s.store.UpdateAccount("arthur", jujuclient.AccountDetails{
-		User:            "rick",
-		LastKnownAccess: string(permission.SuperuserAccess),
-		Password:        "dummy-secret",
-	})
-	c.Assert(err, jc.ErrorIsNil)
-
-<<<<<<< HEAD
-	_, err = cmdtesting.RunCommand(c, com, "--agent-stream", "proposed")
-=======
-	cmd := &upgradeControllerCommand{}
-	cmd.SetClientStore(s.ControllerStore)
-	cmdrun := modelcmd.WrapController(cmd)
-	_, err = cmdtesting.RunCommand(c, cmdrun)
->>>>>>> 624175ae
-	c.Assert(err, jc.ErrorIsNil)
-}
 
 func newUpgradeControllerCommandForTest(
 	store jujuclient.ClientStore,
@@ -340,7 +198,7 @@
 			version.Zero,
 			errors.NotFoundf("available agent tool, upload required"),
 		),
-		s.modelUpgrader.EXPECT().UploadTools(gomock.Any(), builtVersion).Return(nil, nil),
+		s.modelUpgrader.EXPECT().UploadTools(gomock.Any(), gomock.Any(), builtVersion).Return(nil, nil),
 		s.modelUpgrader.EXPECT().UpgradeModel(
 			coretesting.ModelTag.Id(), builtVersion.Number,
 			"", false, false,
@@ -554,7 +412,7 @@
 	builtVersion.Build++
 	gomock.InOrder(
 		s.modelConfigAPI.EXPECT().ModelGet().Return(cfg, nil),
-		s.modelUpgrader.EXPECT().UploadTools(gomock.Any(), builtVersion).Return(nil, nil),
+		s.modelUpgrader.EXPECT().UploadTools(gomock.Any(), gomock.Any(), builtVersion).Return(nil, nil),
 		s.modelUpgrader.EXPECT().UpgradeModel(
 			coretesting.ModelTag.Id(), builtVersion.Number,
 			"", false, false,
@@ -657,87 +515,6 @@
 `[1:])
 }
 
-func (s *upgradeControllerSuite) assertResetPreviousUpgrade(c *gc.C, answer string, expectUpgrade bool, args ...string) {
-	s.reset(c)
-
-	c.Logf("answer %q, expectUpgrade %v, args %s", answer, expectUpgrade, args)
-
-	ctx := cmdtesting.Context(c)
-	var stdin bytes.Buffer
-	ctx.Stdin = &stdin
-
-	if answer != "" {
-		stdin.WriteString(answer)
-	}
-
-	ctrl, cmd := s.upgradeControllerCommand(c, false)
-	defer ctrl.Finish()
-
-	agentVersion := coretesting.FakeVersionNumber
-	cfg := coretesting.FakeConfig().Merge(coretesting.Attrs{
-		"agent-version": agentVersion.String(),
-	})
-
-	assertions := []any{
-		s.modelConfigAPI.EXPECT().ModelGet().Return(cfg, nil),
-	}
-	if expectUpgrade {
-		assertions = append(assertions,
-			s.modelUpgrader.EXPECT().AbortModelUpgrade(coretesting.ModelTag.Id()).Return(nil),
-			s.modelUpgrader.EXPECT().UpgradeModel(
-				coretesting.ModelTag.Id(), version.Zero, "", false, false,
-			).Return(version.MustParse("3.9.99"), nil),
-		)
-	}
-
-	gomock.InOrder(assertions...)
-
-	err := cmdtesting.InitCommand(cmd,
-		append([]string{"--reset-previous-upgrade"}, args...))
-	c.Assert(err, jc.ErrorIsNil)
-	err = cmd.Run(ctx)
-	if expectUpgrade {
-		// ctx, err := cmdtesting.RunCommand(c, cmd)
-		c.Assert(err, jc.ErrorIsNil)
-		c.Assert(cmdtesting.Stderr(ctx), gc.Equals, `
-best version:
-    3.9.99
-`[1:])
-		if answer != "" {
-			c.Assert(cmdtesting.Stdout(ctx), gc.Equals, `
-WARNING! using --reset-previous-upgrade when an upgrade is in progress
-will cause the upgrade to fail. Only use this option to clear an
-incomplete upgrade where the root cause has been resolved.
-
-Continue [y/N]? started upgrade to 3.9.99
-`)
-		} else {
-			c.Assert(cmdtesting.Stdout(ctx), gc.Equals, `
-started upgrade to 3.9.99
-`[1:])
-		}
-
-	} else {
-		c.Assert(err, gc.ErrorMatches, "previous upgrade not reset and no new upgrade triggered")
-	}
-}
-
-func (s *upgradeControllerSuite) TestResetPreviousUpgrade(c *gc.C) {
-	s.assertResetPreviousUpgrade(c, "", false)
-
-	s.assertResetPreviousUpgrade(c, "", true, "-y")
-	s.assertResetPreviousUpgrade(c, "", true, "--yes")
-	s.assertResetPreviousUpgrade(c, "y", true)
-	s.assertResetPreviousUpgrade(c, "Y", true)
-	s.assertResetPreviousUpgrade(c, "yes", true)
-	s.assertResetPreviousUpgrade(c, "YES", true)
-
-	s.assertResetPreviousUpgrade(c, "n", false)
-	s.assertResetPreviousUpgrade(c, "N", false)
-	s.assertResetPreviousUpgrade(c, "no", false)
-	s.assertResetPreviousUpgrade(c, "foo", false)
-}
-
 func (s *upgradeControllerSuite) TestCheckCanImplicitUploadIAASModel(c *gc.C) {
 	ctrl := gomock.NewController(c)
 	defer ctrl.Finish()
