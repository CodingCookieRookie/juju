// Copyright 2017 Canonical Ltd.
// Licensed under the AGPLv3, see LICENCE file for details.

package agent

import (
	"io"
	"os"
	"path/filepath"
	"runtime"
	"time"

	"github.com/juju/clock"
	"github.com/juju/cmd"
	"github.com/juju/errors"
	"github.com/juju/gnuflag"
	"github.com/juju/loggo"
	"github.com/juju/utils/featureflag"
	"github.com/juju/utils/voyeur"
	"github.com/prometheus/client_golang/prometheus"
	"gopkg.in/juju/names.v2"
	"gopkg.in/juju/worker.v1"
	"gopkg.in/juju/worker.v1/dependency"

	"github.com/juju/juju/agent"
	"github.com/juju/juju/api/base"
	apicaasoperator "github.com/juju/juju/api/caasoperator"
	caasprovider "github.com/juju/juju/caas/kubernetes/provider"
	jujucmd "github.com/juju/juju/cmd"
	"github.com/juju/juju/cmd/jujud/agent/caasoperator"
	cmdutil "github.com/juju/juju/cmd/jujud/util"
	"github.com/juju/juju/core/machinelock"
	"github.com/juju/juju/upgrades"
	jujuversion "github.com/juju/juju/version"
	jworker "github.com/juju/juju/worker"
	"github.com/juju/juju/worker/gate"
	"github.com/juju/juju/worker/introspection"
	"github.com/juju/juju/worker/logsender"
	"github.com/juju/juju/worker/upgradesteps"
)

var (
	// Should be an explicit dependency, can't do it cleanly yet.
	// Exported for testing.
	CaasOperatorManifolds = caasoperator.Manifolds
)

// CaasOperatorAgent is a cmd.Command responsible for running a CAAS operator agent.
type CaasOperatorAgent struct {
	cmd.CommandBase
	AgentConf
	configChangedVal *voyeur.Value
	ApplicationName  string
	runner           *worker.Runner
	bufferedLogger   *logsender.BufferedLogWriter
	setupLogging     func(agent.Config) error
	ctx              *cmd.Context
	dead             chan struct{}
	errReason        error
	machineLock      machinelock.Lock

	preUpgradeSteps upgrades.PreUpgradeStepsFunc
	upgradeComplete gate.Lock

	prometheusRegistry *prometheus.Registry
}

// NewCaasOperatorAgent creates a new CAASOperatorAgent instance properly initialized.
func NewCaasOperatorAgent(ctx *cmd.Context, bufferedLogger *logsender.BufferedLogWriter) (*CaasOperatorAgent, error) {
	prometheusRegistry, err := newPrometheusRegistry()
	if err != nil {
		return nil, errors.Trace(err)
	}
	return &CaasOperatorAgent{
		AgentConf:          NewAgentConf(""),
		configChangedVal:   voyeur.NewValue(true),
		ctx:                ctx,
		dead:               make(chan struct{}),
		bufferedLogger:     bufferedLogger,
		prometheusRegistry: prometheusRegistry,
		preUpgradeSteps:    upgrades.PreUpgradeSteps,
	}, nil
}

// Info implements Command.
func (op *CaasOperatorAgent) Info() *cmd.Info {
	return jujucmd.Info(&cmd.Info{
		Name:    "caasoperator",
		Purpose: "run a juju CAAS Operator",
	})
}

// SetFlags implements Command.
func (op *CaasOperatorAgent) SetFlags(f *gnuflag.FlagSet) {
	op.AgentConf.AddFlags(f)
	f.StringVar(&op.ApplicationName, "application-name", "", "name of the application")
}

// Init initializes the command for running.
func (op *CaasOperatorAgent) Init(args []string) error {
	if op.ApplicationName == "" {
		return cmdutil.RequiredError("application-name")
	}
	if !names.IsValidApplication(op.ApplicationName) {
		return errors.Errorf(`--application-name option expects "<application>" argument`)
	}
	if err := op.AgentConf.CheckArgs(args); err != nil {
		return err
	}
	op.runner = worker.NewRunner(worker.RunnerParams{
		IsFatal:       cmdutil.IsFatal,
		MoreImportant: cmdutil.MoreImportant,
		RestartDelay:  jworker.RestartDelay,
	})
	return nil
}

// Wait waits for the CaasOperator agent to finish.
func (op *CaasOperatorAgent) Wait() error {
	<-op.dead
	return op.errReason
}

// Stop implements Worker.
func (op *CaasOperatorAgent) Stop() error {
	op.runner.Kill()
	return op.Wait()
}

// Done signals the machine agent is finished
func (op *CaasOperatorAgent) Done(err error) {
	op.errReason = err
	close(op.dead)
}

// maybeCopyAgentConfig copies the read-only agent config template
// to the writeable agent config file if the file doesn't yet exist.
func (op *CaasOperatorAgent) maybeCopyAgentConfig() error {
	err := op.ReadConfig(op.Tag().String())
	if err == nil {
		return nil
	}
	if !os.IsNotExist(errors.Cause(err)) {
		logger.Errorf("reading initial agent config file: %v", err)
		return errors.Trace(err)
	}
	templateFile := filepath.Join(agent.Dir(op.DataDir(), op.Tag()), caasprovider.TemplateFileNameAgentConf)
	if err := copyFile(agent.ConfigPath(op.DataDir(), op.Tag()), templateFile); err != nil {
		logger.Errorf("copying agent config file template: %v", err)
		return errors.Trace(err)
	}
	return op.ReadConfig(op.Tag().String())
}

func copyFile(dest, source string) error {
	df, err := os.OpenFile(dest, os.O_CREATE|os.O_TRUNC|os.O_RDWR, 0600)
	if err != nil {
		return errors.Trace(err)
	}
	defer df.Close()

	f, err := os.Open(source)
	if err != nil {
		return errors.Trace(err)
	}
	defer f.Close()

	_, err = io.Copy(df, f)
	return errors.Trace(err)
}

// Run implements Command.
func (op *CaasOperatorAgent) Run(ctx *cmd.Context) (err error) {
	defer op.Done(err)
	if err := op.maybeCopyAgentConfig(); err != nil {
		return errors.Annotate(err, "creating agent config from template")
	}
	agentConfig := op.CurrentConfig()
	machineLock, err := machinelock.New(machinelock.Config{
		AgentName:   op.Tag().String(),
		Clock:       clock.WallClock,
		Logger:      loggo.GetLogger("juju.machinelock"),
		LogFilename: agent.MachineLockLogFilename(agentConfig),
	})
	// There will only be an error if the required configuration
	// values are not passed in.
	if err != nil {
		return errors.Trace(err)
	}
	op.machineLock = machineLock
	op.upgradeComplete = upgradesteps.NewLock(agentConfig)

	logger.Infof("caas operator %v start (%s [%s])", op.Tag().String(), jujuversion.Current, runtime.Compiler)
	if flags := featureflag.String(); flags != "" {
		logger.Warningf("developer feature flags enabled: %s", flags)
	}

	op.runner.StartWorker("api", op.Workers)
	return cmdutil.AgentDone(logger, op.runner.Wait())
}

// Workers returns a dependency.Engine running the operator's responsibilities.
func (op *CaasOperatorAgent) Workers() (worker.Worker, error) {
	updateAgentConfLogging := func(loggingConfig string) error {
		return op.AgentConf.ChangeConfig(func(setter agent.ConfigSetter) error {
			setter.SetLoggingConfig(loggingConfig)
			return nil
		})
	}

	agentConfig := op.AgentConf.CurrentConfig()
	manifolds := CaasOperatorManifolds(caasoperator.ManifoldsConfig{
		Agent:                agent.APIHostPortsSetter{op},
		AgentConfigChanged:   op.configChangedVal,
		Clock:                clock.WallClock,
		LogSource:            op.bufferedLogger.Logs(),
		UpdateLoggerConfig:   updateAgentConfLogging,
		PrometheusRegisterer: op.prometheusRegistry,
<<<<<<< HEAD
		LeadershipGuarantee:  30 * time.Second,
		PreUpgradeSteps:      op.preUpgradeSteps,
=======
		LeadershipGuarantee:  15 * time.Second,
>>>>>>> 3fb0cdd5
		UpgradeStepsLock:     op.upgradeComplete,
		ValidateMigration:    op.validateMigration,
		MachineLock:          op.machineLock,
		PreviousAgentVersion: agentConfig.UpgradedToVersion(),
	})

	engine, err := dependency.NewEngine(dependencyEngineConfig())
	if err != nil {
		return nil, err
	}
	if err := dependency.Install(engine, manifolds); err != nil {
		if err := worker.Stop(engine); err != nil {
			logger.Errorf("while stopping engine with bad manifolds: %v", err)
		}
		return nil, err
	}
	if err := startIntrospection(introspectionConfig{
		Agent:              op,
		Engine:             engine,
		MachineLock:        op.machineLock,
		NewSocketName:      DefaultIntrospectionSocketName,
		PrometheusGatherer: op.prometheusRegistry,
		WorkerFunc:         introspection.NewWorker,
	}); err != nil {
		// If the introspection worker failed to start, we just log error
		// but continue. It is very unlikely to happen in the real world
		// as the only issue is connecting to the abstract domain socket
		// and the agent is controlled by by the OS to only have one.
		logger.Errorf("failed to start introspection worker: %v", err)
	}
	return engine, nil
}

// Tag implements Agent.
func (op *CaasOperatorAgent) Tag() names.Tag {
	return names.NewApplicationTag(op.ApplicationName)
}

// ChangeConfig implements Agent.
func (op *CaasOperatorAgent) ChangeConfig(mutate agent.ConfigMutator) error {
	err := op.AgentConf.ChangeConfig(mutate)
	op.configChangedVal.Set(true)
	return errors.Trace(err)
}

// validateMigration is called by the migrationminion to help check
// that the agent will be ok when connected to a new controller.
func (op *CaasOperatorAgent) validateMigration(apiCaller base.APICaller) error {
	// TODO(wallyworld) - more extensive checks to come.
	facade := apicaasoperator.NewClient(apiCaller)
	_, err := facade.Life(op.ApplicationName)
	if err != nil {
		return errors.Trace(err)
	}
	model, err := facade.Model()
	if err != nil {
		return errors.Trace(err)
	}
	curModelUUID := op.CurrentConfig().Model().Id()
	newModelUUID := model.UUID
	if newModelUUID != curModelUUID {
		return errors.Errorf("model mismatch when validating: got %q, expected %q",
			newModelUUID, curModelUUID)
	}
	return nil
}<|MERGE_RESOLUTION|>--- conflicted
+++ resolved
@@ -216,12 +216,8 @@
 		LogSource:            op.bufferedLogger.Logs(),
 		UpdateLoggerConfig:   updateAgentConfLogging,
 		PrometheusRegisterer: op.prometheusRegistry,
-<<<<<<< HEAD
-		LeadershipGuarantee:  30 * time.Second,
+		LeadershipGuarantee:  15 * time.Second,
 		PreUpgradeSteps:      op.preUpgradeSteps,
-=======
-		LeadershipGuarantee:  15 * time.Second,
->>>>>>> 3fb0cdd5
 		UpgradeStepsLock:     op.upgradeComplete,
 		ValidateMigration:    op.validateMigration,
 		MachineLock:          op.machineLock,
