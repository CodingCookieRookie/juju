package main

import (
	. "launchpad.net/gocheck"
	"launchpad.net/juju-core/cmd"
	"launchpad.net/juju-core/environs/dummy"
	"launchpad.net/juju-core/juju/testing"
<<<<<<< HEAD
	coretesting "launchpad.net/juju-core/testing"
=======
	"launchpad.net/tomb"
>>>>>>> 19ce8716
	"time"
)

type ProvisioningSuite struct {
	testing.JujuConnSuite
}

var _ = Suite(&ProvisioningSuite{})

<<<<<<< HEAD
func (s *ProvisioningSuite) SetUpTest(c *C) {
	s.LoggingSuite.SetUpTest(c)
	s.JujuConnSuite.SetUpTest(c)
}

func (s *ProvisioningSuite) TearDownTest(c *C) {
	s.JujuConnSuite.TearDownTest(c)
	s.LoggingSuite.TearDownTest(c)
}

=======
>>>>>>> 19ce8716
func (s *ProvisioningSuite) TestParseSuccess(c *C) {
	create := func() (cmd.Command, *AgentConf) {
		a := &ProvisioningAgent{}
		return a, &a.Conf
	}
	CheckAgentCommand(c, create, []string{})
}

func (s *ProvisioningSuite) TestParseUnknown(c *C) {
	a := &ProvisioningAgent{}
	err := ParseAgentCommand(a, []string{"nincompoops"})
	c.Assert(err, ErrorMatches, `unrecognized args: \["nincompoops"\]`)
}

func (s *ProvisioningSuite) TestRunStop(c *C) {
	op := make(chan dummy.Operation, 200)
	dummy.Listen(op)

	a := &ProvisioningAgent{
		Conf: AgentConf{
			JujuDir:   "/var/lib/juju",
			StateInfo: *s.StateInfo(c),
		},
	}
	done := make(chan error)
	go func() {
		done <- a.Run(nil)
	}()

	// Check that the provisioner is alive by doing a rudimentary check
	// that it responds to state changes.

	// Add one unit to a service; it should get allocated a machine
	// and then its ports should be opened.
	charm := s.AddTestingCharm(c, "dummy")
	svc, err := s.Conn.AddService("test-service", charm)
	c.Assert(err, IsNil)
	err = svc.SetExposed()
	c.Assert(err, IsNil)
	units, err := s.Conn.AddUnits(svc, 1)
	c.Assert(err, IsNil)
	err = units[0].OpenPort("tcp", 999)
	c.Assert(err, IsNil)

	c.Assert(opRecvTimeout(c, op), FitsTypeOf, dummy.OpStartInstance{})
	c.Assert(opRecvTimeout(c, op), FitsTypeOf, dummy.OpOpenPorts{})

	err = a.Stop()
	c.Assert(err, IsNil)

	select {
	case err := <-done:
		c.Assert(err, IsNil)
	case <-time.After(2 * time.Second):
		c.Fatalf("timed out waiting for agent to terminate")
	}
}

func opRecvTimeout(c *C, opc <-chan dummy.Operation) dummy.Operation {
	select {
	case op := <-opc:
		return op
	case <-time.After(2 * time.Second):
		c.Fatalf("time out wating for operation")
	}
	panic("not reached")
}<|MERGE_RESOLUTION|>--- conflicted
+++ resolved
@@ -5,11 +5,6 @@
 	"launchpad.net/juju-core/cmd"
 	"launchpad.net/juju-core/environs/dummy"
 	"launchpad.net/juju-core/juju/testing"
-<<<<<<< HEAD
-	coretesting "launchpad.net/juju-core/testing"
-=======
-	"launchpad.net/tomb"
->>>>>>> 19ce8716
 	"time"
 )
 
@@ -19,19 +14,6 @@
 
 var _ = Suite(&ProvisioningSuite{})
 
-<<<<<<< HEAD
-func (s *ProvisioningSuite) SetUpTest(c *C) {
-	s.LoggingSuite.SetUpTest(c)
-	s.JujuConnSuite.SetUpTest(c)
-}
-
-func (s *ProvisioningSuite) TearDownTest(c *C) {
-	s.JujuConnSuite.TearDownTest(c)
-	s.LoggingSuite.TearDownTest(c)
-}
-
-=======
->>>>>>> 19ce8716
 func (s *ProvisioningSuite) TestParseSuccess(c *C) {
 	create := func() (cmd.Command, *AgentConf) {
 		a := &ProvisioningAgent{}
