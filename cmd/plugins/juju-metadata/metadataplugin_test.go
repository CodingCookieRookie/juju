// Copyright 2012, 2013 Canonical Ltd.
// Licensed under the AGPLv3, see LICENCE file for details.

package main

import (
	"flag"
	"fmt"
	"os"
	"os/exec"
	"strings"
	stdtesting "testing"

	gc "gopkg.in/check.v1"

	"github.com/juju/juju/juju/osenv"
	"github.com/juju/juju/testing"
)

func Test(t *stdtesting.T) {
	gc.TestingT(t)
}

type MetadataSuite struct {
	testing.FakeJujuHomeSuite
}

var _ = gc.Suite(&MetadataSuite{})

var metadataCommandNames = []string{
	"generate-image",
	"generate-tools",
	"help",
	"sign",
	"validate-images",
	"validate-tools",
}

var (
	flagRunMain = flag.Bool("run-main", false, "Run the application's main function for recursive testing")
)

// Reentrancy point for testing (something as close as possible to) the juju
// tool itself.
func TestRunMain(t *stdtesting.T) {
	if *flagRunMain {
		Main(flag.Args())
	}
}

func badrun(c *gc.C, exit int, args ...string) string {
	localArgs := append([]string{"-test.run", "TestRunMain", "-run-main", "--", "juju-metadata"}, args...)

	ps := exec.Command(os.Args[0], localArgs...)

	ps.Env = append(os.Environ(), osenv.JujuHomeEnvKey+"="+osenv.JujuHome())
	output, err := ps.CombinedOutput()
	if exit != 0 {
		c.Assert(err, gc.ErrorMatches, fmt.Sprintf("exit status %d", exit))
	}
	return string(output)
}

func (s *MetadataSuite) TestHelpCommands(c *gc.C) {
	// Check that we have correctly registered all the sub commands
	// by checking the help output.
	out := badrun(c, 0, "--help")
<<<<<<< HEAD
	parts := strings.Split(out, "\ncommands:\n")
	c.Assert(parts, gc.HasLen, 2)
	lines := strings.Split(parts[1], "\n")
=======
	c.Log(out)
>>>>>>> b4785bab
	var names []string
	commandHelp := strings.SplitAfter(out, "commands:")[1]
	commandHelp = strings.TrimSpace(commandHelp)
	for _, line := range strings.Split(commandHelp, "\n") {
		names = append(names, strings.TrimSpace(strings.Split(line, " - ")[0]))
	}
	// The names should be output in alphabetical order, so don't sort.
	c.Assert(names, gc.DeepEquals, metadataCommandNames)
}

func (s *MetadataSuite) assertHelpOutput(c *gc.C, cmd string) {
	expected := fmt.Sprintf("usage: juju metadata %s [options]", cmd)
	out := badrun(c, 0, cmd, "--help")
	lines := strings.Split(out, "\n")
	c.Assert(lines[0], gc.Equals, expected)
}

func (s *MetadataSuite) TestHelpValidateImages(c *gc.C) {
	s.assertHelpOutput(c, "validate-images")
}

func (s *MetadataSuite) TestHelpValidateTools(c *gc.C) {
	s.assertHelpOutput(c, "validate-tools")
}

func (s *MetadataSuite) TestHelpGenerateImage(c *gc.C) {
	s.assertHelpOutput(c, "generate-image")
}<|MERGE_RESOLUTION|>--- conflicted
+++ resolved
@@ -65,13 +65,7 @@
 	// Check that we have correctly registered all the sub commands
 	// by checking the help output.
 	out := badrun(c, 0, "--help")
-<<<<<<< HEAD
-	parts := strings.Split(out, "\ncommands:\n")
-	c.Assert(parts, gc.HasLen, 2)
-	lines := strings.Split(parts[1], "\n")
-=======
 	c.Log(out)
->>>>>>> b4785bab
 	var names []string
 	commandHelp := strings.SplitAfter(out, "commands:")[1]
 	commandHelp = strings.TrimSpace(commandHelp)
