// Copyright 2022 Canonical Ltd.
// Licensed under the AGPLv3, see LICENCE file for details.

package modelcmd

import (
<<<<<<< HEAD
	"github.com/juju/errors"
=======
	"github.com/juju/cmd/v3"
>>>>>>> 2c6b7fb2
	"github.com/juju/gnuflag"

	"github.com/juju/juju/environs/config"
)

<<<<<<< HEAD
// ConfirmationCommandBase provides common attributes and methods that
// commands require to confirm the execution.
type ConfirmationCommandBase struct {
=======
// TODO (jack-w-shaw): When confirm-removal config item defaults to true, we can combine these

// DestroyConfirmationCommandBase provides common attributes and methods that
// commands require to confirm the execution of destroy-* commands
type DestroyConfirmationCommandBase struct {
	assumeYes      bool // DEPRECATED
>>>>>>> 2c6b7fb2
	assumeNoPrompt bool
}

// SetFlags implements Command.SetFlags.
<<<<<<< HEAD
func (c *ConfirmationCommandBase) SetFlags(f *gnuflag.FlagSet) {
	f.BoolVar(&c.assumeNoPrompt, "no-prompt", false, "Do not ask for confirmation")
}

// Init implements Command.Init.
func (c *ConfirmationCommandBase) Init(args []string) error {
	if !c.assumeNoPrompt {
		assumeNoPrompt, skipErr := jujucmd.CheckSkipConfirmationEnvVar()
		if skipErr != nil && !errors.IsNotFound(skipErr) {
			return errors.Trace(skipErr)
		}
		if !errors.IsNotFound(skipErr) {
			c.assumeNoPrompt = assumeNoPrompt
		}
=======
func (c *DestroyConfirmationCommandBase) SetFlags(f *gnuflag.FlagSet) {
	f.BoolVar(&c.assumeYes, "y", false, "Do not ask for confirmation. Option present for backwards compatibility with Juju 2.9")
	f.BoolVar(&c.assumeYes, "yes", false, "")
	f.BoolVar(&c.assumeNoPrompt, "no-prompt", false, "Do not ask for confirmation")
}

// Run implements Command.Run
func (c *DestroyConfirmationCommandBase) Run(ctx *cmd.Context) error {
	if c.assumeYes {
		ctx.Warningf("'-y'/'--yes' flags are deprecated and will be removed in Juju 3.1\n")
>>>>>>> 2c6b7fb2
	}
	return nil
}

<<<<<<< HEAD
// NeedsConfirmation returns if flags require the confirmation or not.
func (c *ConfirmationCommandBase) NeedsConfirmation() bool {
	return !c.assumeNoPrompt
=======
// NeedsConfirmation returns indicates whether confirmation is required or not.
func (c *DestroyConfirmationCommandBase) NeedsConfirmation() bool {
	return !(c.assumeYes || c.assumeNoPrompt)
}

type ModelConfigAPI interface {
	ModelGet() (map[string]interface{}, error)
}

// RemoveConfirmationCommandBase provides common attributes and methods that
// commands require to confirm the execution of remove-* commands
type RemoveConfirmationCommandBase struct {
	assumeNoPrompt bool
}

// SetFlags implements Command.SetFlags.
func (c *RemoveConfirmationCommandBase) SetFlags(f *gnuflag.FlagSet) {
	f.BoolVar(&c.assumeNoPrompt, "no-prompt", false, "Do not ask for confirmation")
}

// NeedsConfirmation returns indicates whether confirmation is required or not.
func (c *RemoveConfirmationCommandBase) NeedsConfirmation(client ModelConfigAPI) bool {
	if c.assumeNoPrompt {
		return false
	}

	configAttrs, err := client.ModelGet()
	if err != nil {
		// Play it safe
		return true
	}
	cfg, err := config.New(config.UseDefaults, configAttrs)
	if err != nil {
		return true
	}
	modes, _ := cfg.Mode()
	return modes.Contains(config.RequiresPromptsMode)
>>>>>>> 2c6b7fb2
}<|MERGE_RESOLUTION|>--- conflicted
+++ resolved
@@ -4,48 +4,23 @@
 package modelcmd
 
 import (
-<<<<<<< HEAD
-	"github.com/juju/errors"
-=======
 	"github.com/juju/cmd/v3"
->>>>>>> 2c6b7fb2
 	"github.com/juju/gnuflag"
 
 	"github.com/juju/juju/environs/config"
 )
 
-<<<<<<< HEAD
 // ConfirmationCommandBase provides common attributes and methods that
 // commands require to confirm the execution.
-type ConfirmationCommandBase struct {
-=======
 // TODO (jack-w-shaw): When confirm-removal config item defaults to true, we can combine these
 
 // DestroyConfirmationCommandBase provides common attributes and methods that
 // commands require to confirm the execution of destroy-* commands
 type DestroyConfirmationCommandBase struct {
 	assumeYes      bool // DEPRECATED
->>>>>>> 2c6b7fb2
 	assumeNoPrompt bool
 }
 
-// SetFlags implements Command.SetFlags.
-<<<<<<< HEAD
-func (c *ConfirmationCommandBase) SetFlags(f *gnuflag.FlagSet) {
-	f.BoolVar(&c.assumeNoPrompt, "no-prompt", false, "Do not ask for confirmation")
-}
-
-// Init implements Command.Init.
-func (c *ConfirmationCommandBase) Init(args []string) error {
-	if !c.assumeNoPrompt {
-		assumeNoPrompt, skipErr := jujucmd.CheckSkipConfirmationEnvVar()
-		if skipErr != nil && !errors.IsNotFound(skipErr) {
-			return errors.Trace(skipErr)
-		}
-		if !errors.IsNotFound(skipErr) {
-			c.assumeNoPrompt = assumeNoPrompt
-		}
-=======
 func (c *DestroyConfirmationCommandBase) SetFlags(f *gnuflag.FlagSet) {
 	f.BoolVar(&c.assumeYes, "y", false, "Do not ask for confirmation. Option present for backwards compatibility with Juju 2.9")
 	f.BoolVar(&c.assumeYes, "yes", false, "")
@@ -56,16 +31,10 @@
 func (c *DestroyConfirmationCommandBase) Run(ctx *cmd.Context) error {
 	if c.assumeYes {
 		ctx.Warningf("'-y'/'--yes' flags are deprecated and will be removed in Juju 3.1\n")
->>>>>>> 2c6b7fb2
 	}
 	return nil
 }
 
-<<<<<<< HEAD
-// NeedsConfirmation returns if flags require the confirmation or not.
-func (c *ConfirmationCommandBase) NeedsConfirmation() bool {
-	return !c.assumeNoPrompt
-=======
 // NeedsConfirmation returns indicates whether confirmation is required or not.
 func (c *DestroyConfirmationCommandBase) NeedsConfirmation() bool {
 	return !(c.assumeYes || c.assumeNoPrompt)
@@ -103,5 +72,4 @@
 	}
 	modes, _ := cfg.Mode()
 	return modes.Contains(config.RequiresPromptsMode)
->>>>>>> 2c6b7fb2
 }