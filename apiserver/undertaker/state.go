--- conflicted
+++ resolved
@@ -20,15 +20,9 @@
 	// Model returns the model entity.
 	Model() (Model, error)
 
-<<<<<<< HEAD
-	// IsStateServer returns true if this state instance has the bootstrap
-	// model UUID.
-	IsStateServer() bool
-=======
 	// IsController returns true if this state instance has the bootstrap
 	// model UUID.
 	IsController() bool
->>>>>>> 1cd7ac8c
 
 	// ProcessDyingModel checks if there are any machines or services left in
 	// state. If there are none, the model's life is changed from dying to dead.
