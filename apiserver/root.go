// Copyright 2013 Canonical Ltd.
// Licensed under the AGPLv3, see LICENCE file for details.

package apiserver

import (
	"context"
	"fmt"
	"net/url"
	"reflect"
	"sync"
	"time"

	"github.com/juju/clock"
	"github.com/juju/errors"
	"github.com/juju/loggo"
	"github.com/juju/names/v5"

	"github.com/juju/juju/apiserver/authentication"
	"github.com/juju/juju/apiserver/common"
	"github.com/juju/juju/apiserver/facade"
	"github.com/juju/juju/core/changestream"
	coredatabase "github.com/juju/juju/core/database"
	"github.com/juju/juju/core/leadership"
	"github.com/juju/juju/core/lease"
	corelogger "github.com/juju/juju/core/logger"
	"github.com/juju/juju/core/multiwatcher"
	"github.com/juju/juju/core/objectstore"
	"github.com/juju/juju/core/permission"
	"github.com/juju/juju/core/trace"
	"github.com/juju/juju/core/watcher/registry"
	"github.com/juju/juju/internal/rpcreflect"
	"github.com/juju/juju/internal/servicefactory"
	"github.com/juju/juju/rpc"
	"github.com/juju/juju/rpc/params"
	"github.com/juju/juju/state"
)

type objectKey struct {
	name    string
	version int
	objId   string
}

// apiHandler represents a single client's connection to the state
// after it has logged in. It contains an rpc.Root which it
// uses to dispatch API calls appropriately.
type apiHandler struct {
	state                 *state.State
	model                 *state.Model
	rpcConn               *rpc.Conn
	serviceFactory        servicefactory.ServiceFactory
	tracer                trace.Tracer
	objectStore           objectstore.ObjectStore
	controllerObjectStore objectstore.ObjectStore
	watcherRegistry       facade.WatcherRegistry
	shared                *sharedServerContext

	// authInfo represents the authentication info established with this client
	// connection.
	authInfo authentication.AuthInfo

	// An empty modelUUID means that the user has logged in through the
	// root of the API server rather than the /model/:model-uuid/api
	// path, logins processed with v2 or later will only offer the
	// user manager and model manager api endpoints from here.
	modelUUID string

	// connectionID is shared between the API observer (including API
	// requests and responses in the agent log) and the audit logger.
	connectionID uint64

	// serverHost is the host:port of the API server that the client
	// connected to.
	serverHost string

	// Deprecated: Resources are deprecated. Use WatcherRegistry instead.
	resources *common.Resources
}

var _ = (*apiHandler)(nil)

var (
	// maxClientPingInterval defines the timeframe until the ping timeout
	// closes the monitored connection. TODO(mue): Idea by Roger:
	// Move to API (e.g. params) so that the pinging there may
	// depend on the interval.
	maxClientPingInterval = 3 * time.Minute
)

// newAPIHandler returns a new apiHandler.
func newAPIHandler(
	srv *Server,
	st *state.State,
	rpcConn *rpc.Conn,
	serviceFactory servicefactory.ServiceFactory,
	tracer trace.Tracer,
	objectStore objectstore.ObjectStore,
	controllerObjectStore objectstore.ObjectStore,
	modelUUID string,
	connectionID uint64,
	serverHost string,
) (*apiHandler, error) {
	m, err := st.Model()
	if err != nil {
		if !errors.Is(err, errors.NotFound) {
			return nil, errors.Trace(err)
		}

		// If this model used to be hosted on this controller but got
		// migrated allow clients to connect and wait for a login
		// request to decide whether the users should be redirected to
		// the new controller for this model or not.
		if _, migErr := st.CompletedMigration(); migErr != nil {
			return nil, errors.Trace(err) // return original NotFound error
		}
	}

	registry, err := registry.NewRegistry(srv.clock, registry.WithLogger(logger.ChildWithLabels("registry", corelogger.WATCHERS)))
	if err != nil {
		return nil, errors.Trace(err)
	}

	r := &apiHandler{
		state:                 st,
		serviceFactory:        serviceFactory,
		tracer:                tracer,
		objectStore:           objectStore,
		controllerObjectStore: controllerObjectStore,
		model:                 m,
		resources:             common.NewResources(),
		watcherRegistry:       registry,
		shared:                srv.shared,
		rpcConn:               rpcConn,
		modelUUID:             modelUUID,
		connectionID:          connectionID,
		serverHost:            serverHost,
	}

	// Facades involved with managing application offers need the auth context
	// to mint and validate macaroons.
	offerAccessEndpoint := &url.URL{
		Scheme: "https",
		Host:   serverHost,
		Path:   localOfferAccessLocationPath,
	}

	controllerConfig, err := st.ControllerConfig()
	if err != nil {
		return nil, errors.Annotate(err, "unable to get controller config")
	}
	loginTokenRefreshURL := controllerConfig.LoginTokenRefreshURL()
	if loginTokenRefreshURL != "" {
		offerAccessEndpoint, err = url.Parse(loginTokenRefreshURL)
		if err != nil {
			return nil, errors.Trace(err)
		}
	}
	offerAuthCtxt, err := srv.offerAuthCtxt.WithDischargeURL(offerAccessEndpoint.String())
	if err != nil {
		return nil, errors.Trace(err)
	}
	if err := r.resources.RegisterNamed(
<<<<<<< HEAD
		"offerAccessAuthContext",
		common.NewValueResource(offerAuthCtxt),
=======
		"offerAccessAuthContext", common.ValueResource{Value: offerAuthCtxt},
>>>>>>> b16a7028
	); err != nil {
		return nil, errors.Trace(err)
	}
	return r, nil
}

// Resources returns the common resources.
// Deprecated: Resources are deprecated. Use WatcherRegistry instead.
func (r *apiHandler) Resources() *common.Resources {
	return r.resources
}

// WatcherRegistry returns the watcher registry for tracking watchers between
// API calls.
func (r *apiHandler) WatcherRegistry() facade.WatcherRegistry {
	return r.watcherRegistry
}

// State returns the underlying state.
func (r *apiHandler) State() *state.State {
	return r.state
}

// ServiceFactory returns the service factory.
func (r *apiHandler) ServiceFactory() servicefactory.ServiceFactory {
	return r.serviceFactory
}

// Tracer returns the tracer for opentelemetry.
func (r *apiHandler) Tracer() trace.Tracer {
	return r.tracer
}

// ObjectStore returns the object store.
func (r *apiHandler) ObjectStore() objectstore.ObjectStore {
	return r.objectStore
}

// ControllerObjectStore returns the controller object store. The primary
// use case for this is agent tools.
func (r *apiHandler) ControllerObjectStore() objectstore.ObjectStore {
	return r.controllerObjectStore
}

// SharedContext returns the server shared context.
func (r *apiHandler) SharedContext() *sharedServerContext {
	return r.shared
}

// Authorizer returns the authorizer used for accessing API method calls.
func (r *apiHandler) Authorizer() facade.Authorizer {
	return r
}

// CloseConn closes the underlying connection.
func (r *apiHandler) CloseConn() error {
	return r.rpcConn.Close()
}

// Kill implements rpc.Killer, cleaning up any resources that need
// cleaning up to ensure that all outstanding requests return.
func (r *apiHandler) Kill() {
	r.watcherRegistry.Kill()
	if err := r.watcherRegistry.Wait(); err != nil {
		logger.Infof("error waiting for watcher registry to stop: %v", err)
	}
	r.resources.StopAll()
}

// AuthMachineAgent returns whether the current client is a machine agent.
// TODO(controlleragent) - add AuthControllerAgent function
func (r *apiHandler) AuthMachineAgent() bool {
	_, isMachine := r.GetAuthTag().(names.MachineTag)
	_, isControllerAgent := r.GetAuthTag().(names.ControllerAgentTag)
	return isMachine || isControllerAgent
}

// AuthModelAgent return whether the current client is a model agent
func (r *apiHandler) AuthModelAgent() bool {
	_, isModel := r.GetAuthTag().(names.ModelTag)
	return isModel
}

// AuthApplicationAgent returns whether the current client is an application operator.
func (r *apiHandler) AuthApplicationAgent() bool {
	_, isApp := r.GetAuthTag().(names.ApplicationTag)
	return isApp
}

// AuthUnitAgent returns whether the current client is a unit agent.
func (r *apiHandler) AuthUnitAgent() bool {
	_, isUnit := r.GetAuthTag().(names.UnitTag)
	return isUnit
}

// AuthOwner returns whether the authenticated user's tag matches the
// given entity tag.
func (r *apiHandler) AuthOwner(tag names.Tag) bool {
	return r.GetAuthTag() == tag
}

// AuthController returns whether the authenticated user is a
// machine with running the ManageEnviron job.
func (r *apiHandler) AuthController() bool {
	type hasIsManager interface {
		IsManager() bool
	}
	m, ok := r.authInfo.Entity.(hasIsManager)
	return ok && m.IsManager()
}

// AuthClient returns whether the authenticated entity is a client
// user.
func (r *apiHandler) AuthClient() bool {
	_, isUser := r.GetAuthTag().(names.UserTag)
	return isUser
}

// GetAuthTag returns the tag of the authenticated entity, if any.
func (r *apiHandler) GetAuthTag() names.Tag {
	if r.authInfo.Entity == nil {
		return nil
	}
	return r.authInfo.Entity.Tag()
}

// ConnectedModel returns the UUID of the model authenticated
// against. It's possible for it to be empty if the login was made
// directly to the root of the API instead of a model endpoint, but
// that method is deprecated.
func (r *apiHandler) ConnectedModel() string {
	return r.modelUUID
}

// HasPermission is responsible for reporting if the logged in user is
// able to perform operation x on target y. It uses the authentication mechanism
// of the user to interrogate their permissions. If the entity does not have
// permission to perform the operation then the authentication provider is asked
// to provide a permission error. All permissions errors returned satisfy
// errors.Is(err, ErrorEntityMissingPermission) to distinguish before errors and
// no permissions errors. If error is nil then the user has permission.
func (r *apiHandler) HasPermission(operation permission.Access, target names.Tag) error {
	return r.EntityHasPermission(r.GetAuthTag(), operation, target)
}

// EntityHasPermission is responsible for reporting if the supplied entity is
// able to perform operation x on target y. It uses the authentication mechanism
// of the user to interrogate their permissions. If the entity does not have
// permission to perform the operation then the authentication provider is asked
// to provide a permission error. All permissions errors returned satisfy
// errors.Is(err, ErrorEntityMissingPermission) to distinguish before errors and
// no permissions errors. If error is nil then the user has permission.
func (r *apiHandler) EntityHasPermission(entity names.Tag, operation permission.Access, target names.Tag) error {
	var userAccessFunc common.UserAccessFunc = func(entity names.UserTag, subject names.Tag) (permission.Access, error) {
		if r.authInfo.Delegator == nil {
			return permission.NoAccess, fmt.Errorf("permissions %w for auth info", errors.NotImplemented)
		}
		return r.authInfo.Delegator.SubjectPermissions(authentication.TagToEntity(entity), subject)
	}
	has, err := common.HasPermission(userAccessFunc, entity, operation, target)
	if err != nil && !errors.Is(err, errors.NotFound) {
		return fmt.Errorf("checking entity %q has permission: %w", entity, err)
	}
	if !has && r.authInfo.Delegator != nil {
		err = r.authInfo.Delegator.PermissionError(target, operation)
	}
	if !has {
		return errors.WithType(err, authentication.ErrorEntityMissingPermission)
	}

	return nil
}

// srvCaller is our implementation of the rpcreflect.MethodCaller interface.
// It lives just long enough to encapsulate the methods that should be
// available for an RPC call and allow the RPC code to instantiate an object
// and place a call on its method.
type srvCaller struct {
	objMethod rpcreflect.ObjMethod
	creator   func(ctx context.Context, id string) (reflect.Value, error)
}

// ParamsType defines the parameters that should be supplied to this function.
// See rpcreflect.MethodCaller for more detail.
func (s *srvCaller) ParamsType() reflect.Type {
	return s.objMethod.Params
}

// ResultType defines the object that is returned from the function.`
// See rpcreflect.MethodCaller for more detail.
func (s *srvCaller) ResultType() reflect.Type {
	return s.objMethod.Result
}

// Call takes the object Id and an instance of ParamsType to create an object and place
// a call on its method. It then returns an instance of ResultType.
func (s *srvCaller) Call(ctx context.Context, objId string, arg reflect.Value) (reflect.Value, error) {
	objVal, err := s.creator(ctx, objId)
	if err != nil {
		return reflect.Value{}, err
	}
	return s.objMethod.Call(ctx, objVal, arg)
}

type apiRootHandler interface {
	rpc.Killer
	// State returns the underlying state.
	State() *state.State
	// ServiceFactory returns the service factory.
	ServiceFactory() servicefactory.ServiceFactory
	// Tracer returns the tracer for opentelemetry.
	Tracer() trace.Tracer
	// ObjectStore returns the object store.
	ObjectStore() objectstore.ObjectStore
	// ControllerObjectStore returns the controller object store. The primary
	// use case for this is agent tools.
	ControllerObjectStore() objectstore.ObjectStore
	// SharedContext returns the server shared context.
	SharedContext() *sharedServerContext
	// Resources returns the common resources.
	// Deprecated: Resources are deprecated. Use WatcherRegistry instead.
	Resources() *common.Resources
	// WatcherRegistry returns the watcher registry for tracking watchers
	// between API calls.
	WatcherRegistry() facade.WatcherRegistry
	// Authorizer returns the authorizer used for accessing API method calls.
	Authorizer() facade.Authorizer
}

// apiRoot implements basic method dispatching to the facade registry.
type apiRoot struct {
	rpc.Killer
	clock                 clock.Clock
	state                 *state.State
	serviceFactory        servicefactory.ServiceFactory
	tracer                trace.Tracer
	objectStore           objectstore.ObjectStore
	controllerObjectStore objectstore.ObjectStore
	shared                *sharedServerContext
	facades               *facade.Registry
	watcherRegistry       facade.WatcherRegistry
	authorizer            facade.Authorizer
	objectMutex           sync.RWMutex
	objectCache           map[objectKey]reflect.Value
	requestRecorder       facade.RequestRecorder

	// Deprecated: Resources are deprecated. Use WatcherRegistry instead.
	resources *common.Resources
}

// newAPIRoot returns a new apiRoot.
func newAPIRoot(
	root apiRootHandler,
	facades *facade.Registry,
	requestRecorder facade.RequestRecorder,
	clock clock.Clock,
) (*apiRoot, error) {
	return &apiRoot{
		Killer:                root,
		clock:                 clock,
		state:                 root.State(),
		serviceFactory:        root.ServiceFactory(),
		tracer:                root.Tracer(),
		objectStore:           root.ObjectStore(),
		controllerObjectStore: root.ControllerObjectStore(),
		shared:                root.SharedContext(),
		facades:               facades,
		resources:             root.Resources(),
		watcherRegistry:       root.WatcherRegistry(),
		authorizer:            root.Authorizer(),
		objectCache:           make(map[objectKey]reflect.Value),
		requestRecorder:       requestRecorder,
	}, nil
}

// restrictAPIRoot calls restrictAPIRootDuringMaintenance, and
// then restricts the result further to the controller or model
// facades, depending on the type of login.
func restrictAPIRoot(
	srv *Server,
	apiRoot rpc.Root,
	model *state.Model,
	auth authResult,
) (rpc.Root, error) {
	if !auth.controllerMachineLogin {
		// Controller agents are allowed to
		// connect even during maintenance.
		restrictedRoot, err := restrictAPIRootDuringMaintenance(
			srv, apiRoot, model, auth.tag,
		)
		if err != nil {
			return nil, errors.Trace(err)
		}
		apiRoot = restrictedRoot
	}
	if auth.controllerOnlyLogin {
		apiRoot = restrictRoot(apiRoot, controllerFacadesOnly)
	} else {
		apiRoot = restrictRoot(apiRoot, modelFacadesOnly)
		if model.Type() == state.ModelTypeCAAS {
			apiRoot = restrictRoot(apiRoot, caasModelFacadesOnly)
		}
	}
	return apiRoot, nil
}

// restrictAPIRootDuringMaintenance restricts the API root during
// maintenance events (upgrade or migration), depending
// on the authenticated client.
func restrictAPIRootDuringMaintenance(
	srv *Server,
	apiRoot rpc.Root,
	model *state.Model,
	authTag names.Tag,
) (rpc.Root, error) {
	describeLogin := func() string {
		if authTag == nil {
			return "anonymous login"
		}
		return fmt.Sprintf("login for %s", names.ReadableString(authTag))
	}

	if !srv.upgradeComplete() {
		if _, ok := authTag.(names.UserTag); ok {
			// Users get access to a limited set of functionality
			// while an upgrade is in progress.
			return restrictRoot(apiRoot, upgradeMethodsOnly), nil
		}
		// Agent and anonymous logins are blocked during upgrade.
		return nil, errors.Errorf("%s blocked because upgrade is in progress", describeLogin())
	}

	// For user logins, we limit access during migrations.
	if _, ok := authTag.(names.UserTag); ok {
		switch model.MigrationMode() {
		case state.MigrationModeImporting:
			// The user is not able to access a model that is currently being
			// imported until the model has been activated.
			apiRoot = restrictAll(apiRoot, errors.New("migration in progress, model is importing"))
		case state.MigrationModeExporting:
			// The user is not allowed to change anything in a model that is
			// currently being moved to another controller.
			apiRoot = restrictRoot(apiRoot, migrationClientMethodsOnly)
		}
	}

	return apiRoot, nil
}

// StartTrace starts a trace based on the underlying given context, that
// is in the context of the apiserver.
func (r *apiRoot) StartTrace(ctx context.Context) (context.Context, trace.Span) {
	ctx = trace.WithTracer(ctx, r.tracer)
	return trace.Start(ctx, trace.NameFromFunc())
}

// FindMethod looks up the given rootName and version in our facade registry
// and returns a MethodCaller that will be used by the RPC code to place calls on
// that facade.
// FindMethod uses the global registry apiserver/common.Facades.
// For more information about how FindMethod should work, see rpc/server.go and
// rpc/rpcreflect/value.go
func (r *apiRoot) FindMethod(rootName string, version int, methodName string) (rpcreflect.MethodCaller, error) {
	goType, objMethod, err := r.lookupMethod(rootName, version, methodName)
	if err != nil {
		return nil, err
	}

	creator := func(ctx context.Context, id string) (reflect.Value, error) {
		objKey := objectKey{name: rootName, version: version, objId: id}
		r.objectMutex.RLock()
		objValue, ok := r.objectCache[objKey]
		r.objectMutex.RUnlock()
		if ok {
			return objValue, nil
		}
		r.objectMutex.Lock()
		defer r.objectMutex.Unlock()
		if objValue, ok := r.objectCache[objKey]; ok {
			return objValue, nil
		}
		// Now that we have the write lock, check one more time in case
		// someone got the write lock before us.
		factory, err := r.facades.GetFactory(rootName, version)
		if err != nil {
			// We don't check for IsNotFound here, because it
			// should have already been handled in the GetType
			// check.
			return reflect.Value{}, err
		}
		obj, err := factory(ctx, r.facadeContext(objKey))
		if err != nil {
			return reflect.Value{}, err
		}
		objValue = reflect.ValueOf(obj)
		if !objValue.Type().AssignableTo(goType) {
			return reflect.Value{}, errors.Errorf(
				"internal error, %s(%d) claimed to return %s but returned %T",
				rootName, version, goType, obj)
		}
		if goType.Kind() == reflect.Interface {
			// If the original function wanted to return an
			// interface type, the indirection in the factory via
			// an interface{} strips the original interface
			// information off. So here we have to create the
			// interface again, and assign it.
			asInterface := reflect.New(goType).Elem()
			asInterface.Set(objValue)
			objValue = asInterface
		}
		r.objectCache[objKey] = objValue
		return objValue, nil
	}
	return &srvCaller{
		creator:   creator,
		objMethod: objMethod,
	}, nil
}

func (r *apiRoot) lookupMethod(rootName string, version int, methodName string) (reflect.Type, rpcreflect.ObjMethod, error) {
	goType, err := r.facades.GetType(rootName, version)
	if err != nil {
		if errors.Is(err, errors.NotFound) {
			return nil, rpcreflect.ObjMethod{}, &rpcreflect.CallNotImplementedError{
				RootMethod: rootName,
				Version:    version,
			}
		}
		return nil, rpcreflect.ObjMethod{}, err
	}
	rpcType := rpcreflect.ObjTypeOf(goType)
	objMethod, err := rpcType.Method(methodName)
	if err != nil {
		if err == rpcreflect.ErrMethodNotFound {
			return nil, rpcreflect.ObjMethod{}, &rpcreflect.CallNotImplementedError{
				RootMethod: rootName,
				Version:    version,
				Method:     methodName,
			}
		}
		return nil, rpcreflect.ObjMethod{}, err
	}
	return goType, objMethod, nil
}

func (r *apiRoot) dispose(key objectKey) {
	r.objectMutex.Lock()
	defer r.objectMutex.Unlock()
	delete(r.objectCache, key)
}

func (r *apiRoot) facadeContext(key objectKey) *facadeContext {
	return &facadeContext{
		r:   r,
		key: key,
	}
}

// adminRoot dispatches API calls to those available to an anonymous connection
// which has not logged in, which here is the admin facade.
type adminRoot struct {
	*apiHandler
	reflectAPIs map[int]rpcreflect.Value
}

// newAdminRoot creates a new AnonRoot which dispatches to the given Admin API implementation.
func newAdminRoot(h *apiHandler, adminAPIs map[int]any) *adminRoot {
	reflects := make(map[int]rpcreflect.Value, len(adminAPIs))
	for version, api := range adminAPIs {
		reflects[version] = rpcreflect.ValueOf(reflect.ValueOf(api))
	}
	r := &adminRoot{
		apiHandler:  h,
		reflectAPIs: reflects,
	}
	return r
}

// StartTrace starts a trace based on the underlying given context, that
// is in the context of the apiserver.
func (r *adminRoot) StartTrace(ctx context.Context) (context.Context, trace.Span) {
	ctx = trace.WithTracer(ctx, r.tracer)
	return trace.Start(ctx, trace.NameFromFunc())
}

func (r *adminRoot) FindMethod(rootName string, version int, methodName string) (rpcreflect.MethodCaller, error) {
	if rootName != "Admin" {
		return nil, &rpcreflect.CallNotImplementedError{
			RootMethod: rootName,
			Version:    version,
		}
	}
	if reflectAPI, ok := r.reflectAPIs[version]; ok {
		return reflectAPI.FindMethod(rootName, 0, methodName)
	}
	return nil, &rpc.RequestError{
		Code:    params.CodeNotSupported,
		Message: "this version of Juju does not support login from old clients",
	}
}

// facadeContext implements facade.Context
type facadeContext struct {
	r   *apiRoot
	key objectKey
}

// Auth is part of the facade.Context interface.
func (ctx *facadeContext) Auth() facade.Authorizer {
	return ctx.r.authorizer
}

// Dispose is part of the facade.Context interface.
func (ctx *facadeContext) Dispose() {
	ctx.r.dispose(ctx.key)
}

// Resources is part of the facade.Context interface.
// Deprecated: Resources are deprecated. Use WatcherRegistry instead.
func (ctx *facadeContext) Resources() facade.Resources {
	return ctx.r.resources
}

// WatcherRegistry is part of the facade.Context interface.
func (ctx *facadeContext) WatcherRegistry() facade.WatcherRegistry {
	return ctx.r.watcherRegistry
}

// Presence implements facade.Context.
func (ctx *facadeContext) Presence() facade.Presence {
	return ctx
}

// ModelPresence implements facade.ModelPresence.
func (ctx *facadeContext) ModelPresence(modelUUID string) facade.ModelPresence {
	return ctx.r.shared.presence.Connections().ForModel(modelUUID)
}

// Hub implements facade.Context.
func (ctx *facadeContext) Hub() facade.Hub {
	return ctx.r.shared.centralHub
}

// State is part of the facade.Context interface.
func (ctx *facadeContext) State() *state.State {
	return ctx.r.state
}

// StatePool is part of the facade.Context interface.
func (ctx *facadeContext) StatePool() *state.StatePool {
	return ctx.r.shared.statePool
}

// MultiwatcherFactory is part of the facade.Context interface.
func (ctx *facadeContext) MultiwatcherFactory() multiwatcher.Factory {
	return ctx.r.shared.multiwatcherFactory
}

// ID is part of the facade.Context interface.
func (ctx *facadeContext) ID() string {
	return ctx.key.objId
}

// RequestRecorder defines a metrics collector for outbound requests.
func (ctx *facadeContext) RequestRecorder() facade.RequestRecorder {
	return ctx.r.requestRecorder
}

// LeadershipClaimer is part of the facade.Context interface.
func (ctx *facadeContext) LeadershipClaimer(modelUUID string) (leadership.Claimer, error) {
	claimer, err := ctx.r.shared.leaseManager.Claimer(
		lease.ApplicationLeadershipNamespace,
		modelUUID,
	)
	if err != nil {
		return nil, errors.Trace(err)
	}
	return leadershipClaimer{claimer: claimer}, nil
}

// LeadershipRevoker is part of the facade.Context interface.
func (ctx *facadeContext) LeadershipRevoker(modelUUID string) (leadership.Revoker, error) {
	revoker, err := ctx.r.shared.leaseManager.Revoker(
		lease.ApplicationLeadershipNamespace,
		modelUUID,
	)
	if err != nil {
		return nil, errors.Trace(err)
	}
	return leadershipRevoker{claimer: revoker}, nil
}

// LeadershipChecker is part of the facade.Context interface.
func (ctx *facadeContext) LeadershipChecker() (leadership.Checker, error) {
	checker, err := ctx.r.shared.leaseManager.Checker(
		lease.ApplicationLeadershipNamespace,
		ctx.State().ModelUUID(),
	)
	if err != nil {
		return nil, errors.Trace(err)
	}
	return leadershipChecker{checker: checker}, nil
}

// LeadershipPinner is part of the facade.Context interface.
// Pinning functionality is only available with the Raft leases implementation.
func (ctx *facadeContext) LeadershipPinner(modelUUID string) (leadership.Pinner, error) {
	pinner, err := ctx.r.shared.leaseManager.Pinner(
		lease.ApplicationLeadershipNamespace,
		modelUUID,
	)
	if err != nil {
		return nil, errors.Trace(err)
	}
	return leadershipPinner{pinner: pinner}, nil
}

// LeadershipReader is part of the facade.Context interface.
// It returns a reader that can be used to return all application leaders
// in the model.
func (ctx *facadeContext) LeadershipReader(modelUUID string) (leadership.Reader, error) {
	reader, err := ctx.r.shared.leaseManager.Reader(
		lease.ApplicationLeadershipNamespace,
		modelUUID,
	)
	if err != nil {
		return nil, errors.Trace(err)
	}
	return leadershipReader{reader: reader}, nil
}

// SingularClaimer is part of the facade.Context interface.
func (ctx *facadeContext) SingularClaimer() (lease.Claimer, error) {
	return ctx.r.shared.leaseManager.Claimer(
		lease.SingularControllerNamespace,
		ctx.State().ModelUUID(),
	)
}

func (ctx *facadeContext) HTTPClient(purpose facade.HTTPClientPurpose) facade.HTTPClient {
	switch purpose {
	case facade.CharmhubHTTPClient:
		return ctx.r.shared.charmhubHTTPClient
	default:
		// TODO (stickupkid): This feels like it should at least log an
		// info/warning about missing purpose.
		return nil
	}
}

// ControllerDB returns a watchable database for the controller database.
func (ctx *facadeContext) ControllerDB() (changestream.WatchableDB, error) {
	db, err := ctx.r.shared.dbGetter.GetWatchableDB(coredatabase.ControllerNS)
	return db, errors.Trace(err)
}

// ServiceFactory returns the services factory for the current model.
func (ctx *facadeContext) ServiceFactory() servicefactory.ServiceFactory {
	return ctx.r.serviceFactory
}

// Tracer returns the tracer for the current model.
func (ctx *facadeContext) Tracer() trace.Tracer {
	return ctx.r.tracer
}

// ObjectStore returns the object store for the current model.
func (ctx *facadeContext) ObjectStore() objectstore.ObjectStore {
	return ctx.r.objectStore
}

// ControllerObjectStore returns the object store for the controller. The
// primary use case for this is agent tools.
func (ctx *facadeContext) ControllerObjectStore() objectstore.ObjectStore {
	return ctx.r.controllerObjectStore
}

// MachineTag returns the current machine tag.
func (ctx *facadeContext) MachineTag() names.Tag {
	return ctx.r.shared.machineTag
}

// DataDir returns the data directory.
func (ctx *facadeContext) DataDir() string {
	return ctx.r.shared.dataDir
}

// LogDir returns the log directory.
func (ctx *facadeContext) LogDir() string {
	return ctx.r.shared.logDir
}

// Logger returns the apiserver logger instance.
func (ctx *facadeContext) Logger() loggo.Logger {
	return ctx.r.shared.logger
}

// DescribeFacades returns the list of available Facades and their Versions
func DescribeFacades(registry *facade.Registry) []params.FacadeVersions {
	facades := registry.List()
	result := make([]params.FacadeVersions, len(facades))
	for i, f := range facades {
		result[i].Name = f.Name
		result[i].Versions = f.Versions
	}
	return result
}<|MERGE_RESOLUTION|>--- conflicted
+++ resolved
@@ -161,12 +161,8 @@
 		return nil, errors.Trace(err)
 	}
 	if err := r.resources.RegisterNamed(
-<<<<<<< HEAD
 		"offerAccessAuthContext",
 		common.NewValueResource(offerAuthCtxt),
-=======
-		"offerAccessAuthContext", common.ValueResource{Value: offerAuthCtxt},
->>>>>>> b16a7028
 	); err != nil {
 		return nil, errors.Trace(err)
 	}
