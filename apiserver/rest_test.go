--- conflicted
+++ resolved
@@ -13,11 +13,7 @@
 	"path/filepath"
 	"runtime"
 
-<<<<<<< HEAD
-	"github.com/juju/charm/v11"
 	"github.com/juju/names/v4"
-=======
->>>>>>> 3e561add
 	jc "github.com/juju/testing/checkers"
 	gc "gopkg.in/check.v1"
 
@@ -125,14 +121,8 @@
 	})
 	apitesting.AssertResponse(c, resp, http.StatusOK, "application/json")
 
-<<<<<<< HEAD
-	curl, err := charm.ParseURL(fmt.Sprintf("local:quantal/%s-%d", ch.Meta().Name, ch.Revision()))
-	c.Assert(err, jc.ErrorIsNil)
+	curl := fmt.Sprintf("local:quantal/%s-%d", ch.Meta().Name, ch.Revision())
 	mysqlCh, err := s.ControllerModel(c).State().Charm(curl)
-=======
-	curl := fmt.Sprintf("local:quantal/%s-%d", ch.Meta().Name, ch.Revision())
-	mysqlCh, err := s.State.Charm(curl)
->>>>>>> 3e561add
 	c.Assert(err, jc.ErrorIsNil)
 	_, err = s.ControllerModel(c).State().AddApplication(state.AddApplicationArgs{
 		Name:        "mysql",
