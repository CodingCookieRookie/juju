--- conflicted
+++ resolved
@@ -103,16 +103,7 @@
 // DeployService fetches the charm from the charm store and deploys it.
 // The logic has been factored out into a common function which is called by
 // both the legacy API on the client facade, as well as the new service facade.
-<<<<<<< HEAD
-func DeployService(st *state.State, owner string, args params.ServiceDeploy) (errr error) {
-	defer func() {
-		if errr != nil {
-			logger.Debugf("Error deploying service: %v", errr)
-		}
-	}()
-=======
 func deployService(st *state.State, owner string, args params.ServiceDeploy) error {
->>>>>>> 2564190a
 	curl, err := charm.ParseURL(args.CharmUrl)
 	if err != nil {
 		return errors.Trace(err)
