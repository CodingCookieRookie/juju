--- conflicted
+++ resolved
@@ -390,12 +390,7 @@
 type versionValidator struct{}
 
 func (versionValidator) Validate(meta *charm.Meta) error {
-<<<<<<< HEAD
 	return jujuversion.CheckJujuMinVersion(meta.MinJujuVersion, jujuversion.Current)
-=======
-	minver := meta.MinJujuVersion
-	return jujuversion.CheckJujuMinVersion(minver, jujuversion.Current)
->>>>>>> 3b1d1e8f
 }
 
 // CharmArchive is the data that needs to be stored for a charm archive in
