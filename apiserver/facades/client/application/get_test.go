// Copyright 2012, 2013 Canonical Ltd.
// Licensed under the AGPLv3, see LICENCE file for details.

package application_test

import (
	"fmt"

	"github.com/juju/charm/v9"
	jc "github.com/juju/testing/checkers"
	gc "gopkg.in/check.v1"
	"gopkg.in/juju/environschema.v1"

	apiapplication "github.com/juju/juju/api/client/application"
	"github.com/juju/juju/apiserver/common"
	"github.com/juju/juju/apiserver/facades/client/application"
	apiservertesting "github.com/juju/juju/apiserver/testing"
	"github.com/juju/juju/caas"
	"github.com/juju/juju/caas/kubernetes/provider"
	k8stesting "github.com/juju/juju/caas/kubernetes/provider/testing"
	coreconfig "github.com/juju/juju/core/config"
	"github.com/juju/juju/core/constraints"
	"github.com/juju/juju/core/model"
	"github.com/juju/juju/core/network"
	jujutesting "github.com/juju/juju/juju/testing"
	"github.com/juju/juju/rpc/params"
	"github.com/juju/juju/state"
	"github.com/juju/juju/testing/factory"
)

type getSuite struct {
	jujutesting.JujuConnSuite

	applicationAPI *application.APIv14
	authorizer     apiservertesting.FakeAuthorizer
}

var _ = gc.Suite(&getSuite{})

func (s *getSuite) SetUpTest(c *gc.C) {
	s.JujuConnSuite.SetUpTest(c)

	s.authorizer = apiservertesting.FakeAuthorizer{
		Tag: s.AdminUserTag(c),
	}
	storageAccess, err := application.GetStorageState(s.State)
	c.Assert(err, jc.ErrorIsNil)
	blockChecker := common.NewBlockChecker(s.State)
	model, err := s.State.Model()
	c.Assert(err, jc.ErrorIsNil)
	api, err := application.NewAPIBase(
		application.GetState(s.State),
		storageAccess,
		s.authorizer,
		nil,
		blockChecker,
		application.GetModel(model),
		nil, // leadership not used in this suite.
		application.CharmToStateCharm,
		application.DeployApplication,
		&mockStoragePoolManager{},
		&mockStorageRegistry{},
		common.NewResources(),
		nil, // CAAS Broker not used in this suite.
	)
	c.Assert(err, jc.ErrorIsNil)
	s.applicationAPI = &application.APIv14{api}
}

<<<<<<< HEAD
=======
func (s *getSuite) TestClientApplicationGetSmokeTestV4(c *gc.C) {
	s.AddTestingApplication(c, "wordpress", s.AddTestingCharm(c, "wordpress"))
	v4 := &application.APIv4{
		&application.APIv5{
			&application.APIv6{
				&application.APIv7{
					&application.APIv8{
						&application.APIv9{
							&application.APIv10{
								&application.APIv11{
									APIv12: &application.APIv12{
										APIv13: &application.APIv13{
											s.applicationAPI,
										},
									},
								},
							},
						},
					},
				},
			},
		},
	}
	results, err := v4.Get(params.ApplicationGet{ApplicationName: "wordpress"})
	c.Assert(err, jc.ErrorIsNil)
	c.Assert(results, gc.DeepEquals, params.ApplicationGetResults{
		Application: "wordpress",
		Charm:       "wordpress",
		CharmConfig: map[string]interface{}{
			"blog-title": map[string]interface{}{
				"default":     true,
				"description": "A descriptive title used for the blog.",
				"type":        "string",
				"value":       "My Title",
			},
		},
		Constraints: constraints.MustParse("arch=amd64"),
		Series:      "quantal",
		Base:        params.Base{Name: "ubuntu", Channel: "12.10"},
	})
}

func (s *getSuite) TestClientApplicationGetSmokeTestV5(c *gc.C) {
	s.AddTestingApplication(c, "wordpress", s.AddTestingCharm(c, "wordpress"))
	v5 := &application.APIv5{
		&application.APIv6{
			&application.APIv7{
				&application.APIv8{
					&application.APIv9{
						&application.APIv10{
							&application.APIv11{
								APIv12: &application.APIv12{
									APIv13: &application.APIv13{
										s.applicationAPI,
									},
								},
							},
						},
					},
				},
			},
		},
	}
	results, err := v5.Get(params.ApplicationGet{ApplicationName: "wordpress"})
	c.Assert(err, jc.ErrorIsNil)
	c.Assert(results, gc.DeepEquals, params.ApplicationGetResults{
		Application: "wordpress",
		Charm:       "wordpress",
		CharmConfig: map[string]interface{}{
			"blog-title": map[string]interface{}{
				"default":     "My Title",
				"description": "A descriptive title used for the blog.",
				"source":      "default",
				"type":        "string",
				"value":       "My Title",
			},
		},
		Constraints: constraints.MustParse("arch=amd64"),
		Series:      "quantal",
		Base:        params.Base{Name: "ubuntu", Channel: "12.10"},
	})
}

>>>>>>> 22891297
func (s *getSuite) TestClientApplicationGetIAASModelSmokeTest(c *gc.C) {
	s.AddTestingApplication(c, "wordpress", s.AddTestingCharm(c, "wordpress"))

	results, err := s.applicationAPI.Get(params.ApplicationGet{ApplicationName: "wordpress"})
	c.Assert(err, jc.ErrorIsNil)
	c.Assert(results, jc.DeepEquals, params.ApplicationGetResults{
		Application: "wordpress",
		Charm:       "wordpress",
		CharmConfig: map[string]interface{}{
			"blog-title": map[string]interface{}{
				"default":     "My Title",
				"description": "A descriptive title used for the blog.",
				"source":      "default",
				"type":        "string",
				"value":       "My Title",
			},
		},
		ApplicationConfig: map[string]interface{}{
			"trust": map[string]interface{}{
				"default":     false,
				"description": "Does this application have access to trusted credentials",
				"source":      "default",
				"type":        environschema.Tbool,
				"value":       false,
			}},
		Constraints: constraints.MustParse("arch=amd64"),
		Series:      "quantal",
		Base:        params.Base{Name: "ubuntu", Channel: "12.10"},
		EndpointBindings: map[string]string{
			"":                network.AlphaSpaceName,
			"admin-api":       network.AlphaSpaceName,
			"cache":           network.AlphaSpaceName,
			"db":              network.AlphaSpaceName,
			"db-client":       network.AlphaSpaceName,
			"foo-bar":         network.AlphaSpaceName,
			"logging-dir":     network.AlphaSpaceName,
			"monitoring-port": network.AlphaSpaceName,
			"url":             network.AlphaSpaceName,
		},
	})
}

func (s *getSuite) TestClientApplicationGetCAASModelSmokeTest(c *gc.C) {
	s.PatchValue(&provider.NewK8sClients, k8stesting.NoopFakeK8sClients)
	st := s.Factory.MakeCAASModel(c, nil)
	defer st.Close()
	f := factory.NewFactory(st, s.StatePool)
	ch := f.MakeCharm(c, &factory.CharmParams{Name: "dashboard4miner", Series: "kubernetes"})
	app := f.MakeApplication(c, &factory.ApplicationParams{Name: "dashboard4miner", Charm: ch})

	schemaFields, err := caas.ConfigSchema(provider.ConfigSchema())
	c.Assert(err, jc.ErrorIsNil)
	defaults := caas.ConfigDefaults(provider.ConfigDefaults())

	schemaFields, defaults, err = application.AddTrustSchemaAndDefaults(schemaFields, defaults)
	c.Assert(err, jc.ErrorIsNil)

	appConfig, err := coreconfig.NewConfig(map[string]interface{}{"juju-external-hostname": "ext"}, schemaFields, defaults)
	c.Assert(err, jc.ErrorIsNil)
	err = app.UpdateApplicationConfig(appConfig.Attributes(), nil, schemaFields, defaults)
	c.Assert(err, jc.ErrorIsNil)

	expectedAppConfig := make(map[string]interface{})
	for name, field := range schemaFields {
		info := map[string]interface{}{
			"description": field.Description,
			"source":      "unset",
			"type":        field.Type,
		}
		expectedAppConfig[name] = info
	}

	for name, val := range appConfig.Attributes() {
		field := schemaFields[name]
		info := map[string]interface{}{
			"description": field.Description,
			"source":      "unset",
			"type":        field.Type,
		}
		if val != nil {
			info["source"] = "user"
			info["value"] = val
		}
		if defaultVal := defaults[name]; defaultVal != nil {
			info["default"] = defaultVal
			info["source"] = "default"
			if val != defaultVal {
				info["source"] = "user"
			}
		}
		expectedAppConfig[name] = info
	}

	storageAccess, err := application.GetStorageState(st)
	c.Assert(err, jc.ErrorIsNil)
	blockChecker := common.NewBlockChecker(st)
	mod, err := st.Model()
	c.Assert(err, jc.ErrorIsNil)
	api, err := application.NewAPIBase(
		application.GetState(st),
		storageAccess,
		s.authorizer,
		nil,
		blockChecker,
		application.GetModel(mod),
		nil, // leadership not used in this suite.
		application.CharmToStateCharm,
		application.DeployApplication,
		&mockStoragePoolManager{},
		&mockStorageRegistry{},
		common.NewResources(),
		nil, // CAAS Broker not used in this suite.
	)
	c.Assert(err, jc.ErrorIsNil)

	results, err := api.Get(params.ApplicationGet{ApplicationName: "dashboard4miner"})
	c.Assert(err, jc.ErrorIsNil)
	c.Assert(results, jc.DeepEquals, params.ApplicationGetResults{
		Application: "dashboard4miner",
		Charm:       "dashboard4miner",
		CharmConfig: map[string]interface{}{
			"port": map[string]interface{}{
				"default":     int64(443),
				"description": "https port",
				"source":      "default",
				"type":        "int",
				"value":       int64(443),
			},
		},
		ApplicationConfig: expectedAppConfig,
		Constraints:       constraints.MustParse("arch=amd64"),
		Series:            "kubernetes",
		Base:              params.Base{Name: "kubernetes", Channel: "kubernetes"},
		EndpointBindings: map[string]string{
			"":      network.AlphaSpaceName,
			"miner": network.AlphaSpaceName,
		},
	})
}

func (s *getSuite) TestApplicationGetUnknownApplication(c *gc.C) {
	_, err := s.applicationAPI.Get(params.ApplicationGet{ApplicationName: "unknown"})
	c.Assert(err, gc.ErrorMatches, `application "unknown" not found`)
}

var getTests = []struct {
	about       string
	charm       string
	constraints string
	origin      *state.CharmOrigin
	config      charm.Settings
	expect      params.ApplicationGetResults
}{{
	about:       "deployed application",
	charm:       "dummy",
	constraints: "arch=amd64 mem=2G cpu-power=400",
	config: charm.Settings{
		// Different from default.
		"title": "Look To Windward",
		// Same as default.
		"username": "admin001",
		// Use default (but there's no charm default)
		"skill-level": nil,
		// Outlook is left unset.
	},
	expect: params.ApplicationGetResults{
		CharmConfig: map[string]interface{}{
			"title": map[string]interface{}{
				"default":     "My Title",
				"description": "A descriptive title used for the application.",
				"source":      "user",
				"type":        "string",
				"value":       "Look To Windward",
			},
			"outlook": map[string]interface{}{
				"description": "No default outlook.",
				"source":      "unset",
				"type":        "string",
			},
			"username": map[string]interface{}{
				"default":     "admin001",
				"description": "The name of the initial account (given admin permissions).",
				"source":      "default",
				"type":        "string",
				"value":       "admin001",
			},
			"skill-level": map[string]interface{}{
				"description": "A number indicating skill.",
				"source":      "unset",
				"type":        "int",
			},
		},
		ApplicationConfig: map[string]interface{}{
			"trust": map[string]interface{}{
				"value":       false,
				"default":     false,
				"description": "Does this application have access to trusted credentials",
				"source":      "default",
				"type":        "bool",
			},
		},
		Series: "quantal",
		Base:   params.Base{Name: "ubuntu", Channel: "12.10"},
		EndpointBindings: map[string]string{
			"": network.AlphaSpaceName,
		},
	},
}, {
	about:       "deployed application  #2",
	charm:       "dummy",
	constraints: "arch=amd64",
	config: charm.Settings{
		// Set title to default.
		"title": nil,
		// Value when there's a default.
		"username": "foobie",
		// Numeric value.
		"skill-level": 0,
		// String value.
		"outlook": "phlegmatic",
	},
	expect: params.ApplicationGetResults{
		CharmConfig: map[string]interface{}{
			"title": map[string]interface{}{
				"default":     "My Title",
				"description": "A descriptive title used for the application.",
				"source":      "default",
				"type":        "string",
				"value":       "My Title",
			},
			"outlook": map[string]interface{}{
				"description": "No default outlook.",
				"type":        "string",
				"source":      "user",
				"value":       "phlegmatic",
			},
			"username": map[string]interface{}{
				"default":     "admin001",
				"description": "The name of the initial account (given admin permissions).",
				"source":      "user",
				"type":        "string",
				"value":       "foobie",
			},
			"skill-level": map[string]interface{}{
				"description": "A number indicating skill.",
				"source":      "user",
				"type":        "int",
				// TODO(jam): 2013-08-28 bug #1217742
				// we have to use float64() here, because the
				// API does not preserve int types. This used
				// to be int64() but we end up with a type
				// mismatch when comparing the content
				"value": float64(0),
			},
		},
		ApplicationConfig: map[string]interface{}{
			"trust": map[string]interface{}{
				"value":       false,
				"default":     false,
				"description": "Does this application have access to trusted credentials",
				"source":      "default",
				"type":        "bool",
			},
		},
		Series: "quantal",
		Base:   params.Base{Name: "ubuntu", Channel: "12.10"},
		EndpointBindings: map[string]string{
			"": network.AlphaSpaceName,
		},
	},
}, {
	about: "subordinate application",
	charm: "logging",
	expect: params.ApplicationGetResults{
		CharmConfig: map[string]interface{}{},
		Series:      "quantal",
		Base:        params.Base{Name: "ubuntu", Channel: "12.10"},
		ApplicationConfig: map[string]interface{}{
			"trust": map[string]interface{}{
				"value":       false,
				"default":     false,
				"description": "Does this application have access to trusted credentials",
				"source":      "default",
				"type":        "bool",
			},
		},
		EndpointBindings: map[string]string{
			"":                  network.AlphaSpaceName,
			"info":              network.AlphaSpaceName,
			"logging-client":    network.AlphaSpaceName,
			"logging-directory": network.AlphaSpaceName,
		},
	},
}, {
	about: "charmhub subordinate application",
	charm: "logging",
	origin: &state.CharmOrigin{
		Source: "charm-hub",
		Channel: &state.Channel{
			Risk:   "stable",
			Branch: "foo",
		},
	},
	expect: params.ApplicationGetResults{
		CharmConfig: map[string]interface{}{},
		Series:      "quantal",
		Base:        params.Base{Name: "ubuntu", Channel: "12.10"},
		ApplicationConfig: map[string]interface{}{
			"trust": map[string]interface{}{
				"value":       false,
				"default":     false,
				"description": "Does this application have access to trusted credentials",
				"source":      "default",
				"type":        "bool",
			},
		},
		EndpointBindings: map[string]string{
			"":                  network.AlphaSpaceName,
			"info":              network.AlphaSpaceName,
			"logging-client":    network.AlphaSpaceName,
			"logging-directory": network.AlphaSpaceName,
		},
		Channel: "stable/foo",
	},
}}

func (s *getSuite) TestApplicationGet(c *gc.C) {
	for i, t := range getTests {
		c.Logf("test %d. %s", i, t.about)
		ch := s.AddTestingCharm(c, t.charm)
		app := s.AddTestingApplicationWithOrigin(c, fmt.Sprintf("test%d", i), ch, t.origin)

		var constraintsv constraints.Value
		if t.constraints != "" {
			constraintsv = constraints.MustParse(t.constraints)
			err := app.SetConstraints(constraintsv)
			c.Assert(err, jc.ErrorIsNil)
		}
		if t.config != nil {
			err := app.UpdateCharmConfig(model.GenerationMaster, t.config)
			c.Assert(err, jc.ErrorIsNil)
		}
		expect := t.expect
		expect.Constraints = constraintsv
		expect.Application = app.Name()
		expect.Charm = ch.Meta().Name
		client := apiapplication.NewClient(s.APIState)
		got, err := client.Get(model.GenerationMaster, app.Name())
		c.Assert(err, jc.ErrorIsNil)
		c.Assert(*got, jc.DeepEquals, expect)
	}
}

func (s *getSuite) TestGetMaxResolutionInt(c *gc.C) {
	// See the bug http://pad.lv/1217742
	// Get ends up pushing a map[string]interface{} which contains
	// an int64 through a JSON Marshal & Unmarshal which ends up changing
	// the int64 into a float64. We will fix it if we find it is actually a
	// problem.
	const nonFloatInt = (int64(1) << 54) + 1
	const asFloat = float64(nonFloatInt)
	c.Assert(int64(asFloat), gc.Not(gc.Equals), nonFloatInt)
	c.Assert(int64(asFloat)+1, gc.Equals, nonFloatInt)

	ch := s.AddTestingCharm(c, "dummy")
	app := s.AddTestingApplication(c, "test-application", ch)

	err := app.UpdateCharmConfig(model.GenerationMaster, map[string]interface{}{"skill-level": nonFloatInt})
	c.Assert(err, jc.ErrorIsNil)
	client := apiapplication.NewClient(s.APIState)
	got, err := client.Get(model.GenerationMaster, app.Name())
	c.Assert(err, jc.ErrorIsNil)
	c.Assert(got.CharmConfig["skill-level"], jc.DeepEquals, map[string]interface{}{
		"description": "A number indicating skill.",
		"source":      "user",
		"type":        "int",
		"value":       asFloat,
	})
}<|MERGE_RESOLUTION|>--- conflicted
+++ resolved
@@ -67,92 +67,6 @@
 	s.applicationAPI = &application.APIv14{api}
 }
 
-<<<<<<< HEAD
-=======
-func (s *getSuite) TestClientApplicationGetSmokeTestV4(c *gc.C) {
-	s.AddTestingApplication(c, "wordpress", s.AddTestingCharm(c, "wordpress"))
-	v4 := &application.APIv4{
-		&application.APIv5{
-			&application.APIv6{
-				&application.APIv7{
-					&application.APIv8{
-						&application.APIv9{
-							&application.APIv10{
-								&application.APIv11{
-									APIv12: &application.APIv12{
-										APIv13: &application.APIv13{
-											s.applicationAPI,
-										},
-									},
-								},
-							},
-						},
-					},
-				},
-			},
-		},
-	}
-	results, err := v4.Get(params.ApplicationGet{ApplicationName: "wordpress"})
-	c.Assert(err, jc.ErrorIsNil)
-	c.Assert(results, gc.DeepEquals, params.ApplicationGetResults{
-		Application: "wordpress",
-		Charm:       "wordpress",
-		CharmConfig: map[string]interface{}{
-			"blog-title": map[string]interface{}{
-				"default":     true,
-				"description": "A descriptive title used for the blog.",
-				"type":        "string",
-				"value":       "My Title",
-			},
-		},
-		Constraints: constraints.MustParse("arch=amd64"),
-		Series:      "quantal",
-		Base:        params.Base{Name: "ubuntu", Channel: "12.10"},
-	})
-}
-
-func (s *getSuite) TestClientApplicationGetSmokeTestV5(c *gc.C) {
-	s.AddTestingApplication(c, "wordpress", s.AddTestingCharm(c, "wordpress"))
-	v5 := &application.APIv5{
-		&application.APIv6{
-			&application.APIv7{
-				&application.APIv8{
-					&application.APIv9{
-						&application.APIv10{
-							&application.APIv11{
-								APIv12: &application.APIv12{
-									APIv13: &application.APIv13{
-										s.applicationAPI,
-									},
-								},
-							},
-						},
-					},
-				},
-			},
-		},
-	}
-	results, err := v5.Get(params.ApplicationGet{ApplicationName: "wordpress"})
-	c.Assert(err, jc.ErrorIsNil)
-	c.Assert(results, gc.DeepEquals, params.ApplicationGetResults{
-		Application: "wordpress",
-		Charm:       "wordpress",
-		CharmConfig: map[string]interface{}{
-			"blog-title": map[string]interface{}{
-				"default":     "My Title",
-				"description": "A descriptive title used for the blog.",
-				"source":      "default",
-				"type":        "string",
-				"value":       "My Title",
-			},
-		},
-		Constraints: constraints.MustParse("arch=amd64"),
-		Series:      "quantal",
-		Base:        params.Base{Name: "ubuntu", Channel: "12.10"},
-	})
-}
-
->>>>>>> 22891297
 func (s *getSuite) TestClientApplicationGetIAASModelSmokeTest(c *gc.C) {
 	s.AddTestingApplication(c, "wordpress", s.AddTestingCharm(c, "wordpress"))
 
@@ -179,7 +93,6 @@
 				"value":       false,
 			}},
 		Constraints: constraints.MustParse("arch=amd64"),
-		Series:      "quantal",
 		Base:        params.Base{Name: "ubuntu", Channel: "12.10"},
 		EndpointBindings: map[string]string{
 			"":                network.AlphaSpaceName,
@@ -284,7 +197,6 @@
 		},
 		ApplicationConfig: expectedAppConfig,
 		Constraints:       constraints.MustParse("arch=amd64"),
-		Series:            "kubernetes",
 		Base:              params.Base{Name: "kubernetes", Channel: "kubernetes"},
 		EndpointBindings: map[string]string{
 			"":      network.AlphaSpaceName,
@@ -354,8 +266,7 @@
 				"type":        "bool",
 			},
 		},
-		Series: "quantal",
-		Base:   params.Base{Name: "ubuntu", Channel: "12.10"},
+		Base: params.Base{Name: "ubuntu", Channel: "12.10"},
 		EndpointBindings: map[string]string{
 			"": network.AlphaSpaceName,
 		},
@@ -417,8 +328,7 @@
 				"type":        "bool",
 			},
 		},
-		Series: "quantal",
-		Base:   params.Base{Name: "ubuntu", Channel: "12.10"},
+		Base: params.Base{Name: "ubuntu", Channel: "12.10"},
 		EndpointBindings: map[string]string{
 			"": network.AlphaSpaceName,
 		},
@@ -428,7 +338,6 @@
 	charm: "logging",
 	expect: params.ApplicationGetResults{
 		CharmConfig: map[string]interface{}{},
-		Series:      "quantal",
 		Base:        params.Base{Name: "ubuntu", Channel: "12.10"},
 		ApplicationConfig: map[string]interface{}{
 			"trust": map[string]interface{}{
@@ -458,7 +367,6 @@
 	},
 	expect: params.ApplicationGetResults{
 		CharmConfig: map[string]interface{}{},
-		Series:      "quantal",
 		Base:        params.Base{Name: "ubuntu", Channel: "12.10"},
 		ApplicationConfig: map[string]interface{}{
 			"trust": map[string]interface{}{
