// Copyright 2023 Canonical Ltd.
// Licensed under the AGPLv3, see LICENCE file for details.

package application

import (
	"fmt"
	"strconv"
	"sync"

	"github.com/juju/charm/v11"
	"github.com/juju/charm/v11/resource"
	jujuclock "github.com/juju/clock"
	"github.com/juju/collections/set"
	"github.com/juju/errors"
	"github.com/juju/names/v4"
	"github.com/kr/pretty"

	"github.com/juju/juju/apiserver/facade"
	"github.com/juju/juju/apiserver/facades/client/charms/services"
	"github.com/juju/juju/controller"
	"github.com/juju/juju/core/arch"
	corebase "github.com/juju/juju/core/base"
	corecharm "github.com/juju/juju/core/charm"
	"github.com/juju/juju/core/config"
	"github.com/juju/juju/core/constraints"
	"github.com/juju/juju/core/instance"
	"github.com/juju/juju/core/network"
<<<<<<< HEAD
	"github.com/juju/juju/core/series"
	coreseries "github.com/juju/juju/core/series"
=======
>>>>>>> bbad9d12
	"github.com/juju/juju/environs/bootstrap"
	environsconfig "github.com/juju/juju/environs/config"
	"github.com/juju/juju/rpc/params"
	"github.com/juju/juju/state"
	"github.com/juju/juju/storage"
	"github.com/juju/juju/storage/poolmanager"
	jujuversion "github.com/juju/juju/version"
)

var deployRepoLogger = logger.Child("deployfromrepository")

// DeployFromRepositoryValidator defines an deploy config validator.
type DeployFromRepositoryValidator interface {
	ValidateArg(params.DeployFromRepositoryArg) (deployTemplate, []error)
}

// DeployFromRepository defines an interface for deploying a charm
// from a repository.
type DeployFromRepository interface {
	DeployFromRepository(arg params.DeployFromRepositoryArg) (params.DeployFromRepositoryInfo, []*params.PendingResourceUpload, []error)
}

// DeployFromRepositoryState defines a common set of functions for retrieving state
// objects.
type DeployFromRepositoryState interface {
	AddApplication(state.AddApplicationArgs) (Application, error)
	AddPendingResource(string, resource.Resource) (string, error)
	RemovePendingResources(applicationID string, pendingIDs map[string]string) error
	AddCharmMetadata(info state.CharmInfo) (Charm, error)
	Charm(*charm.URL) (Charm, error)
	ControllerConfig() (controller.Config, error)
	Machine(string) (Machine, error)
	ModelConstraints() (constraints.Value, error)

	services.StateBackend

	network.SpaceLookup
	DefaultEndpointBindingSpace() (string, error)
	Space(id string) (*state.Space, error)
}

// DeployFromRepositoryAPI provides the deploy from repository
// API facade for any given version. It is expected that any API
// parameter changes should be performed before entering the API.
type DeployFromRepositoryAPI struct {
	state      DeployFromRepositoryState
	validator  DeployFromRepositoryValidator
	stateCharm func(Charm) *state.Charm
}

// NewDeployFromRepositoryAPI creates a new DeployFromRepositoryAPI.
func NewDeployFromRepositoryAPI(state DeployFromRepositoryState, validator DeployFromRepositoryValidator) DeployFromRepository {
	return &DeployFromRepositoryAPI{
		state:      state,
		validator:  validator,
		stateCharm: CharmToStateCharm,
	}
}

func (api *DeployFromRepositoryAPI) DeployFromRepository(arg params.DeployFromRepositoryArg) (params.DeployFromRepositoryInfo, []*params.PendingResourceUpload, []error) {
	deployRepoLogger.Tracef("deployOneFromRepository(%s)", pretty.Sprint(arg))
	// Validate the args.
	dt, addPendingResourceErrs := api.validator.ValidateArg(arg)

	if len(addPendingResourceErrs) > 0 {
		return params.DeployFromRepositoryInfo{}, nil, addPendingResourceErrs
	}

	info := params.DeployFromRepositoryInfo{
		Architecture: dt.origin.Platform.Architecture,
		Base: params.Base{
			Name:    dt.origin.Platform.OS,
			Channel: dt.origin.Platform.Channel,
		},
		Channel:          dt.origin.Channel.String(),
		EffectiveChannel: nil,
		Name:             dt.applicationName,
		Revision:         dt.charmURL.Revision,
	}
	if dt.dryRun {
		return info, nil, nil
	}
	// Queue async charm download.
	// AddCharmMetadata returns no error if the charm
	// has already been queue'd or downloaded.
	ch, err := api.state.AddCharmMetadata(state.CharmInfo{
		Charm: dt.charm,
		ID:    dt.charmURL,
	})
	if err != nil {
		return params.DeployFromRepositoryInfo{}, nil, []error{errors.Trace(err)}
	}

	stOrigin, err := StateCharmOrigin(dt.origin)
	if err != nil {
		return params.DeployFromRepositoryInfo{}, nil, []error{errors.Trace(err)}
	}

	// Last step, add pending resources.
	pendingIDs, addPendingResourceErrs := api.addPendingResources(dt.applicationName, dt.resolvedResources)

	_, addApplicationErr := api.state.AddApplication(state.AddApplicationArgs{
		ApplicationConfig: dt.applicationConfig,
		AttachStorage:     dt.attachStorage,
		Charm:             api.stateCharm(ch),
		CharmConfig:       dt.charmSettings,
		CharmOrigin:       stOrigin,
		Constraints:       dt.constraints,
		Devices:           stateDeviceConstraints(arg.Devices),
		EndpointBindings:  dt.endpoints,
		Name:              dt.applicationName,
		NumUnits:          dt.numUnits,
		Placement:         dt.placement,
		Resources:         pendingIDs,
		Storage:           stateStorageConstraints(dt.storage),
	})

	if addApplicationErr != nil {
		// Check the pending resources that are added before the AddApplication is called
		if pendingIDs != nil && len(pendingIDs) != 0 {
			// Remove if there's any pending resources before raising addApplicationErr
			removeResourcesErr := api.state.RemovePendingResources(dt.applicationName, pendingIDs)
			if removeResourcesErr != nil {
				deployRepoLogger.Errorf("unable to remove pending resources for %q", dt.applicationName)
			}
		}
		return params.DeployFromRepositoryInfo{}, nil, []error{errors.Trace(addApplicationErr)}
	}

	return info, dt.pendingResourceUploads, addPendingResourceErrs
}

// PendingResourceUpload is only returned for local resources
// which will require the client to upload the resource once
// the DeployFromRepository returns. Errors are not terminal,
// and will be collected and returned altogether.
func (v *deployFromRepositoryValidator) resolveResources(
	curl *charm.URL,
	origin corecharm.Origin,
	deployResArg map[string]string,
	resMeta map[string]resource.Meta,
) ([]resource.Resource, []*params.PendingResourceUpload, error) {
	var pendingUploadIDs []*params.PendingResourceUpload
	var resources []resource.Resource

	for name, meta := range resMeta {
		r := resource.Resource{
			Meta:     meta,
			Origin:   resource.OriginStore,
			Revision: -1,
		}
		deployValue, ok := deployResArg[name]
		if ok {
			// resource flag is used on the cli, either a resource revision, or a filename
			if providedRev, err := strconv.Atoi(deployValue); err == nil {
				// a resource revision is provided
				r.Revision = providedRev
				resources = append(resources, r)
				continue
			}
			// a file is coming from the client
			r.Origin = resource.OriginUpload

			// add a PendingResourceUpload for this resource to be uploaded by the client
			pendingUploadIDs = append(pendingUploadIDs, &params.PendingResourceUpload{
				Name:     meta.Name,
				Type:     meta.Type.String(),
				Filename: deployValue,
			})
		}
		resources = append(resources, r)
	}

	repo, err := v.getCharmRepository(origin.Source)
	if err != nil {
		return nil, nil, errors.Trace(err)
	}
	resolvedResources, resolveErr := repo.ResolveResources(resources, corecharm.CharmID{URL: curl, Origin: origin})

	return resolvedResources, pendingUploadIDs, resolveErr
}

// addPendingResource adds a pending resource doc for all resources to be
// added when deploying the charm. All resources will be
// processed. Errors are not terminal. It also returns the name to pendingIDs
// map that's needed by the AddApplication.
func (api *DeployFromRepositoryAPI) addPendingResources(appName string, resources []resource.Resource) (map[string]string, []error) {
	var errs []error
	pendingIDs := make(map[string]string)

	for _, r := range resources {
		pID, err := api.state.AddPendingResource(appName, r)
		if err != nil {
			deployRepoLogger.Errorf("Unable to add pending resource %v for application %v: %v", r.Name, appName, err)
			errs = append(errs, err)
			continue
		}
		pendingIDs[r.Name] = pID
	}

	return pendingIDs, errs
}

type deployTemplate struct {
	applicationConfig      *config.Config
	applicationName        string
	attachStorage          []names.StorageTag
	charm                  charm.Charm
	charmSettings          charm.Settings
	charmURL               *charm.URL
	constraints            constraints.Value
	endpoints              map[string]string
	dryRun                 bool
	force                  bool
	numUnits               int
	origin                 corecharm.Origin
	placement              []*instance.Placement
	resources              map[string]string
	storage                map[string]storage.Constraints
	pendingResourceUploads []*params.PendingResourceUpload
	resolvedResources      []resource.Resource
}

type validatorConfig struct {
	charmhubHTTPClient facade.HTTPClient
	caasBroker         CaasBrokerInterface
	model              Model
	registry           storage.ProviderRegistry
	state              DeployFromRepositoryState
	storagePoolManager poolmanager.PoolManager
}

func makeDeployFromRepositoryValidator(cfg validatorConfig) DeployFromRepositoryValidator {
	v := &deployFromRepositoryValidator{
		charmhubHTTPClient: cfg.charmhubHTTPClient,
		model:              cfg.model,
		state:              cfg.state,
		newRepoFactory: func(cfg services.CharmRepoFactoryConfig) corecharm.RepositoryFactory {
			return services.NewCharmRepoFactory(cfg)
		},
		newStateBindings: func(st state.EndpointBinding, givenMap map[string]string) (Bindings, error) {
			return state.NewBindings(st, givenMap)
		},
	}
	if cfg.model.Type() == state.ModelTypeCAAS {
		return &caasDeployFromRepositoryValidator{
			caasBroker:         cfg.caasBroker,
			registry:           cfg.registry,
			storagePoolManager: cfg.storagePoolManager,
			validator:          v,
			caasPrecheckFunc: func(dt deployTemplate) error {
				attachStorage := make([]string, len(dt.attachStorage))
				for i, tag := range dt.attachStorage {
					attachStorage[i] = tag.Id()
				}
				cdp := caasDeployParams{
					applicationName: dt.applicationName,
					attachStorage:   attachStorage,
					charm:           dt.charm,
					config:          nil,
					placement:       dt.placement,
					storage:         dt.storage,
				}
				return cdp.precheck(v.model, cfg.storagePoolManager, cfg.registry, cfg.caasBroker)
			},
		}
	}
	return &iaasDeployFromRepositoryValidator{
		validator: v,
	}
}

type deployFromRepositoryValidator struct {
	model Model
	state DeployFromRepositoryState

	mu          sync.Mutex
	repoFactory corecharm.RepositoryFactory
	// For testing using mocks.
	newRepoFactory     func(services.CharmRepoFactoryConfig) corecharm.RepositoryFactory
	charmhubHTTPClient facade.HTTPClient

	// For testing using mocks.
	newStateBindings func(st state.EndpointBinding, givenMap map[string]string) (Bindings, error)
}

// Validating arguments to deploy a charm.
// General (see deployFromRepositoryValidator)
//   - Resolve the charm and ensure it exists in a repository
//   - Ensure supplied resources exist
//   - Find repository resources to be used.
//   - Check machine placement against current deployment - does not include
//     the caas check below.
//   - Find a charm to match the provided name and architecture at a minimum,
//     and base, revision, and channel if provided.
//   - Does the charm already exist in juju? If so use it, rather than
//     attempting downloading.
//   - Check endpoint bindings against existing
//   - Subordinates may not have constraints nor numunits specified
//   - Supplied charm config must validate against config defined in the charm.
//   - Check charm assumptions against the controller config, defined in core
//     assumes featureset.
//   - Check minimum juju version against current as defined in charm.
//   - NumUnits must be 1 if AttachedStorage used
//   - CharmOrigin validation, see common.ValidateCharmOrigin
//   - Manual deploy of juju-controller charm not allowed.
//
// IAAS specific (see iaasDeployFromRepositoryValidator)
// CAAS specific (see caasDeployFromRepositoryValidator)
//
// validateDeployFromRepositoryArgs does validation of all provided
// arguments. Returned is a deployTemplate which contains validated
// data necessary to deploy the application.
// Where possible, errors will be grouped and returned as a list.
func (v *deployFromRepositoryValidator) validate(arg params.DeployFromRepositoryArg) (deployTemplate, []error) {
	errs := make([]error, 0)

	if err := checkMachinePlacement(v.state, arg.ApplicationName, arg.Placement); err != nil {
		errs = append(errs, err)
	}

	// get the charm data to validate against, either a previously deployed
	// charm or the essential metadata from a charm to be async downloaded.
	charmURL, resolvedOrigin, resolvedCharm, getCharmErr := v.getCharm(arg)
	if getCharmErr != nil {
		errs = append(errs, getCharmErr)
		// return any errors here, there is no need to continue with
		// validation if we cannot find the charm.
		return deployTemplate{}, errs
	}

	// Various checks of the resolved charm against the arg provided.
	dt, rcErrs := v.resolvedCharmValidation(resolvedCharm, arg)
	if len(rcErrs) > 0 {
		errs = append(errs, rcErrs...)
	}

	dt.charmURL = charmURL
	dt.dryRun = arg.DryRun
	dt.force = arg.Force
	dt.origin = resolvedOrigin
	dt.placement = arg.Placement
	dt.storage = arg.Storage
	if len(arg.EndpointBindings) > 0 {
		bindings, err := v.newStateBindings(v.state, arg.EndpointBindings)
		if err != nil {
			errs = append(errs, err)
		}
		dt.endpoints = bindings.Map()
	}
	// resolve and validate resources
	resources, pendingResourceUploads, resolveResErr := v.resolveResources(dt.charmURL, dt.origin, dt.resources, resolvedCharm.Meta().Resources)
	if resolveResErr != nil {
		errs = append(errs, resolveResErr)
	}

	dt.pendingResourceUploads = pendingResourceUploads
	dt.resolvedResources = resources

	if deployRepoLogger.IsTraceEnabled() {
		deployRepoLogger.Tracef("validateDeployFromRepositoryArgs returning: %s", pretty.Sprint(dt))
	}
	return dt, errs
}

func validateAndParseAttachStorage(input []string, numUnits int) ([]names.StorageTag, []error) {
	// Parse storage tags in AttachStorage.
	if len(input) > 0 && numUnits != 1 {
		return nil, []error{errors.Errorf("AttachStorage is non-empty, but NumUnits is %d", numUnits)}
	}
	if len(input) == 0 {
		return nil, nil
	}
	attachStorage := make([]names.StorageTag, len(input))
	errs := make([]error, 0)
	for i, stor := range input {
		if names.IsValidStorage(stor) {
			attachStorage[i] = names.NewStorageTag(stor)
		} else {
			errs = append(errs, errors.NotValidf("storage name %q", stor))
		}
	}
	return attachStorage, errs
}

func (v *deployFromRepositoryValidator) resolvedCharmValidation(resolvedCharm charm.Charm, arg params.DeployFromRepositoryArg) (deployTemplate, []error) {
	errs := make([]error, 0)

	var cons constraints.Value
	var numUnits int
	if resolvedCharm.Meta().Subordinate {
		if arg.NumUnits != nil && *arg.NumUnits != 0 && constraints.IsEmpty(&arg.Cons) {
			numUnits = 0
		}
		if !constraints.IsEmpty(&arg.Cons) {
			errs = append(errs, fmt.Errorf("subordinate application must be deployed without constraints"))
		}
	} else {
		cons = arg.Cons

		if arg.NumUnits != nil {
			numUnits = *arg.NumUnits
		} else {
			// The juju client defaults num units to 1. Ensure that a
			// charm deployed by any client has at least one if no
			// number provided.
			numUnits = 1
		}
	}

	// appNameForConfig is the application name used in a config file.
	// It is based on user knowledge and either the charm or application
	// name from the cli.
	appNameForConfig := arg.CharmName
	if arg.ApplicationName != "" {
		appNameForConfig = arg.ApplicationName
	}
	appConfig, settings, err := v.appCharmSettings(appNameForConfig, arg.Trust, resolvedCharm.Config(), arg.ConfigYAML)
	if err != nil {
		errs = append(errs, err)
	}

	if err := jujuversion.CheckJujuMinVersion(resolvedCharm.Meta().MinJujuVersion, jujuversion.Current); err != nil {
		errs = append(errs, err)
	}

	// The appName is subtly different from the application config name.
	// The charm name in the metadata can be different from the charm
	// name used to deploy a charm.
	appName := resolvedCharm.Meta().Name
	if arg.ApplicationName != "" {
		appName = arg.ApplicationName
	}

	// Enforce "assumes" requirements if the feature flag is enabled.
	if err := assertCharmAssumptions(resolvedCharm.Meta().Assumes, v.model, v.state.ControllerConfig); err != nil {
		if !errors.Is(err, errors.NotSupported) || !arg.Force {
			errs = append(errs, err)
		}
		deployRepoLogger.Warningf("proceeding with deployment of application even though the charm feature requirements could not be met as --force was specified")
	}

	dt := deployTemplate{
		applicationConfig: appConfig,
		applicationName:   appName,
		charm:             resolvedCharm,
		charmSettings:     settings,
		constraints:       cons,
		numUnits:          numUnits,
		resources:         arg.Resources,
	}

	return dt, errs
}

type caasDeployFromRepositoryValidator struct {
	validator *deployFromRepositoryValidator

	caasBroker         CaasBrokerInterface
	registry           storage.ProviderRegistry
	storagePoolManager poolmanager.PoolManager

	// Needed for testing. caasDeployTemplate precheck functionality tested
	// elsewhere
	caasPrecheckFunc func(deployTemplate) error
}

// CAAS specific validation of arguments to deploy a charm
//   - Storage is not allowed
//   - Only 1 value placement allowed
//   - Block storage is not allowed
//   - Check the ServiceTypeConfigKey value is valid and find a translation
//     of types
//   - Check kubernetes model config values against the kubernetes cluster
//     in use
//   - Check the charm's min version against the caasVersion
func (v caasDeployFromRepositoryValidator) ValidateArg(arg params.DeployFromRepositoryArg) (deployTemplate, []error) {
	dt, errs := v.validator.validate(arg)

	if corecharm.IsKubernetes(dt.charm) && charm.MetaFormat(dt.charm) == charm.FormatV1 {
		deployRepoLogger.Debugf("DEPRECATED: %q is a podspec charm, which will be removed in a future release", arg.CharmName)
	}
	// TODO
	// Convert dt.applicationConfig from Config to a map[string]string.
	// Config across the wire as a map[string]string no longer exists for
	// deploy. How to get the caas provider config here?
	if err := v.caasPrecheckFunc(dt); err != nil {
		errs = append(errs, err)
	}
	return dt, errs
}

type iaasDeployFromRepositoryValidator struct {
	validator *deployFromRepositoryValidator
}

// ValidateArg validates DeployFromRepositoryArg from a iaas perspective.
// First checking the common validation, then any validation specific to
// iaas charms.
func (v iaasDeployFromRepositoryValidator) ValidateArg(arg params.DeployFromRepositoryArg) (deployTemplate, []error) {
	dt, errs := v.validator.validate(arg)
	attachStorage, attachStorageErrs := validateAndParseAttachStorage(arg.AttachStorage, dt.numUnits)
	if len(attachStorageErrs) > 0 {
		errs = append(errs, attachStorageErrs...)
	}
	dt.attachStorage = attachStorage
	return dt, errs
}

func (v *deployFromRepositoryValidator) createOrigin(arg params.DeployFromRepositoryArg) (*charm.URL, corecharm.Origin, bool, error) {
	path, err := charm.EnsureSchema(arg.CharmName, charm.CharmHub)
	if err != nil {
		return nil, corecharm.Origin{}, false, err
	}
	curl, err := charm.ParseURL(path)
	if err != nil {
		return nil, corecharm.Origin{}, false, err
	}
	if arg.Revision != nil {
		curl = curl.WithRevision(*arg.Revision)
	}
	if !charm.CharmHub.Matches(curl.Schema) {
		return nil, corecharm.Origin{}, false, errors.Errorf("unknown schema for charm URL %q", curl.String())
	}
	channelStr := corecharm.DefaultChannelString
	if arg.Channel != nil && *arg.Channel != "" {
		channelStr = *arg.Channel
	}
	channel, err := charm.ParseChannelNormalize(channelStr)
	if err != nil {
		return nil, corecharm.Origin{}, false, err
	}

	plat, usedModelDefaultBase, err := v.deducePlatform(arg)
	if err != nil {
		return nil, corecharm.Origin{}, false, err
	}

	origin := corecharm.Origin{
		Channel:  &channel,
		Platform: plat,
		Revision: arg.Revision,
		Source:   corecharm.CharmHub,
	}
	return curl, origin, usedModelDefaultBase, nil
}

// deducePlatform returns a platform for initial resolveCharm call.
// At minimum, it must contain an architecture.
// Platform is determined by the args: architecture constraint and
// provided base.
// - Check placement to determine known machine platform. If diffs from
// other provided data return error.
// - If no base provided, use model default base.
// - If no model default base, will be determined later.
// - If no architecture provided, use model default. Fallback
// to DefaultArchitecture.
func (v *deployFromRepositoryValidator) deducePlatform(arg params.DeployFromRepositoryArg) (corecharm.Platform, bool, error) {
	argArch := arg.Cons.Arch
	argBase := arg.Base
	var usedModelDefaultBase bool
	var usedModelDefaultArch bool

	// Try argBase with provided argArch and argBase first.
	platform := corecharm.Platform{}
	if argArch != nil {
		platform.Architecture = *argArch
	}
	// Fallback to model defaults if set. DefaultArchitecture otherwise.
	if platform.Architecture == "" {
		mConst, err := v.state.ModelConstraints()
		if err != nil {
			return corecharm.Platform{}, usedModelDefaultBase, err
		}
		if mConst.Arch != nil {
			platform.Architecture = *mConst.Arch
		} else {
			platform.Architecture = arch.DefaultArchitecture
			usedModelDefaultArch = true
		}
	}
	if argBase != nil {
		platform.OS = argBase.Name
		platform.Channel = argBase.Channel
	}

	// Initial validation of platform from known data.
	_, err := corecharm.ParsePlatform(platform.String())
	if err != nil && !errors.Is(err, errors.BadRequest) {
		return corecharm.Platform{}, usedModelDefaultBase, err
	}

	// Match against platforms from placement
	placementPlatform, placementsMatch, err := v.platformFromPlacement(arg.Placement)
	if err != nil && !errors.Is(err, errors.NotFound) {
		return corecharm.Platform{}, usedModelDefaultBase, err
	}
	if err == nil && !placementsMatch {
		return corecharm.Platform{}, usedModelDefaultBase, errors.BadRequestf("bases of existing placement machines do not match")
	}

	// No platform args, and one platform from placement, use that.
	if placementsMatch && usedModelDefaultArch && argBase == nil {
		return placementPlatform, usedModelDefaultBase, nil
	}
	if platform.Channel == "" {
		mCfg, err := v.model.Config()
		if err != nil {
			return corecharm.Platform{}, usedModelDefaultBase, err
		}
		if db, ok := mCfg.DefaultBase(); ok {
			defaultBase, err := corebase.ParseBaseFromString(db)
			if err != nil {
				return corecharm.Platform{}, usedModelDefaultBase, err
			}
			platform.OS = defaultBase.OS
			platform.Channel = defaultBase.Channel.String()
			usedModelDefaultBase = true
		}
	}
	return platform, usedModelDefaultBase, nil
}

func (v *deployFromRepositoryValidator) platformFromPlacement(placements []*instance.Placement) (corecharm.Platform, bool, error) {
	if len(placements) == 0 {
		return corecharm.Platform{}, false, errors.NotFoundf("placements")
	}
	machines := make([]Machine, 0)
	// Find which machines in placement actually exist.
	for _, placement := range placements {
		m, err := v.state.Machine(placement.Directive)
		if errors.Is(err, errors.NotFound) {
			continue
		}
		if err != nil {
			return corecharm.Platform{}, false, err
		}
		machines = append(machines, m)
	}
	if len(machines) == 0 {
		return corecharm.Platform{}, false, errors.NotFoundf("machines in placements")
	}

	// Gather platforms for existing machines
	var platform corecharm.Platform
	platStrings := set.NewStrings()
	for _, machine := range machines {
		b := machine.Base()
		a, err := machine.HardwareCharacteristics()
		if err != nil {
			return corecharm.Platform{}, false, err
		}
		platString := fmt.Sprintf("%s/%s/%s", *a.Arch, b.OS, b.Channel)
		p, err := corecharm.ParsePlatformNormalize(platString)
		if err != nil {
			return corecharm.Platform{}, false, err
		}
		platform = p
		platStrings.Add(p.String())
	}

	return platform, platStrings.Size() == 1, nil
}

func (v *deployFromRepositoryValidator) resolveCharm(curl *charm.URL, requestedOrigin corecharm.Origin, force, usedModelDefaultBase bool, cons constraints.Value) (corecharm.ResolvedDataForDeploy, error) {
	repo, err := v.getCharmRepository(requestedOrigin.Source)
	if err != nil {
		return corecharm.ResolvedDataForDeploy{}, errors.Trace(err)
	}

	// TODO (hml) 2023-05-16
	// Use resource data found in resolvedData as part of ResolveResource.
	// Will require a new method on the repo.
	resolvedData, resolveErr := repo.ResolveForDeploy(corecharm.CharmID{URL: curl, Origin: requestedOrigin})
	if charm.IsUnsupportedSeriesError(resolveErr) {
		if !force {
			msg := fmt.Sprintf("%v. Use --force to deploy the charm anyway.", resolveErr)
			if usedModelDefaultBase {
				msg += " Used the default-base."
			}
			return corecharm.ResolvedDataForDeploy{}, errors.Errorf(msg)
		}
	} else if resolveErr != nil {
		return corecharm.ResolvedDataForDeploy{}, errors.Trace(resolveErr)
	}
	resolvedOrigin := &resolvedData.EssentialMetadata.ResolvedOrigin

	modelCons, err := v.state.ModelConstraints()
	if err != nil {
		return corecharm.ResolvedDataForDeploy{}, errors.Trace(err)
	}

	// The charmhub API can return "all" for architecture as it's not a real
	// arch we don't know how to correctly model it. "all " doesn't mean use the
	// default arch, it means use any arch which isn't quite the same. So if we
	// do get "all" we should see if there is a clean way to resolve it.
	if resolvedOrigin.Platform.Architecture == "all" {
		resolvedOrigin.Platform.Architecture = constraints.ArchOrDefault(modelCons, nil)
	}

	var requestedBase coreseries.Base
	if requestedOrigin.Platform.OS != "" {
		// The requested base has either been specified directly as a
		// base argument, or via model config DefaultBase, to be
		// part of the requestedOrigin.
		var err error
<<<<<<< HEAD
		requestedBase, err = coreseries.ParseBase(requestedOrigin.Platform.OS, requestedOrigin.Platform.Channel)
=======
		seriesFlag, err = corebase.GetSeriesFromChannel(requestedOrigin.Platform.OS, requestedOrigin.Platform.Channel)
>>>>>>> bbad9d12
		if err != nil {
			return corecharm.ResolvedDataForDeploy{}, errors.Trace(err)
		}
	}

	modelCfg, err := v.model.Config()
	if err != nil {
		return corecharm.ResolvedDataForDeploy{}, errors.Trace(err)
	}
<<<<<<< HEAD
	supportedBases, err := coreseries.ParseManifestBases(resolvedData.EssentialMetadata.Manifest.Bases)
=======

	imageStream := modelCfg.ImageStream()

	workloadSeries, err := corebase.WorkloadSeries(jujuclock.WallClock.Now(), seriesFlag, imageStream)
>>>>>>> bbad9d12
	if err != nil {
		return corecharm.ResolvedDataForDeploy{}, errors.Trace(err)
	}
	workloadBases, err := series.WorkloadBases(jujuclock.WallClock.Now(), requestedBase, modelCfg.ImageStream())
	if err != nil {
		return corecharm.ResolvedDataForDeploy{}, errors.Trace(err)
	}
	bsCfg := corecharm.SelectorConfig{
		Config:              modelCfg,
		Force:               force,
		Logger:              deployRepoLogger,
		RequestedBase:       requestedBase,
		SupportedCharmBases: supportedBases,
		WorkloadBases:       workloadBases,
		UsingImageID:        cons.HasImageID() || modelCons.HasImageID(),
	}
	selector, err := corecharm.ConfigureBaseSelector(bsCfg)
	if err != nil {
		return corecharm.ResolvedDataForDeploy{}, errors.Trace(err)
	}
	// Get the base to use.
	base, err := selector.CharmBase()
	if corecharm.IsUnsupportedBaseError(err) {
		msg := fmt.Sprintf("%v. Use --force to deploy the charm anyway.", err)
		if usedModelDefaultBase {
			msg += " Used the default-base."
		}
		return corecharm.ResolvedDataForDeploy{}, errors.Errorf(msg)
	} else if err != nil {
		return corecharm.ResolvedDataForDeploy{}, errors.Trace(err)
	}
	deployRepoLogger.Tracef("Using base %q from %v to deploy %v", base, supportedBases, curl)

<<<<<<< HEAD
=======
	var base corebase.Base
	if series == corebase.Kubernetes.String() {
		base = corebase.LegacyKubernetesBase()
	} else {
		base, err = corebase.GetBaseFromSeries(series)
		if err != nil {
			return nil, corecharm.Origin{}, errors.Trace(err)
		}
	}
>>>>>>> bbad9d12
	resolvedOrigin.Platform.OS = base.OS
	// Avoid using Channel.String() here instead of Channel.Track for the Platform.Channel,
	// because String() will return "track/risk" if the channel's risk is non-empty
	resolvedOrigin.Platform.Channel = base.Channel.Track

	return resolvedData, nil
}

// getCharm returns the charm being deployed. Either it already has been
// used once, and we get the data from state. Or we get the essential metadata.
func (v *deployFromRepositoryValidator) getCharm(arg params.DeployFromRepositoryArg) (*charm.URL, corecharm.Origin, charm.Charm, error) {
	initialCurl, requestedOrigin, usedModelDefaultBase, err := v.createOrigin(arg)
	if err != nil {
		return nil, corecharm.Origin{}, nil, errors.Trace(err)
	}
	deployRepoLogger.Tracef("from createOrigin: %s, %s", initialCurl, pretty.Sprint(requestedOrigin))

	// Fetch the essential metadata that we require to deploy the charm
	// without downloading the full archive. The remaining metadata will
	// be populated once the charm gets downloaded.
	resolvedData, err := v.resolveCharm(initialCurl, requestedOrigin, arg.Force, usedModelDefaultBase, arg.Cons)
	if err != nil {
		return nil, corecharm.Origin{}, nil, err
	}
	resolvedOrigin := resolvedData.EssentialMetadata.ResolvedOrigin
	deployRepoLogger.Tracef("from resolveCharm: %s, %s", resolvedData.URL, pretty.Sprint(resolvedOrigin))
	if resolvedOrigin.Type != "charm" {
		return nil, corecharm.Origin{}, nil, errors.BadRequestf("%q is not a charm", arg.CharmName)
	}

	resolvedCharm := corecharm.NewCharmInfoAdapter(resolvedData.EssentialMetadata)
	if resolvedCharm.Meta().Name == bootstrap.ControllerCharmName {
		return nil, corecharm.Origin{}, nil, errors.NotSupportedf("manual deploy of the controller charm")
	}

	// Check if a charm doc already exists for this charm URL. If so, the
	// charm has already been queued for download so this is a no-op. We
	// still need to resolve and return back a suitable origin as charmhub
	// may refer to the same blob using the same revision in different
	// channels.
	deployedCharm, err := v.state.Charm(resolvedData.URL)
	if err != nil && !errors.Is(err, errors.NotFound) {
		return nil, corecharm.Origin{}, nil, errors.Trace(err)
	} else if err == nil {
		return resolvedData.URL, resolvedOrigin, deployedCharm, nil
	}

	// This charm needs to be downloaded, remove the ID and Hash to
	// allow it to happen.
	resolvedOrigin.ID = ""
	resolvedOrigin.Hash = ""
	return resolvedData.URL, resolvedOrigin, resolvedCharm, nil
}

func (v *deployFromRepositoryValidator) appCharmSettings(appName string, trust bool, chCfg *charm.Config, configYAML string) (*config.Config, charm.Settings, error) {
	if !trust && configYAML == "" {
		return nil, nil, nil
	}
	// Cheat with trust. Trust is passed to DeployFromRepository as a flag, however
	// it's handled internally to juju as an application config. As DFR only
	// has charm config via yaml, stick trust into the config via map to enable
	// reuse of current parseCharmSettings as used with the old deploy and
	// setConfig.
	// At deploy time, there's no need to include "trust=false" as missing is the same thing.
	var cfg map[string]string
	if trust {
		cfg = map[string]string{"trust": "true"}
	}
	appConfig, _, charmSettings, _, err := parseCharmSettings(v.model.Type(), chCfg, appName, cfg, configYAML, environsconfig.NoDefaults)
	return appConfig, charmSettings, err
}

func (v *deployFromRepositoryValidator) getCharmRepository(src corecharm.Source) (corecharm.Repository, error) {
	// The following is only required for testing, as we generate api new http
	// client here for production.
	v.mu.Lock()
	if v.repoFactory != nil {
		defer v.mu.Unlock()
		return v.repoFactory.GetCharmRepository(src)
	}
	v.mu.Unlock()

	repoFactory := v.newRepoFactory(services.CharmRepoFactoryConfig{
		Logger:             deployRepoLogger,
		CharmhubHTTPClient: v.charmhubHTTPClient,
		StateBackend:       v.state,
		ModelBackend:       v.model,
	})

	return repoFactory.GetCharmRepository(src)
}<|MERGE_RESOLUTION|>--- conflicted
+++ resolved
@@ -26,11 +26,6 @@
 	"github.com/juju/juju/core/constraints"
 	"github.com/juju/juju/core/instance"
 	"github.com/juju/juju/core/network"
-<<<<<<< HEAD
-	"github.com/juju/juju/core/series"
-	coreseries "github.com/juju/juju/core/series"
-=======
->>>>>>> bbad9d12
 	"github.com/juju/juju/environs/bootstrap"
 	environsconfig "github.com/juju/juju/environs/config"
 	"github.com/juju/juju/rpc/params"
@@ -731,17 +726,13 @@
 		resolvedOrigin.Platform.Architecture = constraints.ArchOrDefault(modelCons, nil)
 	}
 
-	var requestedBase coreseries.Base
+	var requestedBase corebase.Base
 	if requestedOrigin.Platform.OS != "" {
 		// The requested base has either been specified directly as a
 		// base argument, or via model config DefaultBase, to be
 		// part of the requestedOrigin.
 		var err error
-<<<<<<< HEAD
-		requestedBase, err = coreseries.ParseBase(requestedOrigin.Platform.OS, requestedOrigin.Platform.Channel)
-=======
-		seriesFlag, err = corebase.GetSeriesFromChannel(requestedOrigin.Platform.OS, requestedOrigin.Platform.Channel)
->>>>>>> bbad9d12
+		requestedBase, err = corebase.ParseBase(requestedOrigin.Platform.OS, requestedOrigin.Platform.Channel)
 		if err != nil {
 			return corecharm.ResolvedDataForDeploy{}, errors.Trace(err)
 		}
@@ -751,18 +742,11 @@
 	if err != nil {
 		return corecharm.ResolvedDataForDeploy{}, errors.Trace(err)
 	}
-<<<<<<< HEAD
-	supportedBases, err := coreseries.ParseManifestBases(resolvedData.EssentialMetadata.Manifest.Bases)
-=======
-
-	imageStream := modelCfg.ImageStream()
-
-	workloadSeries, err := corebase.WorkloadSeries(jujuclock.WallClock.Now(), seriesFlag, imageStream)
->>>>>>> bbad9d12
+	supportedBases, err := corebase.ParseManifestBases(resolvedData.EssentialMetadata.Manifest.Bases)
 	if err != nil {
 		return corecharm.ResolvedDataForDeploy{}, errors.Trace(err)
 	}
-	workloadBases, err := series.WorkloadBases(jujuclock.WallClock.Now(), requestedBase, modelCfg.ImageStream())
+	workloadBases, err := corebase.WorkloadBases(jujuclock.WallClock.Now(), requestedBase, modelCfg.ImageStream())
 	if err != nil {
 		return corecharm.ResolvedDataForDeploy{}, errors.Trace(err)
 	}
@@ -792,18 +776,6 @@
 	}
 	deployRepoLogger.Tracef("Using base %q from %v to deploy %v", base, supportedBases, curl)
 
-<<<<<<< HEAD
-=======
-	var base corebase.Base
-	if series == corebase.Kubernetes.String() {
-		base = corebase.LegacyKubernetesBase()
-	} else {
-		base, err = corebase.GetBaseFromSeries(series)
-		if err != nil {
-			return nil, corecharm.Origin{}, errors.Trace(err)
-		}
-	}
->>>>>>> bbad9d12
 	resolvedOrigin.Platform.OS = base.OS
 	// Avoid using Channel.String() here instead of Channel.Track for the Platform.Channel,
 	// because String() will return "track/risk" if the channel's risk is non-empty
