// Copyright 2014 Canonical Ltd.
// Licensed under the AGPLv3, see LICENCE file for details.

package application

import (
	"fmt"
	"math"
	"net"
	"reflect"
	"strings"

	"github.com/juju/charm/v10"
	"github.com/juju/collections/transform"
	"github.com/juju/errors"
	"github.com/juju/loggo"
	"github.com/juju/names/v4"
	"github.com/juju/schema"
	"github.com/juju/version/v2"
	"gopkg.in/juju/environschema.v1"
	"gopkg.in/macaroon.v2"
	goyaml "gopkg.in/yaml.v2"

	"github.com/juju/juju/apiserver/common"
	commoncrossmodel "github.com/juju/juju/apiserver/common/crossmodel"
	"github.com/juju/juju/apiserver/common/storagecommon"
	apiservererrors "github.com/juju/juju/apiserver/errors"
	"github.com/juju/juju/apiserver/facade"
	"github.com/juju/juju/apiserver/facades/controller/caasoperatorprovisioner"
	"github.com/juju/juju/caas"
	k8s "github.com/juju/juju/caas/kubernetes/provider"
	k8sconstants "github.com/juju/juju/caas/kubernetes/provider/constants"
	"github.com/juju/juju/charmhub"
	corecharm "github.com/juju/juju/core/charm"
	"github.com/juju/juju/core/config"
	"github.com/juju/juju/core/constraints"
	"github.com/juju/juju/core/crossmodel"
	"github.com/juju/juju/core/instance"
	"github.com/juju/juju/core/leadership"
	"github.com/juju/juju/core/lxdprofile"
	"github.com/juju/juju/core/model"
	"github.com/juju/juju/core/network"
	"github.com/juju/juju/core/network/firewall"
	"github.com/juju/juju/core/permission"
	"github.com/juju/juju/core/series"
	"github.com/juju/juju/core/status"
	"github.com/juju/juju/environs"
	"github.com/juju/juju/environs/bootstrap"
	environsconfig "github.com/juju/juju/environs/config"
	"github.com/juju/juju/rpc/params"
	"github.com/juju/juju/state"
	"github.com/juju/juju/state/stateenvirons"
	"github.com/juju/juju/storage"
	"github.com/juju/juju/storage/poolmanager"
	"github.com/juju/juju/tools"
	jujuversion "github.com/juju/juju/version"
)

var ClassifyDetachedStorage = storagecommon.ClassifyDetachedStorage

var logger = loggo.GetLogger("juju.apiserver.application")

// APIv17 provides the Application API facade for version 17.
type APIv17 struct {
	*APIBase
}

// APIv16 provides the Application API facade for version 16.
type APIv16 struct {
	*APIv17
}

// APIv15 provides the Application API facade for version 15.
type APIv15 struct {
	*APIv16
}

// APIBase implements the shared application interface and is the concrete
// implementation of the api end point.
type APIBase struct {
	backend       Backend
	storageAccess StorageInterface

	authorizer facade.Authorizer
	check      BlockChecker
	updateBase UpdateBase

	model     Model
	modelType state.ModelType

	resources        facade.Resources
	leadershipReader leadership.Reader

	// TODO(axw) stateCharm only exists because I ran out
	// of time unwinding all of the tendrils of state. We
	// should pass a charm.Charm and charm.URL back into
	// state wherever we pass in a state.Charm currently.
	stateCharm func(Charm) *state.Charm

	storagePoolManager    poolmanager.PoolManager
	registry              storage.ProviderRegistry
	caasBroker            CaasBrokerInterface
	deployApplicationFunc func(ApplicationDeployer, Model, DeployApplicationParams) (Application, error)
}

type CaasBrokerInterface interface {
	ValidateStorageClass(config map[string]interface{}) error
	Version() (*version.Number, error)
}

func newFacadeBase(ctx facade.Context) (*APIBase, error) {
	model, err := ctx.State().Model()
	if err != nil {
		return nil, errors.Annotate(err, "getting model")
	}
	storageAccess, err := getStorageState(ctx.State())
	if err != nil {
		return nil, errors.Annotate(err, "getting state")
	}
	blockChecker := common.NewBlockChecker(ctx.State())
	stateCharm := CharmToStateCharm

	var (
		storagePoolManager poolmanager.PoolManager
		registry           storage.ProviderRegistry
		caasBroker         caas.Broker
	)
	if model.Type() == state.ModelTypeCAAS {
		caasBroker, err = stateenvirons.GetNewCAASBrokerFunc(caas.New)(model)
		if err != nil {
			return nil, errors.Annotate(err, "getting caas client")
		}
		registry = stateenvirons.NewStorageProviderRegistry(caasBroker)
		storagePoolManager = poolmanager.New(state.NewStateSettings(ctx.State()), registry)
	}

	resources := ctx.Resources()

	leadershipReader, err := ctx.LeadershipReader(ctx.State().ModelUUID())
	if err != nil {
		return nil, errors.Trace(err)
	}

	state := &stateShim{ctx.State()}

	modelCfg, err := model.Config()
	if err != nil {
		return nil, errors.Trace(err)
	}

	chURL, _ := modelCfg.CharmHubURL()
	chClient, err := charmhub.NewClient(charmhub.Config{
		URL:        chURL,
		HTTPClient: ctx.HTTPClient(facade.CharmhubHTTPClient),
		Logger:     logger,
	})
	if err != nil {
		return nil, errors.Trace(err)
	}

	updateBase := NewUpdateBaseAPI(state, makeUpdateSeriesValidator(chClient))

	return NewAPIBase(
		state,
		storageAccess,
		ctx.Auth(),
		updateBase,
		blockChecker,
		&modelShim{Model: model}, // modelShim wraps the AllPorts() API.
		leadershipReader,
		stateCharm,
		DeployApplication,
		storagePoolManager,
		registry,
		resources,
		caasBroker,
	)
}

// NewAPIBase returns a new application API facade.
func NewAPIBase(
	backend Backend,
	storageAccess StorageInterface,
	authorizer facade.Authorizer,
	updateBase UpdateBase,
	blockChecker BlockChecker,
	model Model,
	leadershipReader leadership.Reader,
	stateCharm func(Charm) *state.Charm,
	deployApplication func(ApplicationDeployer, Model, DeployApplicationParams) (Application, error),
	storagePoolManager poolmanager.PoolManager,
	registry storage.ProviderRegistry,
	resources facade.Resources,
	caasBroker CaasBrokerInterface,
) (*APIBase, error) {
	if !authorizer.AuthClient() {
		return nil, apiservererrors.ErrPerm
	}
	return &APIBase{
		backend:               backend,
		storageAccess:         storageAccess,
		authorizer:            authorizer,
		updateBase:            updateBase,
		check:                 blockChecker,
		model:                 model,
		modelType:             model.Type(),
		leadershipReader:      leadershipReader,
		stateCharm:            stateCharm,
		deployApplicationFunc: deployApplication,
		storagePoolManager:    storagePoolManager,
		registry:              registry,
		resources:             resources,
		caasBroker:            caasBroker,
	}, nil
}

func (api *APIBase) checkPermission(tag names.Tag, perm permission.Access) error {
	allowed, err := api.authorizer.HasPermission(perm, tag)
	if err != nil {
		return errors.Trace(err)
	}
	if !allowed {
		return apiservererrors.ErrPerm
	}
	return nil
}

func (api *APIBase) checkCanRead() error {
	return api.checkPermission(api.model.ModelTag(), permission.ReadAccess)
}

func (api *APIBase) checkCanWrite() error {
	return api.checkPermission(api.model.ModelTag(), permission.WriteAccess)
}

// SetMetricCredentials sets credentials on the application.
func (api *APIBase) SetMetricCredentials(args params.ApplicationMetricCredentials) (params.ErrorResults, error) {
	if err := api.checkCanWrite(); err != nil {
		return params.ErrorResults{}, errors.Trace(err)
	}
	result := params.ErrorResults{
		Results: make([]params.ErrorResult, len(args.Creds)),
	}
	if len(args.Creds) == 0 {
		return result, nil
	}
	for i, a := range args.Creds {
		oneApplication, err := api.backend.Application(a.ApplicationName)
		if err != nil {
			result.Results[i].Error = apiservererrors.ServerError(err)
			continue
		}
		err = oneApplication.SetMetricCredentials(a.MetricCredentials)
		if err != nil {
			result.Results[i].Error = apiservererrors.ServerError(err)
		}
	}
	return result, nil
}

// Deploy fetches the charms from the charm store and deploys them
// using the specified placement directives.
func (api *APIBase) Deploy(args params.ApplicationsDeploy) (params.ErrorResults, error) {
	if err := api.checkCanWrite(); err != nil {
		return params.ErrorResults{}, errors.Trace(err)
	}
	result := params.ErrorResults{
		Results: make([]params.ErrorResult, len(args.Applications)),
	}
	if err := api.check.ChangeAllowed(); err != nil {
		return result, errors.Trace(err)
	}

	for i, arg := range args.Applications {
		// If either the charm origin ID or Hash is set before a charm is
		// downloaded, charm download will fail for charms with a forced series.
		// The logic (refreshConfig) in sending the correct request to charmhub
		// will break.
		if arg.CharmOrigin != nil &&
			((arg.CharmOrigin.ID != "" && arg.CharmOrigin.Hash == "") ||
				(arg.CharmOrigin.ID == "" && arg.CharmOrigin.Hash != "")) {
			err := errors.BadRequestf("programming error, Deploy, neither CharmOrigin ID nor Hash can be set before a charm is downloaded. See CharmHubRepository GetDownloadURL.")
			result.Results[i].Error = apiservererrors.ServerError(err)
			continue
		}
		if err := common.ValidateCharmOrigin(arg.CharmOrigin); err != nil {
			result.Results[i].Error = apiservererrors.ServerError(err)
			continue
		}
		err := deployApplication(
			api.backend,
			api.model,
			api.stateCharm,
			arg,
			api.deployApplicationFunc,
			api.storagePoolManager,
			api.registry,
			api.caasBroker,
		)
		result.Results[i].Error = apiservererrors.ServerError(err)

		if err != nil && len(arg.Resources) != 0 {
			// Remove any pending resources - these would have been
			// converted into real resources if the application had
			// been created successfully, but will otherwise be
			// leaked. lp:1705730
			// TODO(babbageclunk): rework the deploy API so the
			// resources are created transactionally to avoid needing
			// to do this.
			resources := api.backend.Resources()
			err = resources.RemovePendingAppResources(arg.ApplicationName, arg.Resources)
			if err != nil {
				logger.Errorf("couldn't remove pending resources for %q", arg.ApplicationName)
			}
		}
	}
	return result, nil
}

func applicationConfigSchema(modelType state.ModelType) (environschema.Fields, schema.Defaults, error) {
	if modelType != state.ModelTypeCAAS {
		return trustFields, trustDefaults, nil
	}
	// TODO(caas) - get the schema from the provider
	defaults := caas.ConfigDefaults(k8s.ConfigDefaults())
	configSchema, err := caas.ConfigSchema(k8s.ConfigSchema())
	if err != nil {
		return nil, nil, err
	}
	return AddTrustSchemaAndDefaults(configSchema, defaults)
}

func splitApplicationAndCharmConfig(modelType state.ModelType, inConfig map[string]string) (
	appCfg map[string]interface{},
	charmCfg map[string]string,
	_ error,
) {

	providerSchema, _, err := applicationConfigSchema(modelType)
	if err != nil {
		return nil, nil, errors.Trace(err)
	}
	appConfigKeys := config.KnownConfigKeys(providerSchema)

	appConfigAttrs := make(map[string]interface{})
	charmConfig := make(map[string]string)
	for k, v := range inConfig {
		if appConfigKeys.Contains(k) {
			appConfigAttrs[k] = v
		} else {
			charmConfig[k] = v
		}
	}
	return appConfigAttrs, charmConfig, nil
}

// splitApplicationAndCharmConfigFromYAML extracts app specific settings from a charm config YAML
// and returns those app settings plus a YAML with just the charm settings left behind.
func splitApplicationAndCharmConfigFromYAML(modelType state.ModelType, inYaml, appName string) (
	appCfg map[string]interface{},
	outYaml string,
	_ error,
) {
	var allSettings map[string]interface{}
	if err := goyaml.Unmarshal([]byte(inYaml), &allSettings); err != nil {
		return nil, "", errors.Annotate(err, "cannot parse settings data")
	}
	settings, ok := allSettings[appName].(map[interface{}]interface{})
	if !ok {
		// Application key not present; it might be 'juju get' output.
		if _, err := charmConfigFromConfigValues(allSettings); err != nil {
			return nil, "", errors.Errorf("no settings found for %q", appName)
		}

		return nil, inYaml, nil
	}

	providerSchema, _, err := applicationConfigSchema(modelType)
	if err != nil {
		return nil, "", errors.Trace(err)
	}
	appConfigKeys := config.KnownConfigKeys(providerSchema)

	appConfigAttrs := make(map[string]interface{})
	for k, v := range settings {
		if key, ok := k.(string); ok && appConfigKeys.Contains(key) {
			appConfigAttrs[key] = v
			delete(settings, k)
		}
	}
	if len(settings) == 0 {
		return appConfigAttrs, "", nil
	}

	allSettings[appName] = settings
	charmConfig, err := goyaml.Marshal(allSettings)
	if err != nil {
		return nil, "", errors.Annotate(err, "cannot marshall charm settings")
	}
	return appConfigAttrs, string(charmConfig), nil
}

func caasPrecheck(
	ch Charm,
	model Model,
	args params.ApplicationDeploy,
	storagePoolManager poolmanager.PoolManager,
	registry storage.ProviderRegistry,
	caasBroker CaasBrokerInterface,
) error {
	if len(args.AttachStorage) > 0 {
		return errors.Errorf(
			"AttachStorage may not be specified for container models",
		)
	}
	if len(args.Placement) > 1 {
		return errors.Errorf(
			"only 1 placement directive is supported for container models, got %d",
			len(args.Placement),
		)
	}
	for _, s := range ch.Meta().Storage {
		if s.Type == charm.StorageBlock {
			return errors.Errorf("block storage %q is not supported for container charms", s.Name)
		}
	}
	serviceType := args.Config[k8s.ServiceTypeConfigKey]
	if _, err := k8s.CaasServiceToK8s(caas.ServiceType(serviceType)); err != nil {
		return errors.NotValidf("service type %q", serviceType)
	}

	cfg, err := model.ModelConfig()
	if err != nil {
		return errors.Trace(err)
	}

	// For older charms, operator-storage model config is mandatory.
	if k8s.RequireOperatorStorage(ch) {
		storageClassName, _ := cfg.AllAttrs()[k8sconstants.OperatorStorageKey].(string)
		if storageClassName == "" {
			return errors.New(
				"deploying this Kubernetes application requires a suitable storage class.\n" +
					"None have been configured. Set the operator-storage model config to " +
					"specify which storage class should be used to allocate operator storage.\n" +
					"See https://discourse.charmhub.io/t/getting-started/152.",
			)
		}
		sp, err := caasoperatorprovisioner.CharmStorageParams("", storageClassName, cfg, "", storagePoolManager, registry)
		if err != nil {
			return errors.Annotatef(err, "getting operator storage params for %q", args.ApplicationName)
		}
		if sp.Provider != string(k8sconstants.StorageProviderType) {
			poolName := cfg.AllAttrs()[k8sconstants.OperatorStorageKey]
			return errors.Errorf(
				"the %q storage pool requires a provider type of %q, not %q", poolName, k8sconstants.StorageProviderType, sp.Provider)
		}
		if err := caasBroker.ValidateStorageClass(sp.Attributes); err != nil {
			return errors.Trace(err)
		}
	}

	workloadStorageClass, _ := cfg.AllAttrs()[k8sconstants.WorkloadStorageKey].(string)
	for storageName, cons := range args.Storage {
		if cons.Pool == "" && workloadStorageClass == "" {
			return errors.Errorf("storage pool for %q must be specified since there's no model default storage class", storageName)
		}
		_, err := caasoperatorprovisioner.CharmStorageParams("", workloadStorageClass, cfg, cons.Pool, storagePoolManager, registry)
		if err != nil {
			return errors.Annotatef(err, "getting workload storage params for %q", args.ApplicationName)
		}
	}

	caasVersion, err := caasBroker.Version()
	if err != nil {
		return errors.Trace(err)
	}
	if err := checkCAASMinVersion(ch, caasVersion); err != nil {
		return errors.Trace(err)
	}
	return nil
}

// deployApplication fetches the charm from the charm store and deploys it.
// The logic has been factored out into a common function which is called by
// both the legacy API on the client facade, as well as the new application facade.
func deployApplication(
	backend Backend,
	model Model,
	stateCharm func(Charm) *state.Charm,
	args params.ApplicationDeploy,
	deployApplicationFunc func(ApplicationDeployer, Model, DeployApplicationParams) (Application, error),
	storagePoolManager poolmanager.PoolManager,
	registry storage.ProviderRegistry,
	caasBroker CaasBrokerInterface,
) error {
	curl, err := charm.ParseURL(args.CharmURL)
	if err != nil {
		return errors.Trace(err)
	}
	if curl.Revision < 0 {
		return errors.Errorf("charm url must include revision")
	}

	// This check is done early so that errors deeper in the call-stack do not
	// leave an application deployment in an unrecoverable error state.
	if err := checkMachinePlacement(backend, args); err != nil {
		return errors.Trace(err)
	}

	// Try to find the charm URL in state first.
	ch, err := backend.Charm(curl)
	if err != nil {
		return errors.Trace(err)
	}

	if err := jujuversion.CheckJujuMinVersion(ch.Meta().MinJujuVersion, jujuversion.Current); err != nil {
		return errors.Trace(err)
	}

	modelType := model.Type()
	if modelType != state.ModelTypeIAAS {
		if err := caasPrecheck(ch, model, args, storagePoolManager, registry, caasBroker); err != nil {
			return errors.Trace(err)
		}
	}

	appConfig, _, charmSettings, _, err := parseCharmSettings(modelType, ch, args.ApplicationName, args.Config, args.ConfigYAML, environsconfig.UseDefaults)
	if err != nil {
		return errors.Trace(err)
	}

	// Parse storage tags in AttachStorage.
	if len(args.AttachStorage) > 0 && args.NumUnits != 1 {
		return errors.Errorf("AttachStorage is non-empty, but NumUnits is %d", args.NumUnits)
	}
	attachStorage := make([]names.StorageTag, len(args.AttachStorage))
	for i, tagString := range args.AttachStorage {
		tag, err := names.ParseStorageTag(tagString)
		if err != nil {
			return errors.Trace(err)
		}
		attachStorage[i] = tag
	}

	bindings, err := state.NewBindings(backend, args.EndpointBindings)
	if err != nil {
		return errors.Trace(err)
	}
	origin, err := convertCharmOrigin(args.CharmOrigin, curl)
	if err != nil {
		return errors.Trace(err)
	}
	_, err = deployApplicationFunc(backend, model, DeployApplicationParams{
		ApplicationName:   args.ApplicationName,
		Charm:             stateCharm(ch),
		CharmOrigin:       origin,
		NumUnits:          args.NumUnits,
		ApplicationConfig: appConfig,
		CharmConfig:       charmSettings,
		Constraints:       args.Constraints,
		Placement:         args.Placement,
		Storage:           args.Storage,
		Devices:           args.Devices,
		AttachStorage:     attachStorage,
		EndpointBindings:  bindings.Map(),
		Resources:         args.Resources,
		Force:             args.Force,
	})
	return errors.Trace(err)
}

// convertCharmOrigin converts a params CharmOrigin to a core charm
// Origin. If the input origin is nil, a core charm Origin is deduced
// from the provided data. It is used in both deploying and refreshing
// charms, including from old clients which aren't charm origin aware.
// MaybeSeries is a fallback if the origin is not provided.
func convertCharmOrigin(origin *params.CharmOrigin, curl *charm.URL) (corecharm.Origin, error) {
	if origin == nil {
		return corecharm.Origin{}, errors.NotValidf("nil charm origin")
	}

	originType := origin.Type
	base, err := series.ParseBase(origin.Base.Name, origin.Base.Channel)
	if err != nil {
		return corecharm.Origin{}, errors.Trace(err)
	}
	platform := corecharm.Platform{
		Architecture: origin.Architecture,
		OS:           base.OS,
		Channel:      base.Channel.Track,
	}

	var track string
	if origin.Track != nil {
		track = *origin.Track
	}
	var branch string
	if origin.Branch != nil {
		branch = *origin.Branch
	}
	// We do guarantee that there will be a risk value.
	// Ignore the error, as only caused by risk as an
	// empty string.
	var channel *charm.Channel
	if ch, err := charm.MakeChannel(track, origin.Risk, branch); err == nil {
		channel = &ch
	}

	return corecharm.Origin{
		Type:     originType,
		Source:   corecharm.Source(origin.Source),
		ID:       origin.ID,
		Hash:     origin.Hash,
		Revision: origin.Revision,
		Channel:  channel,
		Platform: platform,
	}, nil
}

// parseCharmSettings parses, verifies and combines the config settings for a
// charm as specified by the provided config map and config yaml payload. Any
// model-specific application settings will be automatically extracted and
// returned back as an *application.Config.
func parseCharmSettings(modelType state.ModelType, ch Charm, appName string, cfg map[string]string, configYaml string, defaults environsconfig.Defaulting) (*config.Config, environschema.Fields, charm.Settings, schema.Defaults, error) {
	// Split out the app config from the charm config for any config
	// passed in as a map as opposed to YAML.
	var (
		applicationConfig map[string]interface{}
		charmConfig       map[string]string
		err               error
	)
	if len(cfg) > 0 {
		if applicationConfig, charmConfig, err = splitApplicationAndCharmConfig(modelType, cfg); err != nil {
			return nil, nil, nil, nil, errors.Trace(err)
		}
	}

	// Split out the app config from the charm config for any config
	// passed in as YAML.
	var (
		charmYamlConfig string
		appSettings     = make(map[string]interface{})
	)
	if len(configYaml) != 0 {
		if appSettings, charmYamlConfig, err = splitApplicationAndCharmConfigFromYAML(modelType, configYaml, appName); err != nil {
			return nil, nil, nil, nil, errors.Trace(err)
		}
	}

	// Entries from the string-based config map always override any entries
	// provided via the YAML payload.
	for k, v := range applicationConfig {
		appSettings[k] = v
	}

	appCfgSchema, schemaDefaults, err := applicationConfigSchema(modelType)
	if err != nil {
		return nil, nil, nil, nil, errors.Trace(err)
	}
	getDefaults := func() schema.Defaults {
		// If defaults is UseDefaults, defaults are baked into the app config.
		if defaults == environsconfig.UseDefaults {
			return schemaDefaults
		}
		return nil
	}
	appConfig, err := config.NewConfig(appSettings, appCfgSchema, getDefaults())
	if err != nil {
		return nil, nil, nil, nil, errors.Trace(err)
	}

	// If there isn't a charm YAML, then we can just return the charmConfig as
	// the settings and no need to attempt to parse an empty yaml.
	if len(charmYamlConfig) == 0 {
		settings, err := ch.Config().ParseSettingsStrings(charmConfig)
		if err != nil {
			return nil, nil, nil, nil, errors.Trace(err)
		}
		return appConfig, appCfgSchema, settings, schemaDefaults, nil
	}

	var charmSettings charm.Settings
	// Parse the charm YAML and check the yaml against the charm config.
	if charmSettings, err = ch.Config().ParseSettingsYAML([]byte(charmYamlConfig), appName); err != nil {
		// Check if this is 'juju get' output and parse it as such
		jujuGetSettings, pErr := charmConfigFromYamlConfigValues(charmYamlConfig)
		if pErr != nil {
			// Not 'juju output' either; return original error
			return nil, nil, nil, nil, errors.Trace(err)
		}
		charmSettings = jujuGetSettings
	}

	// Entries from the string-based config map always override any entries
	// provided via the YAML payload.
	if len(charmConfig) != 0 {
		// Parse config in a compatible way (see function comment).
		overrideSettings, err := parseSettingsCompatible(ch.Config(), charmConfig)
		if err != nil {
			return nil, nil, nil, nil, errors.Trace(err)
		}
		for k, v := range overrideSettings {
			charmSettings[k] = v
		}
	}

	return appConfig, appCfgSchema, charmSettings, schemaDefaults, nil
}

// checkMachinePlacement does a non-exhaustive validation of any supplied
// placement directives.
// If the placement scope is for a machine, ensure that the machine exists.
// If the placement is for a machine or a container on an existing machine,
// check that the machine is not locked for series upgrade.
func checkMachinePlacement(backend Backend, args params.ApplicationDeploy) error {
	errTemplate := "cannot deploy %q to machine %s"
	app := args.ApplicationName

	for _, p := range args.Placement {
		if p == nil {
			continue
		}
		dir := p.Directive

		toProvisionedMachine := p.Scope == instance.MachineScope
		if !toProvisionedMachine && dir == "" {
			continue
		}

		m, err := backend.Machine(dir)
		if err != nil {
			if errors.IsNotFound(err) && !toProvisionedMachine {
				continue
			}
			return errors.Annotatef(err, errTemplate, app, dir)
		}

		locked, err := m.IsLockedForSeriesUpgrade()
		if locked {
			err = errors.New("machine is locked for series upgrade")
		}
		if err != nil {
			return errors.Annotatef(err, errTemplate, app, dir)
		}

		locked, err = m.IsParentLockedForSeriesUpgrade()
		if locked {
			err = errors.New("parent machine is locked for series upgrade")
		}
		if err != nil {
			return errors.Annotatef(err, errTemplate, app, dir)
		}
	}

	return nil
}

// parseSettingsCompatible parses setting strings in a way that is
// compatible with the behavior before this CL based on the issue
// http://pad.lv/1194945. Until then setting an option to an empty
// string caused it to reset to the default value. We now allow
// empty strings as actual values, but we want to preserve the API
// behavior.
func parseSettingsCompatible(charmConfig *charm.Config, settings map[string]string) (charm.Settings, error) {
	setSettings := map[string]string{}
	unsetSettings := charm.Settings{}
	// Split settings into those which set and those which unset a value.
	for name, value := range settings {
		if value == "" {
			unsetSettings[name] = nil
			continue
		}
		setSettings[name] = value
	}
	// Validate the settings.
	changes, err := charmConfig.ParseSettingsStrings(setSettings)
	if err != nil {
		return nil, errors.Trace(err)
	}
	// Validate the unsettings and merge them into the changes.
	unsetSettings, err = charmConfig.ValidateSettings(unsetSettings)
	if err != nil {
		return nil, errors.Trace(err)
	}
	for name := range unsetSettings {
		changes[name] = nil
	}
	return changes, nil
}

type setCharmParams struct {
	AppName               string
	Application           Application
	CharmOrigin           *params.CharmOrigin
	ConfigSettingsStrings map[string]string
	ConfigSettingsYAML    string
	ResourceIDs           map[string]string
	StorageConstraints    map[string]params.StorageConstraints
	EndpointBindings      map[string]string
	Force                 forceParams
}

type forceParams struct {
	ForceBase, ForceUnits, Force bool
}

func (api *APIBase) setConfig(app Application, generation, settingsYAML string, settingsStrings map[string]string) error {
	// We need a guard on the API server-side for direct API callers such as
	// python-libjuju, and for older clients.
	// Always default to the master branch.
	if generation == "" {
		generation = model.GenerationMaster
	}

	// Update settings for charm and/or application.
	ch, _, err := app.Charm()
	if err != nil {
		return errors.Annotate(err, "obtaining charm for this application")
	}

	// parseCharmSettings is passed false for useDefaults because setConfig
	// should not care about defaults.
	// If defaults are wanted, one should call unsetApplicationConfig.
	appConfig, appConfigSchema, charmSettings, defaults, err := parseCharmSettings(api.modelType, ch, app.Name(), settingsStrings, settingsYAML, environsconfig.NoDefaults)
	if err != nil {
		return errors.Annotate(err, "parsing settings for application")
	}

	var configChanged bool
	if len(charmSettings) != 0 {
		if err = app.UpdateCharmConfig(generation, charmSettings); err != nil {
			return errors.Annotate(err, "updating charm config settings")
		}
		configChanged = true
	}
	if cfgAttrs := appConfig.Attributes(); len(cfgAttrs) > 0 {
		if err = app.UpdateApplicationConfig(cfgAttrs, nil, appConfigSchema, defaults); err != nil {
			return errors.Annotate(err, "updating application config settings")
		}
		configChanged = true
	}

	// If the config change is generational, add the app to the generation.
	if configChanged && generation != model.GenerationMaster {
		if err := api.addAppToBranch(generation, app.Name()); err != nil {
			return errors.Trace(err)
		}
	}

	return nil
}

// UpdateApplicationBase updates the application base.
// Base for subordinates is updated too.
func (api *APIBase) UpdateApplicationBase(args params.UpdateChannelArgs) (params.ErrorResults, error) {
	if err := api.checkCanWrite(); err != nil {
		return params.ErrorResults{}, err
	}
	if err := api.check.ChangeAllowed(); err != nil {
		return params.ErrorResults{}, errors.Trace(err)
	}
	results := params.ErrorResults{
		Results: make([]params.ErrorResult, len(args.Args)),
	}
	for i, arg := range args.Args {
		err := api.updateOneApplicationBase(arg)
		results.Results[i].Error = apiservererrors.ServerError(err)
	}
	return results, nil
}

func (api *APIBase) updateOneApplicationBase(arg params.UpdateChannelArg) error {
	var argBase series.Base
	if arg.Channel != "" {
		appTag, err := names.ParseTag(arg.Entity.Tag)
		if err != nil {
			return errors.Trace(err)
		}
		app, err := api.backend.Application(appTag.Id())
		if err != nil {
			return errors.Trace(err)
		}
		origin := app.CharmOrigin()
		argBase, err = series.ParseBase(origin.Platform.OS, arg.Channel)
		if err != nil {
			return errors.Trace(err)
		}
	}
	return api.updateBase.UpdateBase(arg.Entity.Tag, argBase, arg.Force)
}

// SetCharm sets the charm for a given for the application.
func (api *APIBase) SetCharm(args params.ApplicationSetCharm) error {
	if err := api.checkCanWrite(); err != nil {
		return err
	}

	if err := common.ValidateCharmOrigin(args.CharmOrigin); err != nil {
		return err
	}

	// when forced units in error, don't block
	if !args.ForceUnits {
		if err := api.check.ChangeAllowed(); err != nil {
			return errors.Trace(err)
		}
	}
	oneApplication, err := api.backend.Application(args.ApplicationName)
	if err != nil {
		return errors.Trace(err)
	}
	return api.setCharmWithAgentValidation(
		setCharmParams{
			AppName:               args.ApplicationName,
			Application:           oneApplication,
			CharmOrigin:           args.CharmOrigin,
			ConfigSettingsStrings: args.ConfigSettings,
			ConfigSettingsYAML:    args.ConfigSettingsYAML,
			ResourceIDs:           args.ResourceIDs,
			StorageConstraints:    args.StorageConstraints,
			EndpointBindings:      args.EndpointBindings,
			Force: forceParams{
				ForceBase:  args.ForceBase,
				ForceUnits: args.ForceUnits,
				Force:      args.Force,
			},
		},
		args.CharmURL,
	)
}

var (
	deploymentInfoUpgradeMessage = `
Juju on containers does not support updating deployment info for services.
The new charm's metadata contains updated deployment info.
You'll need to deploy a new charm rather than upgrading if you need this change.
`[1:]

	storageUpgradeMessage = `
Juju on containers does not support updating storage on a statefulset.
The new charm's metadata contains updated storage declarations.
You'll need to deploy a new charm rather than upgrading if you need this change.
`[1:]

	devicesUpgradeMessage = `
Juju on containers does not support updating node selectors (configured from charm devices).
The new charm's metadata contains updated device declarations.
You'll need to deploy a new charm rather than upgrading if you need this change.
`[1:]
)

// setCharmWithAgentValidation checks the agent versions of the application
// and unit before continuing on. These checks are important to prevent old
// code running at the same time as the new code. If you encounter the error,
// the correct and only work around is to upgrade the units to match the
// controller.
func (api *APIBase) setCharmWithAgentValidation(
	params setCharmParams,
	url string,
) error {
	curl, err := charm.ParseURL(url)
	if err != nil {
		return errors.Trace(err)
	}
	newCharm, err := api.backend.Charm(curl)
	if err != nil {
		return errors.Trace(err)
	}
	oneApplication := params.Application
	currentCharm, _, err := oneApplication.Charm()
	if err != nil {
		logger.Debugf("Unable to locate current charm: %v", err)
	}
	newOrigin, err := convertCharmOrigin(params.CharmOrigin, curl)
	if err != nil {
		return errors.Trace(err)
	}
	if api.modelType == state.ModelTypeCAAS {
		// We need to disallow updates that k8s does not yet support,
		// eg changing the filesystem or device directives, or deployment info.
		// TODO(wallyworld) - support resizing of existing storage.
		var unsupportedReason string
		if !reflect.DeepEqual(currentCharm.Meta().Deployment, newCharm.Meta().Deployment) {
			unsupportedReason = deploymentInfoUpgradeMessage
		} else if !reflect.DeepEqual(currentCharm.Meta().Storage, newCharm.Meta().Storage) {
			unsupportedReason = storageUpgradeMessage
		} else if !reflect.DeepEqual(currentCharm.Meta().Devices, newCharm.Meta().Devices) {
			unsupportedReason = devicesUpgradeMessage
		}
		if unsupportedReason != "" {
			return errors.NotSupportedf(unsupportedReason)
		}
		origin, err := StateCharmOrigin(newOrigin)
		if err != nil {
			return errors.Trace(err)
		}
		return api.applicationSetCharm(params, newCharm, origin)
	}

	// Check if the controller agent tools version is greater than the
	// version we support for the new LXD profiles.
	// Then check all the units, to see what their agent tools versions is
	// so that we can ensure that everyone is aligned. If the units version
	// is too low (i.e. less than the 2.6.0 epoch), then show an error
	// message that the operator should upgrade to receive the latest
	// LXD Profile changes.

	// Ensure that we only check agent versions of a charm when we have a
	// non-empty profile. So this check will only be run in the following
	// scenarios; adding a profile, upgrading a profile. Removal of a
	// profile, that had an existing charm, will check if there is currently
	// an existing charm and if so, run the check.
	// Checking that is possible, but that would require asking every unit
	// machines what profiles they currently have and matching with the
	// incoming update. This could be very costly when you have lots of
	// machines.
	if lxdprofile.NotEmpty(lxdCharmProfiler{Charm: currentCharm}) ||
		lxdprofile.NotEmpty(lxdCharmProfiler{Charm: newCharm}) {
		if err := validateAgentVersions(oneApplication, api.model); err != nil {
			return errors.Trace(err)
		}
	}

	origin, err := StateCharmOrigin(newOrigin)
	if err != nil {
		return errors.Trace(err)
	}
	return api.applicationSetCharm(params, newCharm, origin)
}

// applicationSetCharm sets the charm and updated config
// for the given application.
func (api *APIBase) applicationSetCharm(
	params setCharmParams,
	newCharm Charm,
	newOrigin *state.CharmOrigin,
) error {
	model, err := api.backend.Model()
	if err != nil {
		return errors.Annotate(err, "retrieving model")
	}
	modelType := model.Type()

	appConfig, appSchema, charmSettings, appDefaults, err := parseCharmSettings(modelType, newCharm, params.AppName, params.ConfigSettingsStrings, params.ConfigSettingsYAML, environsconfig.NoDefaults)
	if err != nil {
		return errors.Annotate(err, "parsing config settings")
	}
	if err := appConfig.Validate(); err != nil {
		return errors.Annotate(err, "validating config settings")
	}
	var stateStorageConstraints map[string]state.StorageConstraints
	if len(params.StorageConstraints) > 0 {
		stateStorageConstraints = make(map[string]state.StorageConstraints)
		for name, cons := range params.StorageConstraints {
			stateCons := state.StorageConstraints{Pool: cons.Pool}
			if cons.Size != nil {
				stateCons.Size = *cons.Size
			}
			if cons.Count != nil {
				stateCons.Count = *cons.Count
			}
			stateStorageConstraints[name] = stateCons
		}
	}

	// Enforce "assumes" requirements if the feature flag is enabled.
	if err := assertCharmAssumptions(newCharm.Meta().Assumes, model, api.backend.ControllerConfig); err != nil {
		if !errors.IsNotSupported(err) || !params.Force.Force {
			return errors.Trace(err)
		}

		logger.Warningf("proceeding with upgrade of application %q even though the charm feature requirements could not be met as --force was specified", params.AppName)
	}

	force := params.Force
	cfg := state.SetCharmConfig{
		Charm:              api.stateCharm(newCharm),
		CharmOrigin:        newOrigin,
		ForceBase:          force.ForceBase,
		ForceUnits:         force.ForceUnits,
		Force:              force.Force,
		PendingResourceIDs: params.ResourceIDs,
		StorageConstraints: stateStorageConstraints,
		EndpointBindings:   params.EndpointBindings,
	}
	if len(charmSettings) > 0 {
		cfg.ConfigSettings = charmSettings
	}

	// Disallow downgrading from a v2 charm to a v1 charm.
	oldCharm, _, err := params.Application.Charm()
	if err != nil {
		return errors.Trace(err)
	}
	if charm.MetaFormat(oldCharm) >= charm.FormatV2 && charm.MetaFormat(newCharm) == charm.FormatV1 {
		return errors.New("cannot downgrade from v2 charm format to v1")
	}

<<<<<<< HEAD
	// TODO(wallyworld) - do in a single transaction
	if err := params.Application.SetCharm(cfg); err != nil {
		return errors.Annotate(err, "updating charm config")
=======
	// If upgrading from a pod-spec (v1) charm to sidecar (v2), override the
	// application's series to what it would be for a fresh sidecar deploy.
	if charm.MetaFormat(oldCharm) == charm.FormatV1 && corecharm.IsKubernetes(oldCharm) &&
		charm.MetaFormat(newCharm) >= charm.FormatV2 && corecharm.IsKubernetes(newCharm) {
		// Disallow upgrading from a v1 DaemonSet or Deployment type charm
		// (only StatefulSet is supported in v2 right now).
		deployment := oldCharm.Meta().Deployment
		if deployment != nil && deployment.DeploymentType != charm.DeploymentStateful {
			return errors.Errorf("cannot upgrade from v1 %s deployment to v2", deployment.DeploymentType)
		}

		modelConfig, err := api.model.ModelConfig()
		if err != nil {
			return errors.Trace(err)
		}

		var supported []string
		for _, base := range newCharm.Manifest().Bases {
			series, err := series.VersionSeries(base.Channel.Track)
			if err != nil {
				continue
			}
			supported = append(supported, series)
		}

		newSeries, err := sidecarUpgradeSeries(modelConfig, supported)
		if err != nil {
			return errors.Trace(err)
		}
		logger.Infof("upgrading pod-spec to sidecar charm, setting series to %q", newSeries)
		cfg.Series = newSeries
		cfg.RequireNoUnits = true
	}

	return params.Application.SetCharm(cfg)
}

// sidecarUpgradeSeries is a cut-down version of seriesSelector.charmSeries
// for a refresh from a pod-spec to a sidecar charm. It looks at the model's
// default and falls back to the charm's series (no support for "--series",
// series in charm URL, or default LTS).
func sidecarUpgradeSeries(modelConfig *environsconfig.Config, supported []string) (string, error) {
	supportedJuju, err := series.WorkloadSeries(time.Now(), "", modelConfig.ImageStream())
	if err != nil {
		return "", errors.Trace(err)
	}

	// Use model default series, if explicitly set and supported by the charm.
	if selected, explicit := modelConfig.DefaultSeries(); explicit {
		if _, err := charm.SeriesForCharm(selected, supported); err == nil {
			// validate the series we get from the charm
			if !supportedJuju.Contains(selected) {
				return "", errors.NotSupportedf("series: %q", selected)
			}
			return selected, nil
		}
	}

	// Fall back to the charm's list of series, filtered to what's supported
	// by Juju. Preserve the order of the supported series from the charm
	// metadata, as the order could be out of order compared to Ubuntu series
	// order (precise, xenial, bionic, trusty, etc).
	var filtered []string
	for _, charmSeries := range supported {
		if supportedJuju.Contains(charmSeries) {
			filtered = append(filtered, charmSeries)
		}
>>>>>>> d465c93f
	}
	if attr := appConfig.Attributes(); len(attr) > 0 {
		return params.Application.UpdateApplicationConfig(attr, nil, appSchema, appDefaults)
	}
	return nil
}

// charmConfigFromYamlConfigValues will parse a yaml produced by juju get and
// generate charm.Settings from it that can then be sent to the application.
func charmConfigFromYamlConfigValues(yamlContents string) (charm.Settings, error) {
	var allSettings map[string]interface{}
	if err := goyaml.Unmarshal([]byte(yamlContents), &allSettings); err != nil {
		return nil, errors.Annotate(err, "cannot parse settings data")
	}
	return charmConfigFromConfigValues(allSettings)
}

// charmConfigFromConfigValues will parse a yaml produced by juju get and
// generate charm.Settings from it that can then be sent to the application.
func charmConfigFromConfigValues(yamlContents map[string]interface{}) (charm.Settings, error) {
	onlySettings := charm.Settings{}
	settingsMap, ok := yamlContents["settings"].(map[interface{}]interface{})
	if !ok {
		return nil, errors.New("unknown format for settings")
	}

	for setting := range settingsMap {
		s, ok := settingsMap[setting].(map[interface{}]interface{})
		if !ok {
			return nil, errors.Errorf("unknown format for settings section %v", setting)
		}
		// some keys might not have a value, we don't care about those.
		v, ok := s["value"]
		if !ok {
			continue
		}
		stringSetting, ok := setting.(string)
		if !ok {
			return nil, errors.Errorf("unexpected setting key, expected string got %T", setting)
		}
		onlySettings[stringSetting] = v
	}
	return onlySettings, nil
}

// GetCharmURLOrigin returns the charm URL and charm origin the given
// application is running at present.
func (api *APIBase) GetCharmURLOrigin(args params.ApplicationGet) (params.CharmURLOriginResult, error) {
	if err := api.checkCanWrite(); err != nil {
		return params.CharmURLOriginResult{}, errors.Trace(err)
	}
	oneApplication, err := api.backend.Application(args.ApplicationName)
	if err != nil {
		return params.CharmURLOriginResult{Error: apiservererrors.ServerError(err)}, nil
	}
	charmURL, _ := oneApplication.CharmURL()
	result := params.CharmURLOriginResult{URL: *charmURL}
	chOrigin := oneApplication.CharmOrigin()
	if chOrigin == nil {
		result.Error = apiservererrors.ServerError(errors.NotFoundf("charm origin for %q", args.ApplicationName))
		return result, nil
	}
	if result.Origin, err = makeParamsCharmOrigin(chOrigin); err != nil {
		result.Error = apiservererrors.ServerError(errors.NotFoundf("charm origin for %q", args.ApplicationName))
		return result, nil
	}
	result.Origin.InstanceKey = charmhub.CreateInstanceKey(oneApplication.ApplicationTag(), api.model.ModelTag())
	return result, nil
}

func makeParamsCharmOrigin(origin *state.CharmOrigin) (params.CharmOrigin, error) {
	retOrigin := params.CharmOrigin{
		Source: origin.Source,
		ID:     origin.ID,
		Hash:   origin.Hash,
	}
	if origin.Revision != nil {
		retOrigin.Revision = origin.Revision
	}
	if origin.Channel != nil {
		retOrigin.Risk = origin.Channel.Risk
		if origin.Channel.Track != "" {
			retOrigin.Track = &origin.Channel.Track
		}
		if origin.Channel.Branch != "" {
			retOrigin.Branch = &origin.Channel.Branch
		}
	}
	if origin.Platform != nil {
		retOrigin.Architecture = origin.Platform.Architecture
		retOrigin.Base = params.Base{Name: origin.Platform.OS, Channel: origin.Platform.Channel}
	}
	return retOrigin, nil
}

// CharmRelations implements the server side of Application.CharmRelations.
func (api *APIBase) CharmRelations(p params.ApplicationCharmRelations) (params.ApplicationCharmRelationsResults, error) {
	var results params.ApplicationCharmRelationsResults
	if err := api.checkCanRead(); err != nil {
		return results, errors.Trace(err)
	}

	app, err := api.backend.Application(p.ApplicationName)
	if err != nil {
		return results, errors.Trace(err)
	}
	endpoints, err := app.Endpoints()
	if err != nil {
		return results, errors.Trace(err)
	}
	results.CharmRelations = make([]string, len(endpoints))
	for i, endpoint := range endpoints {
		results.CharmRelations[i] = endpoint.Relation.Name
	}
	return results, nil
}

// Expose changes the juju-managed firewall to expose any ports that
// were also explicitly marked by units as open.
func (api *APIBase) Expose(args params.ApplicationExpose) error {
	if err := api.checkCanWrite(); err != nil {
		return errors.Trace(err)
	}
	if err := api.check.ChangeAllowed(); err != nil {
		return errors.Trace(err)
	}
	app, err := api.backend.Application(args.ApplicationName)
	if err != nil {
		return errors.Trace(err)
	}
	if api.modelType == state.ModelTypeCAAS {
		appConfig, err := app.ApplicationConfig()
		if err != nil {
			return errors.Trace(err)
		}
		if appConfig.GetString(caas.JujuExternalHostNameKey, "") == "" {
			return errors.Errorf(
				"cannot expose a container application without a %q value set, run\n"+
					"juju config %s %s=<value>", caas.JujuExternalHostNameKey, args.ApplicationName, caas.JujuExternalHostNameKey)
		}
	}

	// Map space names to space IDs before calling SetExposed
	mappedExposeParams, err := api.mapExposedEndpointParams(args.ExposedEndpoints)
	if err != nil {
		return apiservererrors.ServerError(err)
	}

	// If an empty exposedEndpoints list is provided, all endpoints should
	// be exposed. This emulates the expose behavior of pre 2.9 controllers.
	if len(mappedExposeParams) == 0 {
		mappedExposeParams = map[string]state.ExposedEndpoint{
			"": {
				ExposeToCIDRs: []string{firewall.AllNetworksIPV4CIDR, firewall.AllNetworksIPV6CIDR},
			},
		}
	}

	if err = app.MergeExposeSettings(mappedExposeParams); err != nil {
		return apiservererrors.ServerError(err)
	}
	return nil
}

func (api *APIBase) mapExposedEndpointParams(params map[string]params.ExposedEndpoint) (map[string]state.ExposedEndpoint, error) {
	if len(params) == 0 {
		return nil, nil
	}

	var (
		spaceInfos network.SpaceInfos
		err        error
		res        = make(map[string]state.ExposedEndpoint, len(params))
	)

	for endpointName, exposeDetails := range params {
		mappedParam := state.ExposedEndpoint{
			ExposeToCIDRs: exposeDetails.ExposeToCIDRs,
		}

		if len(exposeDetails.ExposeToSpaces) != 0 {
			// Lazily fetch SpaceInfos
			if spaceInfos == nil {
				if spaceInfos, err = api.backend.AllSpaceInfos(); err != nil {
					return nil, err
				}
			}

			spaceIDs := make([]string, len(exposeDetails.ExposeToSpaces))
			for i, spaceName := range exposeDetails.ExposeToSpaces {
				sp := spaceInfos.GetByName(spaceName)
				if sp == nil {
					return nil, errors.NotFoundf("space %q", spaceName)
				}

				spaceIDs[i] = sp.ID
			}
			mappedParam.ExposeToSpaceIDs = spaceIDs
		}

		res[endpointName] = mappedParam

	}

	return res, nil
}

// Unexpose changes the juju-managed firewall to unexpose any ports that
// were also explicitly marked by units as open.
func (api *APIBase) Unexpose(args params.ApplicationUnexpose) error {
	if err := api.checkCanWrite(); err != nil {
		return err
	}
	if err := api.check.ChangeAllowed(); err != nil {
		return errors.Trace(err)
	}
	app, err := api.backend.Application(args.ApplicationName)
	if err != nil {
		return err
	}

	// No endpoints specified; unexpose application
	if len(args.ExposedEndpoints) == 0 {
		return app.ClearExposed()
	}

	// Unset expose settings for the specified endpoints
	return app.UnsetExposeSettings(args.ExposedEndpoints)
}

// AddUnits adds a given number of units to an application.
func (api *APIBase) AddUnits(args params.AddApplicationUnits) (params.AddApplicationUnitsResults, error) {
	if api.modelType == state.ModelTypeCAAS {
		return params.AddApplicationUnitsResults{}, errors.NotSupportedf("adding units to a container-based model")
	}

	// TODO(wallyworld) - enable-ha is how we add new controllers at the moment
	// Remove this check before 3.0 when enable-ha is refactored.
	app, err := api.backend.Application(args.ApplicationName)
	if err != nil {
		return params.AddApplicationUnitsResults{}, errors.Trace(err)
	}
	ch, _, err := app.Charm()
	if err != nil {
		return params.AddApplicationUnitsResults{}, errors.Trace(err)
	}
	if ch.Meta().Name == bootstrap.ControllerCharmName {
		return params.AddApplicationUnitsResults{}, errors.NotSupportedf("adding units to the controller application")
	}

	if err := api.checkCanWrite(); err != nil {
		return params.AddApplicationUnitsResults{}, errors.Trace(err)
	}
	if err := api.check.ChangeAllowed(); err != nil {
		return params.AddApplicationUnitsResults{}, errors.Trace(err)
	}
	units, err := addApplicationUnits(api.backend, api.modelType, args)
	if err != nil {
		return params.AddApplicationUnitsResults{}, errors.Trace(err)
	}
	unitNames := make([]string, len(units))
	for i, unit := range units {
		unitNames[i] = unit.UnitTag().Id()
	}
	return params.AddApplicationUnitsResults{Units: unitNames}, nil
}

// addApplicationUnits adds a given number of units to an application.
func addApplicationUnits(backend Backend, modelType state.ModelType, args params.AddApplicationUnits) ([]Unit, error) {
	if args.NumUnits < 1 {
		return nil, errors.New("must add at least one unit")
	}

	assignUnits := true
	if modelType != state.ModelTypeIAAS {
		// In a CAAS model, there are no machines for
		// units to be assigned to.
		assignUnits = false
		if len(args.AttachStorage) > 0 {
			return nil, errors.Errorf(
				"AttachStorage may not be specified for %s models",
				modelType,
			)
		}
		if len(args.Placement) > 1 {
			return nil, errors.Errorf(
				"only 1 placement directive is supported for %s models, got %d",
				modelType,
				len(args.Placement),
			)
		}
	}

	// Parse storage tags in AttachStorage.
	if len(args.AttachStorage) > 0 && args.NumUnits != 1 {
		return nil, errors.Errorf("AttachStorage is non-empty, but NumUnits is %d", args.NumUnits)
	}
	attachStorage := make([]names.StorageTag, len(args.AttachStorage))
	for i, tagString := range args.AttachStorage {
		tag, err := names.ParseStorageTag(tagString)
		if err != nil {
			return nil, errors.Trace(err)
		}
		attachStorage[i] = tag
	}
	oneApplication, err := backend.Application(args.ApplicationName)
	if err != nil {
		return nil, errors.Trace(err)
	}
	return addUnits(
		oneApplication,
		args.ApplicationName,
		args.NumUnits,
		args.Placement,
		attachStorage,
		assignUnits,
	)
}

// DestroyUnits removes a given set of application units.
//
// TODO(jack-w-shaw) Drop this once facade 16 is not longer supported
func (api *APIv16) DestroyUnits(args params.DestroyApplicationUnits) error {
	var errs []error
	entities := params.DestroyUnitsParams{
		Units: make([]params.DestroyUnitParams, 0, len(args.UnitNames)),
	}
	for _, unitName := range args.UnitNames {
		if !names.IsValidUnit(unitName) {
			errs = append(errs, errors.NotValidf("unit name %q", unitName))
			continue
		}
		entities.Units = append(entities.Units, params.DestroyUnitParams{
			UnitTag: names.NewUnitTag(unitName).String(),
		})
	}
	results, err := api.DestroyUnit(entities)
	if err != nil {
		return errors.Trace(err)
	}
	for _, result := range results.Results {
		if result.Error != nil {
			errs = append(errs, result.Error)
		}
	}
	return apiservererrors.DestroyErr("units", args.UnitNames, errs)
}

func (*APIBase) DestroyUnits(_, _ struct{}) {}

func (api *APIv15) DestroyUnit(argsV15 params.DestroyUnitsParamsV15) (params.DestroyUnitResults, error) {
	args := params.DestroyUnitsParams{
		Units: transform.Slice(argsV15.Units, func(p params.DestroyUnitParamsV15) params.DestroyUnitParams {
			return params.DestroyUnitParams{
				UnitTag:        p.UnitTag,
				DestroyStorage: p.DestroyStorage,
				Force:          p.Force,
				MaxWait:        p.MaxWait,
				DryRun:         false,
			}
		}),
	}
	return api.APIv16.DestroyUnit(args)
}

// DestroyUnit removes a given set of application units.
func (api *APIBase) DestroyUnit(args params.DestroyUnitsParams) (params.DestroyUnitResults, error) {
	if api.modelType == state.ModelTypeCAAS {
		return params.DestroyUnitResults{}, errors.NotSupportedf("removing units on a non-container model")
	}
	if err := api.checkCanWrite(); err != nil {
		return params.DestroyUnitResults{}, errors.Trace(err)
	}
	if err := api.check.RemoveAllowed(); err != nil {
		return params.DestroyUnitResults{}, errors.Trace(err)
	}

	appCharms := make(map[string]Charm)
	destroyUnit := func(arg params.DestroyUnitParams) (*params.DestroyUnitInfo, error) {
		unitTag, err := names.ParseUnitTag(arg.UnitTag)
		if err != nil {
			return nil, errors.Trace(err)
		}

		name := unitTag.Id()
		unit, err := api.backend.Unit(name)
		if errors.IsNotFound(err) {
			return nil, errors.Errorf("unit %q does not exist", name)
		} else if err != nil {
			return nil, errors.Trace(err)
		}
		if !unit.IsPrincipal() {
			return nil, errors.Errorf("unit %q is a subordinate, to remove use remove-relation. Note: this will remove all units of %q", name, unit.ApplicationName())
		}

		// TODO(wallyworld) - enable-ha is how we remove controllers at the moment
		// Remove this check before 3.0 when enable-ha is refactored.
		appName, _ := names.UnitApplication(unitTag.Id())
		ch, ok := appCharms[appName]
		if !ok {
			app, err := api.backend.Application(appName)
			if err != nil {
				return nil, errors.Trace(err)
			}
			ch, _, err = app.Charm()
			if err != nil {
				return nil, errors.Trace(err)
			}
			appCharms[appName] = ch
		}
		if ch.Meta().Name == bootstrap.ControllerCharmName {
			return nil, errors.NotSupportedf("removing units from the controller application")
		}

		var info params.DestroyUnitInfo
		unitStorage, err := storagecommon.UnitStorage(api.storageAccess, unit.UnitTag())
		if err != nil {
			return nil, errors.Trace(err)
		}

		if arg.DestroyStorage {
			for _, s := range unitStorage {
				info.DestroyedStorage = append(
					info.DestroyedStorage,
					params.Entity{Tag: s.StorageTag().String()},
				)
			}
		} else {
			info.DestroyedStorage, info.DetachedStorage, err = ClassifyDetachedStorage(
				api.storageAccess.VolumeAccess(), api.storageAccess.FilesystemAccess(), unitStorage,
			)
			if err != nil {
				return nil, errors.Trace(err)
			}
		}
		if arg.DryRun {
			return &info, nil
		}
		op := unit.DestroyOperation()
		op.DestroyStorage = arg.DestroyStorage
		op.Force = arg.Force
		if arg.Force {
			op.MaxWait = common.MaxWait(arg.MaxWait)
		}
		if err := api.backend.ApplyOperation(op); err != nil {
			return nil, errors.Trace(err)
		}
		if len(op.Errors) != 0 {
			logger.Warningf("operational errors destroying unit %v: %v", unit.Name(), op.Errors)
		}
		return &info, nil
	}
	results := make([]params.DestroyUnitResult, len(args.Units))
	for i, entity := range args.Units {
		info, err := destroyUnit(entity)
		if err != nil {
			results[i].Error = apiservererrors.ServerError(err)
			continue
		}
		results[i].Info = info
	}
	return params.DestroyUnitResults{
		Results: results,
	}, nil
}

// Destroy destroys a given application, local or remote.
//
// TODO(jack-w-shaw) Drop this once facade 16 is not longer supported
func (api *APIv16) Destroy(in params.ApplicationDestroy) error {
	if !names.IsValidApplication(in.ApplicationName) {
		return errors.NotValidf("application name %q", in.ApplicationName)
	}
	args := params.DestroyApplicationsParams{
		Applications: []params.DestroyApplicationParams{{
			ApplicationTag: names.NewApplicationTag(in.ApplicationName).String(),
		}},
	}
	results, err := api.DestroyApplication(args)
	if err != nil {
		return errors.Trace(err)
	}
	if err := results.Results[0].Error; err != nil {
		return apiservererrors.ServerError(err)
	}
	return nil
}

func (*APIBase) Destroy(_, _ struct{}) {}

// DestroyApplication removes a given set of applications.
func (api *APIv15) DestroyApplication(argsV15 params.DestroyApplicationsParamsV15) (params.DestroyApplicationResults, error) {
	args := params.DestroyApplicationsParams{
		Applications: transform.Slice(argsV15.Applications, func(p params.DestroyApplicationParamsV15) params.DestroyApplicationParams {
			return params.DestroyApplicationParams{
				ApplicationTag: p.ApplicationTag,
				DestroyStorage: p.DestroyStorage,
				Force:          p.Force,
				MaxWait:        p.MaxWait,
				DryRun:         false,
			}
		}),
	}
	return api.APIBase.DestroyApplication(args)
}

// DestroyApplication removes a given set of applications.
func (api *APIBase) DestroyApplication(args params.DestroyApplicationsParams) (params.DestroyApplicationResults, error) {
	if err := api.checkCanWrite(); err != nil {
		return params.DestroyApplicationResults{}, err
	}
	if err := api.check.RemoveAllowed(); err != nil {
		return params.DestroyApplicationResults{}, errors.Trace(err)
	}
	destroyApp := func(arg params.DestroyApplicationParams) (*params.DestroyApplicationInfo, error) {
		tag, err := names.ParseApplicationTag(arg.ApplicationTag)
		if err != nil {
			return nil, err
		}
		var info params.DestroyApplicationInfo
		app, err := api.backend.Application(tag.Id())
		if err != nil {
			return nil, err
		}

		ch, _, err := app.Charm()
		if err != nil {
			return nil, errors.Trace(err)
		}
		if ch.Meta().Name == bootstrap.ControllerCharmName {
			return nil, errors.NotSupportedf("removing the controller application")
		}

		units, err := app.AllUnits()
		if err != nil {
			return nil, err
		}
		storageSeen := names.NewSet()
		for _, unit := range units {
			info.DestroyedUnits = append(
				info.DestroyedUnits,
				params.Entity{Tag: unit.UnitTag().String()},
			)
			unitStorage, err := storagecommon.UnitStorage(api.storageAccess, unit.UnitTag())
			if err != nil {
				return nil, err
			}

			// Filter out storage we've already seen. Shared
			// storage may be attached to multiple units.
			var unseen []state.StorageInstance
			for _, stor := range unitStorage {
				storageTag := stor.StorageTag()
				if storageSeen.Contains(storageTag) {
					continue
				}
				storageSeen.Add(storageTag)
				unseen = append(unseen, stor)
			}
			unitStorage = unseen

			if arg.DestroyStorage {
				for _, s := range unitStorage {
					info.DestroyedStorage = append(
						info.DestroyedStorage,
						params.Entity{Tag: s.StorageTag().String()},
					)
				}
			} else {
				destroyed, detached, err := ClassifyDetachedStorage(
					api.storageAccess.VolumeAccess(), api.storageAccess.FilesystemAccess(), unitStorage,
				)
				if err != nil {
					return nil, err
				}
				info.DestroyedStorage = append(info.DestroyedStorage, destroyed...)
				info.DetachedStorage = append(info.DetachedStorage, detached...)
			}
		}

		if arg.DryRun {
			return &info, nil
		}

		op := app.DestroyOperation()
		op.DestroyStorage = arg.DestroyStorage
		op.Force = arg.Force
		if arg.Force {
			op.MaxWait = common.MaxWait(arg.MaxWait)
		}
		if err := api.backend.ApplyOperation(op); err != nil {
			return nil, err
		}
		if len(op.Errors) != 0 {
			logger.Warningf("operational errors destroying application %v: %v", tag.Id(), op.Errors)
		}
		return &info, nil
	}
	results := make([]params.DestroyApplicationResult, len(args.Applications))
	for i, arg := range args.Applications {
		info, err := destroyApp(arg)
		if err != nil {
			results[i].Error = apiservererrors.ServerError(err)
			continue
		}
		results[i].Info = info
	}
	return params.DestroyApplicationResults{
		Results: results,
	}, nil
}

// DestroyConsumedApplications removes a given set of consumed (remote) applications.
func (api *APIBase) DestroyConsumedApplications(args params.DestroyConsumedApplicationsParams) (params.ErrorResults, error) {
	if err := api.checkCanWrite(); err != nil {
		return params.ErrorResults{}, err
	}
	if err := api.check.RemoveAllowed(); err != nil {
		return params.ErrorResults{}, errors.Trace(err)
	}
	results := make([]params.ErrorResult, len(args.Applications))
	for i, arg := range args.Applications {
		appTag, err := names.ParseApplicationTag(arg.ApplicationTag)
		if err != nil {
			results[i].Error = apiservererrors.ServerError(err)
			continue
		}
		app, err := api.backend.RemoteApplication(appTag.Id())
		if err != nil {
			results[i].Error = apiservererrors.ServerError(err)
			continue
		}
		force := false
		if arg.Force != nil {
			force = *arg.Force
		}
		op := app.DestroyOperation(force)
		if force {
			op.MaxWait = common.MaxWait(arg.MaxWait)
		}
		err = api.backend.ApplyOperation(op)
		if op.Errors != nil && len(op.Errors) > 0 {
			logger.Warningf("operational error encountered destroying consumed application %v: %v", appTag.Id(), op.Errors)
		}
		if err != nil {
			results[i].Error = apiservererrors.ServerError(err)
			continue
		}
	}
	return params.ErrorResults{
		Results: results,
	}, nil
}

// ScaleApplications scales the specified application to the requested number of units.
func (api *APIBase) ScaleApplications(args params.ScaleApplicationsParams) (params.ScaleApplicationResults, error) {
	if api.modelType != state.ModelTypeCAAS {
		return params.ScaleApplicationResults{}, errors.NotSupportedf("scaling applications on a non-container model")
	}
	if err := api.checkCanWrite(); err != nil {
		return params.ScaleApplicationResults{}, errors.Trace(err)
	}
	if err := api.check.ChangeAllowed(); err != nil {
		return params.ScaleApplicationResults{}, errors.Trace(err)
	}
	scaleApplication := func(arg params.ScaleApplicationParams) (*params.ScaleApplicationInfo, error) {
		if arg.Scale < 0 && arg.ScaleChange == 0 {
			return nil, errors.NotValidf("scale < 0")
		} else if arg.Scale != 0 && arg.ScaleChange != 0 {
			return nil, errors.NotValidf("requesting both scale and scale-change")
		}

		appTag, err := names.ParseApplicationTag(arg.ApplicationTag)
		if err != nil {
			return nil, errors.Trace(err)
		}
		name := appTag.Id()
		app, err := api.backend.Application(name)
		if errors.IsNotFound(err) {
			return nil, errors.Errorf("application %q does not exist", name)
		} else if err != nil {
			return nil, errors.Trace(err)
		}
		ch, _, err := app.Charm()
		if err != nil {
			return nil, errors.Trace(err)
		}
		if ch.Meta().Deployment != nil {
			if ch.Meta().Deployment.DeploymentMode == charm.ModeOperator {
				return nil, errors.NotSupportedf("scale an %q application", charm.ModeOperator)
			}
			if ch.Meta().Deployment.DeploymentType == charm.DeploymentDaemon {
				return nil, errors.NotSupportedf("scale a %q application", charm.DeploymentDaemon)
			}
		}

		var info params.ScaleApplicationInfo
		if arg.ScaleChange != 0 {
			newScale, err := app.ChangeScale(arg.ScaleChange)
			if err != nil {
				return nil, errors.Trace(err)
			}
			info.Scale = newScale
		} else {
			if err := app.SetScale(arg.Scale, 0, true); err != nil {
				return nil, errors.Trace(err)
			}
			info.Scale = arg.Scale
		}
		return &info, nil
	}
	results := make([]params.ScaleApplicationResult, len(args.Applications))
	for i, entity := range args.Applications {
		info, err := scaleApplication(entity)
		if err != nil {
			results[i].Error = apiservererrors.ServerError(err)
			continue
		}
		results[i].Info = info
	}
	return params.ScaleApplicationResults{
		Results: results,
	}, nil
}

// GetConstraints returns the constraints for a given application.
func (api *APIBase) GetConstraints(args params.Entities) (params.ApplicationGetConstraintsResults, error) {
	if err := api.checkCanRead(); err != nil {
		return params.ApplicationGetConstraintsResults{}, errors.Trace(err)
	}
	results := params.ApplicationGetConstraintsResults{
		Results: make([]params.ApplicationConstraint, len(args.Entities)),
	}
	for i, arg := range args.Entities {
		cons, err := api.getConstraints(arg.Tag)
		results.Results[i].Constraints = cons
		results.Results[i].Error = apiservererrors.ServerError(err)
	}
	return results, nil
}

func (api *APIBase) getConstraints(entity string) (constraints.Value, error) {
	tag, err := names.ParseTag(entity)
	if err != nil {
		return constraints.Value{}, err
	}
	switch kind := tag.Kind(); kind {
	case names.ApplicationTagKind:
		app, err := api.backend.Application(tag.Id())
		if err != nil {
			return constraints.Value{}, err
		}
		return app.Constraints()
	default:
		return constraints.Value{}, errors.Errorf("unexpected tag type, expected application, got %s", kind)
	}
}

// SetConstraints sets the constraints for a given application.
func (api *APIBase) SetConstraints(args params.SetConstraints) error {
	if err := api.checkCanWrite(); err != nil {
		return err
	}
	if err := api.check.ChangeAllowed(); err != nil {
		return errors.Trace(err)
	}
	app, err := api.backend.Application(args.ApplicationName)
	if err != nil {
		return err
	}
	return app.SetConstraints(args.Constraints)
}

// AddRelation adds a relation between the specified endpoints and returns the relation info.
func (api *APIBase) AddRelation(args params.AddRelation) (_ params.AddRelationResults, err error) {
	var rel Relation
	defer func() {
		if err != nil && rel != nil {
			if err := rel.Destroy(); err != nil {
				logger.Errorf("cannot destroy aborted relation %q: %v", rel.Tag().Id(), err)
			}
		}
	}()

	if err := api.check.ChangeAllowed(); err != nil {
		return params.AddRelationResults{}, errors.Trace(err)
	}
	if err := api.checkCanWrite(); err != nil {
		return params.AddRelationResults{}, errors.Trace(err)
	}

	// Validate any CIDRs.
	for _, cidr := range args.ViaCIDRs {
		if _, _, err := net.ParseCIDR(cidr); err != nil {
			return params.AddRelationResults{}, errors.Trace(err)
		}
		if cidr == "0.0.0.0/0" {
			return params.AddRelationResults{}, errors.Errorf("CIDR %q not allowed", cidr)
		}
	}

	inEps, err := api.backend.InferEndpoints(args.Endpoints...)
	if err != nil {
		return params.AddRelationResults{}, errors.Trace(err)
	}
	if rel, err = api.backend.AddRelation(inEps...); err != nil {
		return params.AddRelationResults{}, errors.Trace(err)
	}
	if _, err := api.backend.SaveEgressNetworks(rel.Tag().Id(), args.ViaCIDRs); err != nil {
		return params.AddRelationResults{}, errors.Trace(err)
	}

	outEps := make(map[string]params.CharmRelation)
	for _, inEp := range inEps {
		outEp, err := rel.Endpoint(inEp.ApplicationName)
		if err != nil {
			return params.AddRelationResults{}, errors.Trace(err)
		}
		outEps[inEp.ApplicationName] = params.CharmRelation{
			Name:      outEp.Relation.Name,
			Role:      string(outEp.Relation.Role),
			Interface: outEp.Relation.Interface,
			Optional:  outEp.Relation.Optional,
			Limit:     outEp.Relation.Limit,
			Scope:     string(outEp.Relation.Scope),
		}
	}
	return params.AddRelationResults{Endpoints: outEps}, nil
}

// DestroyRelation removes the relation between the
// specified endpoints or an id.
func (api *APIBase) DestroyRelation(args params.DestroyRelation) (err error) {
	if err := api.checkCanWrite(); err != nil {
		return err
	}
	if err := api.check.RemoveAllowed(); err != nil {
		return errors.Trace(err)
	}
	var rel Relation
	if len(args.Endpoints) > 0 {
		rel, err = api.backend.InferActiveRelation(args.Endpoints...)
	} else {
		rel, err = api.backend.Relation(args.RelationId)
	}
	if err != nil {
		return err
	}
	force := args.Force != nil && *args.Force
	errs, err := rel.DestroyWithForce(force, common.MaxWait(args.MaxWait))
	if len(errs) != 0 {
		logger.Warningf("operational errors destroying relation %v: %v", rel.Tag().Id(), errs)
	}
	return err
}

// SetRelationsSuspended sets the suspended status of the specified relations.
func (api *APIBase) SetRelationsSuspended(args params.RelationSuspendedArgs) (params.ErrorResults, error) {
	var statusResults params.ErrorResults
	if err := api.checkCanWrite(); err != nil {
		return statusResults, errors.Trace(err)
	}
	if err := api.check.ChangeAllowed(); err != nil {
		return statusResults, errors.Trace(err)
	}

	changeOne := func(arg params.RelationSuspendedArg) error {
		rel, err := api.backend.Relation(arg.RelationId)
		if err != nil {
			return errors.Trace(err)
		}
		if rel.Suspended() == arg.Suspended {
			return nil
		}
		oc, err := api.backend.OfferConnectionForRelation(rel.Tag().Id())
		if errors.IsNotFound(err) {
			return errors.Errorf("cannot set suspend status for %q which is not associated with an offer", rel.Tag().Id())
		}
		if oc != nil && !arg.Suspended && rel.Suspended() {
			ok, err := commoncrossmodel.CheckCanConsume(api.authorizer, api.backend, api.backend.ControllerTag(), api.model.ModelTag(), oc)
			if err != nil {
				return errors.Trace(err)
			}
			if !ok {
				return apiservererrors.ErrPerm
			}
		}

		message := arg.Message
		if !arg.Suspended {
			message = ""
		}
		err = rel.SetSuspended(arg.Suspended, message)
		if err != nil {
			return errors.Trace(err)
		}

		statusValue := status.Joining
		if arg.Suspended {
			statusValue = status.Suspending
		}
		return rel.SetStatus(status.StatusInfo{
			Status:  statusValue,
			Message: arg.Message,
		})
	}
	results := make([]params.ErrorResult, len(args.Args))
	for i, arg := range args.Args {
		err := changeOne(arg)
		results[i].Error = apiservererrors.ServerError(err)
	}
	statusResults.Results = results
	return statusResults, nil
}

// Consume adds remote applications to the model without creating any
// relations.
func (api *APIBase) Consume(args params.ConsumeApplicationArgs) (params.ErrorResults, error) {
	var consumeResults params.ErrorResults
	if err := api.checkCanWrite(); err != nil {
		return consumeResults, errors.Trace(err)
	}
	if err := api.check.ChangeAllowed(); err != nil {
		return consumeResults, errors.Trace(err)
	}

	results := make([]params.ErrorResult, len(args.Args))
	for i, arg := range args.Args {
		err := api.consumeOne(arg)
		results[i].Error = apiservererrors.ServerError(err)
	}
	consumeResults.Results = results
	return consumeResults, nil
}

func (api *APIBase) consumeOne(arg params.ConsumeApplicationArg) error {
	sourceModelTag, err := names.ParseModelTag(arg.SourceModelTag)
	if err != nil {
		return errors.Trace(err)
	}

	// Maybe save the details of the controller hosting the offer.
	var externalControllerUUID string
	if arg.ControllerInfo != nil {
		controllerTag, err := names.ParseControllerTag(arg.ControllerInfo.ControllerTag)
		if err != nil {
			return errors.Trace(err)
		}
		// Only save controller details if the offer comes from
		// a different controller.
		if controllerTag.Id() != api.backend.ControllerTag().Id() {
			externalControllerUUID = controllerTag.Id()
			if _, err = api.backend.SaveController(crossmodel.ControllerInfo{
				ControllerTag: controllerTag,
				Alias:         arg.ControllerInfo.Alias,
				Addrs:         arg.ControllerInfo.Addrs,
				CACert:        arg.ControllerInfo.CACert,
			}, sourceModelTag.Id()); err != nil {
				return errors.Trace(err)
			}
		}
	}

	appName := arg.ApplicationAlias
	if appName == "" {
		appName = arg.OfferName
	}
	_, err = api.saveRemoteApplication(sourceModelTag, appName, externalControllerUUID, arg.ApplicationOfferDetails, arg.Macaroon)
	return err
}

// saveRemoteApplication saves the details of the specified remote application and its endpoints
// to the state model so relations to the remote application can be created.
func (api *APIBase) saveRemoteApplication(
	sourceModelTag names.ModelTag,
	applicationName string,
	externalControllerUUID string,
	offer params.ApplicationOfferDetails,
	mac *macaroon.Macaroon,
) (RemoteApplication, error) {
	remoteEps := make([]charm.Relation, len(offer.Endpoints))
	for j, ep := range offer.Endpoints {
		remoteEps[j] = charm.Relation{
			Name:      ep.Name,
			Role:      ep.Role,
			Interface: ep.Interface,
		}
	}

	remoteSpaces := make([]*environs.ProviderSpaceInfo, len(offer.Spaces))
	for i, space := range offer.Spaces {
		remoteSpaces[i] = providerSpaceInfoFromParams(space)
	}

	// If a remote application with the same name and endpoints from the same
	// source model already exists, we will use that one.
	// If the status was "terminated", the offer had been removed, so we'll replace
	// the terminated application with a fresh copy.
	remoteApp, appStatus, err := api.maybeUpdateExistingApplicationEndpoints(applicationName, sourceModelTag, remoteEps)
	if err == nil {
		if appStatus != status.Terminated {
			return remoteApp, nil
		}
		// If the same application was previously terminated due to the offer being removed,
		// first ensure we delete it from this consuming model before adding again.
		// TODO(wallyworld) - this operation should be in a single txn.
		logger.Debugf("removing terminated remote app %q before adding a replacement", applicationName)
		op := remoteApp.DestroyOperation(true)
		if err := api.backend.ApplyOperation(op); err != nil {
			return nil, errors.Annotatef(err, "removing terminated saas application %q", applicationName)
		}
	} else if !errors.IsNotFound(err) {
		return nil, errors.Trace(err)
	}

	return api.backend.AddRemoteApplication(state.AddRemoteApplicationParams{
		Name:                   applicationName,
		OfferUUID:              offer.OfferUUID,
		URL:                    offer.OfferURL,
		ExternalControllerUUID: externalControllerUUID,
		SourceModel:            sourceModelTag,
		Endpoints:              remoteEps,
		Spaces:                 remoteSpaces,
		Bindings:               offer.Bindings,
		Macaroon:               mac,
	})
}

// providerSpaceInfoFromParams converts a params.RemoteSpace to the
// equivalent ProviderSpaceInfo.
func providerSpaceInfoFromParams(space params.RemoteSpace) *environs.ProviderSpaceInfo {
	result := &environs.ProviderSpaceInfo{
		CloudType:          space.CloudType,
		ProviderAttributes: space.ProviderAttributes,
		SpaceInfo: network.SpaceInfo{
			Name:       network.SpaceName(space.Name),
			ProviderId: network.Id(space.ProviderId),
		},
	}
	for _, subnet := range space.Subnets {
		resultSubnet := network.SubnetInfo{
			CIDR:              subnet.CIDR,
			ProviderId:        network.Id(subnet.ProviderId),
			ProviderNetworkId: network.Id(subnet.ProviderNetworkId),
			ProviderSpaceId:   network.Id(subnet.ProviderSpaceId),
			VLANTag:           subnet.VLANTag,
			AvailabilityZones: subnet.Zones,
		}
		result.Subnets = append(result.Subnets, resultSubnet)
	}
	return result
}

// maybeUpdateExistingApplicationEndpoints looks for a remote application with the
// specified name and source model tag and tries to update its endpoints with the
// new ones specified. If the endpoints are compatible, the newly updated remote
// application is returned.
// If the application status is Terminated, no updates are done.
func (api *APIBase) maybeUpdateExistingApplicationEndpoints(
	applicationName string, sourceModelTag names.ModelTag, remoteEps []charm.Relation,
) (RemoteApplication, status.Status, error) {
	existingRemoteApp, err := api.backend.RemoteApplication(applicationName)
	if err != nil {
		return nil, "", errors.Trace(err)
	}
	if existingRemoteApp.SourceModel().Id() != sourceModelTag.Id() {
		return nil, "", errors.AlreadyExistsf("saas application called %q from a different model", applicationName)
	}
	if existingRemoteApp.Life() != state.Alive {
		return nil, "", errors.NewAlreadyExists(nil, fmt.Sprintf("saas application called %q exists but is terminating", applicationName))
	}
	appStatus, err := existingRemoteApp.Status()
	if err != nil {
		return nil, "", errors.Trace(err)
	}
	if appStatus.Status == status.Terminated {
		return existingRemoteApp, appStatus.Status, nil
	}
	newEpsMap := make(map[charm.Relation]bool)
	for _, ep := range remoteEps {
		newEpsMap[ep] = true
	}
	existingEps, err := existingRemoteApp.Endpoints()
	if err != nil {
		return nil, "", errors.Trace(err)
	}
	maybeSameEndpoints := len(newEpsMap) == len(existingEps)
	existingEpsByName := make(map[string]charm.Relation)
	for _, ep := range existingEps {
		existingEpsByName[ep.Name] = ep.Relation
		delete(newEpsMap, ep.Relation)
	}
	sameEndpoints := maybeSameEndpoints && len(newEpsMap) == 0
	if sameEndpoints {
		return existingRemoteApp, appStatus.Status, nil
	}

	// Gather the new endpoints. All new endpoints passed to AddEndpoints()
	// below must not have the same name as an existing endpoint.
	var newEps []charm.Relation
	for ep := range newEpsMap {
		// See if we are attempting to update endpoints with the same name but
		// different relation data.
		if existing, ok := existingEpsByName[ep.Name]; ok && existing != ep {
			return nil, "", errors.Errorf("conflicting endpoint %v", ep.Name)
		}
		newEps = append(newEps, ep)
	}

	if len(newEps) > 0 {
		// Update the existing remote app to have the new, additional endpoints.
		if err := existingRemoteApp.AddEndpoints(newEps); err != nil {
			return nil, "", errors.Trace(err)
		}
	}
	return existingRemoteApp, appStatus.Status, nil
}

// CharmConfig returns charm config for the input list of applications and
// model generations.
func (api *APIBase) CharmConfig(args params.ApplicationGetArgs) (params.ApplicationGetConfigResults, error) {
	if err := api.checkCanRead(); err != nil {
		return params.ApplicationGetConfigResults{}, err
	}
	results := params.ApplicationGetConfigResults{
		Results: make([]params.ConfigResult, len(args.Args)),
	}
	for i, arg := range args.Args {
		config, err := api.getCharmConfig(arg.BranchName, arg.ApplicationName)
		results.Results[i].Config = config
		results.Results[i].Error = apiservererrors.ServerError(err)
	}
	return results, nil
}

// GetConfig returns the charm config for each of the input applications.
func (api *APIBase) GetConfig(args params.Entities) (params.ApplicationGetConfigResults, error) {
	if err := api.checkCanRead(); err != nil {
		return params.ApplicationGetConfigResults{}, err
	}
	results := params.ApplicationGetConfigResults{
		Results: make([]params.ConfigResult, len(args.Entities)),
	}
	for i, arg := range args.Entities {
		tag, err := names.ParseTag(arg.Tag)
		if err != nil {
			results.Results[i].Error = apiservererrors.ServerError(err)
			continue
		}
		if tag.Kind() != names.ApplicationTagKind {
			results.Results[i].Error = apiservererrors.ServerError(
				errors.Errorf("unexpected tag type, expected application, got %s", tag.Kind()))
			continue
		}

		// Always deal with the master branch version of config.
		config, err := api.getCharmConfig(model.GenerationMaster, tag.Id())
		results.Results[i].Config = config
		results.Results[i].Error = apiservererrors.ServerError(err)
	}
	return results, nil
}

func (api *APIBase) getCharmConfig(gen string, appName string) (map[string]interface{}, error) {
	app, err := api.backend.Application(appName)
	if err != nil {
		return nil, err
	}
	settings, err := app.CharmConfig(gen)
	if err != nil {
		return nil, err
	}
	ch, _, err := app.Charm()
	if err != nil {
		return nil, err
	}
	return describe(settings, ch.Config()), nil
}

// SetConfigs implements the server side of Application.SetConfig.  Both
// application and charm config are set. It does not unset values in
// Config map that are set to an empty string. Unset should be used for that.
func (api *APIBase) SetConfigs(args params.ConfigSetArgs) (params.ErrorResults, error) {
	var result params.ErrorResults
	if err := api.checkCanWrite(); err != nil {
		return result, errors.Trace(err)
	}
	if err := api.check.ChangeAllowed(); err != nil {
		return result, errors.Trace(err)
	}
	result.Results = make([]params.ErrorResult, len(args.Args))
	for i, arg := range args.Args {
		app, err := api.backend.Application(arg.ApplicationName)
		if err != nil {
			result.Results[i].Error = apiservererrors.ServerError(err)
			continue
		}
		err = api.setConfig(app, arg.Generation, arg.ConfigYAML, arg.Config)
		result.Results[i].Error = apiservererrors.ServerError(err)
	}
	return result, nil
}

func (api *APIBase) addAppToBranch(branchName string, appName string) error {
	gen, err := api.backend.Branch(branchName)
	if err != nil {
		return errors.Annotate(err, "retrieving next generation")
	}
	err = gen.AssignApplication(appName)
	return errors.Annotatef(err, "adding %q to next generation", appName)
}

// UnsetApplicationsConfig implements the server side of Application.UnsetApplicationsConfig.
func (api *APIBase) UnsetApplicationsConfig(args params.ApplicationConfigUnsetArgs) (params.ErrorResults, error) {
	var result params.ErrorResults
	if err := api.checkCanWrite(); err != nil {
		return result, errors.Trace(err)
	}
	if err := api.check.ChangeAllowed(); err != nil {
		return result, errors.Trace(err)
	}
	result.Results = make([]params.ErrorResult, len(args.Args))
	for i, arg := range args.Args {
		err := api.unsetApplicationConfig(arg)
		result.Results[i].Error = apiservererrors.ServerError(err)
	}
	return result, nil
}

func (api *APIBase) unsetApplicationConfig(arg params.ApplicationUnset) error {
	app, err := api.backend.Application(arg.ApplicationName)
	if err != nil {
		return errors.Trace(err)
	}

	configSchema, defaults, err := applicationConfigSchema(api.modelType)
	if err != nil {
		return errors.Trace(err)
	}
	appConfigFields := config.KnownConfigKeys(configSchema)

	var appConfigKeys []string
	charmSettings := make(charm.Settings)
	for _, name := range arg.Options {
		if appConfigFields.Contains(name) {
			appConfigKeys = append(appConfigKeys, name)
		} else {
			charmSettings[name] = nil
		}
	}

	if len(appConfigKeys) > 0 {
		if err := app.UpdateApplicationConfig(nil, appConfigKeys, configSchema, defaults); err != nil {
			return errors.Annotate(err, "updating application config values")
		}
	}

	if len(charmSettings) > 0 {
		// We need a guard on the API server-side for direct API callers such as
		// python-libjuju, and for older clients.
		// Always default to the master branch.
		if arg.BranchName == "" {
			arg.BranchName = model.GenerationMaster
		}
		if err := app.UpdateCharmConfig(arg.BranchName, charmSettings); err != nil {
			return errors.Annotate(err, "updating application charm settings")
		}
	}
	return nil
}

// ResolveUnitErrors marks errors on the specified units as resolved.
func (api *APIBase) ResolveUnitErrors(p params.UnitsResolved) (params.ErrorResults, error) {
	if p.All {
		unitsWithErrors, err := api.backend.UnitsInError()
		if err != nil {
			return params.ErrorResults{}, errors.Trace(err)
		}
		for _, u := range unitsWithErrors {
			if err := u.Resolve(p.Retry); err != nil {
				return params.ErrorResults{}, errors.Annotatef(err, "resolve error for unit %q", u.UnitTag().Id())
			}
		}
	}

	var result params.ErrorResults
	if err := api.checkCanWrite(); err != nil {
		return result, errors.Trace(err)
	}
	if err := api.check.ChangeAllowed(); err != nil {
		return result, errors.Trace(err)
	}

	result.Results = make([]params.ErrorResult, len(p.Tags.Entities))
	for i, entity := range p.Tags.Entities {
		tag, err := names.ParseUnitTag(entity.Tag)
		if err != nil {
			result.Results[i].Error = apiservererrors.ServerError(err)
			continue
		}
		unit, err := api.backend.Unit(tag.Id())
		if err != nil {
			result.Results[i].Error = apiservererrors.ServerError(err)
			continue
		}
		err = unit.Resolve(p.Retry)
		result.Results[i].Error = apiservererrors.ServerError(err)
	}
	return result, nil
}

// ApplicationsInfo returns applications information.
func (api *APIBase) ApplicationsInfo(in params.Entities) (params.ApplicationInfoResults, error) {
	// Get all the space infos before iterating over the application infos.
	allSpaceInfosLookup, err := api.backend.AllSpaceInfos()
	if err != nil {
		return params.ApplicationInfoResults{}, apiservererrors.ServerError(err)
	}

	out := make([]params.ApplicationInfoResult, len(in.Entities))
	for i, one := range in.Entities {
		tag, err := names.ParseApplicationTag(one.Tag)
		if err != nil {
			out[i].Error = apiservererrors.ServerError(err)
			continue
		}
		app, err := api.backend.Application(tag.Name)
		if err != nil {
			out[i].Error = apiservererrors.ServerError(err)
			continue
		}

		details, err := api.getConfig(params.ApplicationGet{ApplicationName: tag.Name}, describe)
		if err != nil {
			out[i].Error = apiservererrors.ServerError(err)
			continue
		}

		bindings, err := app.EndpointBindings()
		if err != nil {
			out[i].Error = apiservererrors.ServerError(err)
			continue
		}

		bindingsMap, err := bindings.MapWithSpaceNames(allSpaceInfosLookup)
		if err != nil {
			out[i].Error = apiservererrors.ServerError(err)
			continue
		}

		exposedEndpoints, err := api.mapExposedEndpointsFromState(app.ExposedEndpoints())
		if err != nil {
			out[i].Error = apiservererrors.ServerError(err)
			continue
		}

		var channel string
		origin := app.CharmOrigin()
		if origin != nil && origin.Channel != nil {
			ch := origin.Channel
			channel = charm.MakePermissiveChannel(ch.Track, ch.Risk, ch.Branch).String()
		} else {
			channel = details.Channel
		}

		out[i].Result = &params.ApplicationResult{
			Tag:              tag.String(),
			Charm:            details.Charm,
			Base:             details.Base,
			Channel:          channel,
			Constraints:      details.Constraints,
			Principal:        app.IsPrincipal(),
			Exposed:          app.IsExposed(),
			Remote:           app.IsRemote(),
			Life:             app.Life().String(),
			EndpointBindings: bindingsMap,
			ExposedEndpoints: exposedEndpoints,
		}
	}
	return params.ApplicationInfoResults{
		Results: out,
	}, nil
}

func (api *APIBase) mapExposedEndpointsFromState(exposedEndpoints map[string]state.ExposedEndpoint) (map[string]params.ExposedEndpoint, error) {
	if len(exposedEndpoints) == 0 {
		return nil, nil
	}

	var (
		spaceInfos network.SpaceInfos
		err        error
		res        = make(map[string]params.ExposedEndpoint, len(exposedEndpoints))
	)

	for endpointName, exposeDetails := range exposedEndpoints {
		mappedParam := params.ExposedEndpoint{
			ExposeToCIDRs: exposeDetails.ExposeToCIDRs,
		}

		if len(exposeDetails.ExposeToSpaceIDs) != 0 {
			// Lazily fetch SpaceInfos
			if spaceInfos == nil {
				if spaceInfos, err = api.backend.AllSpaceInfos(); err != nil {
					return nil, err
				}
			}

			spaceNames := make([]string, len(exposeDetails.ExposeToSpaceIDs))
			for i, spaceID := range exposeDetails.ExposeToSpaceIDs {
				sp := spaceInfos.GetByID(spaceID)
				if sp == nil {
					return nil, errors.NotFoundf("space with ID %q", spaceID)
				}

				spaceNames[i] = string(sp.Name)
			}
			mappedParam.ExposeToSpaces = spaceNames
		}

		res[endpointName] = mappedParam
	}

	return res, nil
}

// MergeBindings merges operator-defined bindings with the current bindings for
// one or more applications.
func (api *APIBase) MergeBindings(in params.ApplicationMergeBindingsArgs) (params.ErrorResults, error) {
	if err := api.checkCanWrite(); err != nil {
		return params.ErrorResults{}, err
	}

	if err := api.check.ChangeAllowed(); err != nil {
		return params.ErrorResults{}, errors.Trace(err)
	}

	res := make([]params.ErrorResult, len(in.Args))
	for i, arg := range in.Args {
		tag, err := names.ParseApplicationTag(arg.ApplicationTag)
		if err != nil {
			res[i].Error = apiservererrors.ServerError(err)
			continue
		}
		app, err := api.backend.Application(tag.Name)
		if err != nil {
			res[i].Error = apiservererrors.ServerError(err)
			continue
		}

		bindings, err := state.NewBindings(api.backend, arg.Bindings)
		if err != nil {
			res[i].Error = apiservererrors.ServerError(err)
			continue
		}

		if err := app.MergeBindings(bindings, arg.Force); err != nil {
			res[i].Error = apiservererrors.ServerError(err)
		}
	}
	return params.ErrorResults{Results: res}, nil
}

// lxdCharmProfiler massages a *state.Charm into a LXDProfiler
// inside of the core package.
type lxdCharmProfiler struct {
	Charm Charm
}

// LXDProfile implements core.lxdprofile.LXDProfiler
func (p lxdCharmProfiler) LXDProfile() lxdprofile.LXDProfile {
	if p.Charm == nil {
		return nil
	}
	if profiler, ok := p.Charm.(charm.LXDProfiler); ok {
		profile := profiler.LXDProfile()
		if profile == nil {
			return nil
		}
		return profile
	}
	return nil
}

// AgentTools is a point of use agent tools requester.
type AgentTools interface {
	AgentTools() (*tools.Tools, error)
}

// AgentVersioner is a point of use agent version object.
type AgentVersioner interface {
	AgentVersion() (version.Number, error)
}

var (
	// ErrInvalidAgentVersions is a sentinal error for when we can no longer
	// upgrade juju using 2.5.x agents with 2.6 or greater controllers.
	ErrInvalidAgentVersions = errors.Errorf(
		"Unable to upgrade LXDProfile charms with the current model version. " +
			"Please run juju upgrade-model to upgrade the current model to match your controller.")
)

func getAgentToolsVersion(agentTools AgentTools) (version.Number, error) {
	tools, err := agentTools.AgentTools()
	if err != nil {
		return version.Zero, err
	}
	return tools.Version.Number, nil
}

func getAgentVersion(versioner AgentVersioner) (version.Number, error) {
	agent, err := versioner.AgentVersion()
	if err != nil {
		return version.Zero, err
	}
	return agent, nil
}

func validateAgentVersions(application Application, versioner AgentVersioner) error {
	// The epoch is set like this, because beta tags are less than release tags.
	// So 2.6-beta1.1 < 2.6.0, even though the patch is greater than 0. To
	// prevent the miss-match, we add the upper epoch limit.
	epoch := version.Number{Major: 2, Minor: 5, Patch: math.MaxInt32}

	// Locate the agent tools version to limit the amount of checking we
	// required to do over all. We check for NotFound to also use that as a
	// fallthrough to check the agent version as well. This should take care
	// of places where the application.AgentTools version is not set (IAAS).
	ver, err := getAgentToolsVersion(application)
	if err != nil && !errors.IsNotFound(err) {
		return errors.Trace(err)
	}
	if errors.IsNotFound(err) || ver.Compare(epoch) >= 0 {
		// Check to see if the model config version is valid
		// Arguably we could check on the per-unit level, as that is the
		// *actual* version of the agent that is running, looking at the
		// versioner (alias to model config), we get the intent of the move
		// to that version.
		// This should be enough for a pre-flight check, rather than querying
		// potentially thousands of units (think large production stacks).
		modelVer, modelErr := getAgentVersion(versioner)
		if modelErr != nil {
			// If we can't find the model config version, then we can't do the
			// comparison check.
			return errors.Trace(modelErr)
		}
		if modelVer.Compare(epoch) < 0 {
			return ErrInvalidAgentVersions
		}
	}
	return nil
}

// UnitsInfo returns unit information for the given entities (units or
// applications).
func (api *APIBase) UnitsInfo(in params.Entities) (params.UnitInfoResults, error) {
	var results []params.UnitInfoResult
	leaders, err := api.leadershipReader.Leaders()
	if err != nil {
		return params.UnitInfoResults{}, errors.Trace(err)
	}
	for _, one := range in.Entities {
		units, err := api.unitsFromTag(one.Tag)
		if err != nil {
			results = append(results, params.UnitInfoResult{Error: apiservererrors.ServerError(err)})
			continue
		}
		for _, unit := range units {
			result, err := api.unitResultForUnit(unit)
			if err != nil {
				results = append(results, params.UnitInfoResult{Error: apiservererrors.ServerError(err)})
				continue
			}
			if leader := leaders[unit.ApplicationName()]; leader == unit.Name() {
				result.Leader = true
			}
			results = append(results, params.UnitInfoResult{Result: result})
		}
	}
	return params.UnitInfoResults{
		Results: results,
	}, nil
}

// Returns the units referred to by the tag argument.  If the tag refers to a
// unit, a slice with a single unit is returned.  If the tag refers to an
// application, all the units in the application are returned.
func (api *APIBase) unitsFromTag(tag string) ([]Unit, error) {
	unitTag, err := names.ParseUnitTag(tag)
	if err == nil {
		unit, err := api.backend.Unit(unitTag.Id())
		if err != nil {
			return nil, err
		}
		return []Unit{unit}, nil
	}
	appTag, err := names.ParseApplicationTag(tag)
	if err == nil {
		app, err := api.backend.Application(appTag.Id())
		if err != nil {
			return nil, err
		}
		return app.AllUnits()
	}
	return nil, fmt.Errorf("tag %q is neither unit nor application tag", tag)
}

// Builds a *params.UnitResult describing the unit argument.
func (api *APIBase) unitResultForUnit(unit Unit) (*params.UnitResult, error) {
	app, err := api.backend.Application(unit.ApplicationName())
	if err != nil {
		return nil, err
	}
	curl, _ := app.CharmURL()
	if curl == nil {
		return nil, errors.NotValidf("application charm url")
	}
	machineId, _ := unit.AssignedMachineId()
	workloadVersion, err := unit.WorkloadVersion()
	if err != nil {
		return nil, err
	}

	result := &params.UnitResult{
		Tag:             unit.Tag().String(),
		WorkloadVersion: workloadVersion,
		Machine:         machineId,
		Charm:           *curl,
		Life:            unit.Life().String(),
	}
	if machineId != "" {
		machine, err := api.backend.Machine(machineId)
		if err != nil {
			return nil, err
		}
		publicAddress, err := machine.PublicAddress()
		if err == nil {
			result.PublicAddress = publicAddress.Value
		}
		// NOTE(achilleasa): this call completely ignores
		// subnets and lumps all port ranges together in a
		// single group. This works fine for pre 2.9 agents
		// as ports where always opened across all subnets.
		openPorts, err := api.openPortsOnMachineForUnit(unit.Name(), machineId)
		if err != nil {
			return nil, err
		}
		result.OpenedPorts = openPorts
	}
	container, err := unit.ContainerInfo()
	if err != nil && !errors.IsNotFound(err) {
		return nil, err
	}
	if err == nil {
		if addr := container.Address(); addr != nil {
			result.Address = addr.Value
		}
		result.ProviderId = container.ProviderId()
		if len(result.OpenedPorts) == 0 {
			result.OpenedPorts = container.Ports()
		}
	}
	result.RelationData, err = api.relationData(app, unit)
	if err != nil {
		return nil, err
	}
	return result, nil
}

// openPortsOnMachineForUnit returns the unique set of opened ports for the
// specified unit and machine arguments without distinguishing between port
// ranges across subnets. This method is provided for backwards compatibility
// with pre 2.9 agents which assume open-ports apply to all subnets.
func (api *APIBase) openPortsOnMachineForUnit(unitName, machineID string) ([]string, error) {
	var result []string
	machinePortRanges, err := api.model.OpenedPortRangesForMachine(machineID)
	if err != nil {
		return nil, errors.Trace(err)
	}

	for _, portRange := range machinePortRanges.ForUnit(unitName).UniquePortRanges() {
		result = append(result, portRange.String())
	}
	return result, nil
}

func (api *APIBase) relationData(app Application, myUnit Unit) ([]params.EndpointRelationData, error) {
	rels, err := app.Relations()
	if err != nil {
		return nil, errors.Trace(err)
	}
	result := make([]params.EndpointRelationData, len(rels))
	for i, rel := range rels {
		ep, err := rel.Endpoint(app.Name())
		if err != nil {
			return nil, errors.Trace(err)
		}
		erd := params.EndpointRelationData{
			RelationId:       rel.Id(),
			Endpoint:         ep.Name,
			ApplicationData:  make(map[string]interface{}),
			UnitRelationData: make(map[string]params.RelationData),
		}
		relatedEps, err := rel.RelatedEndpoints(app.Name())
		if err != nil {
			return nil, errors.Trace(err)
		}
		// There is only one related endpoint.
		related := relatedEps[0]
		erd.RelatedEndpoint = related.Name

		appSettings, err := rel.ApplicationSettings(related.ApplicationName)
		if err != nil {
			return nil, errors.Trace(err)
		}
		for k, v := range appSettings {
			erd.ApplicationData[k] = v
		}

		otherApp, err := api.backend.Application(related.ApplicationName)
		if errors.IsNotFound(err) {
			erd.CrossModel = true
			if err := api.crossModelRelationData(rel, related.ApplicationName, &erd); err != nil {
				return nil, errors.Trace(err)
			}
			result[i] = erd
			continue
		}
		if err != nil {
			return nil, errors.Trace(err)
		}

		otherUnits, err := otherApp.AllUnits()
		if err != nil {
			return nil, errors.Trace(err)
		}
		for _, u := range otherUnits {
			ru, err := rel.Unit(u.Name())
			if err != nil {
				return nil, errors.Trace(err)
			}
			inScope, err := ru.InScope()
			if err != nil {
				return nil, errors.Trace(err)
			}
			urd := params.RelationData{
				InScope: inScope,
			}
			if inScope {
				settings, err := ru.Settings()
				if err != nil && !errors.IsNotFound(err) {
					return nil, errors.Trace(err)
				}
				if err == nil {
					urd.UnitData = make(map[string]interface{})
					for k, v := range settings {
						urd.UnitData[k] = v
					}
				}
			}
			erd.UnitRelationData[u.Name()] = urd
		}

		result[i] = erd
	}
	return result, nil
}

func (api *APIBase) crossModelRelationData(rel Relation, appName string, erd *params.EndpointRelationData) error {
	rus, err := rel.AllRemoteUnits(appName)
	if err != nil {
		return errors.Trace(err)
	}
	for _, ru := range rus {
		inScope, err := ru.InScope()
		if err != nil {
			return errors.Trace(err)
		}
		urd := params.RelationData{
			InScope: inScope,
		}
		if inScope {
			settings, err := ru.Settings()
			if err != nil && !errors.IsNotFound(err) {
				return errors.Trace(err)
			}
			if err == nil {
				urd.UnitData = make(map[string]interface{})
				for k, v := range settings {
					urd.UnitData[k] = v
				}
			}
		}
		erd.UnitRelationData[ru.UnitName()] = urd
	}
	return nil
}

func checkCAASMinVersion(ch Charm, caasVersion *version.Number) (err error) {
	// check caas min version.
	charmDeployment := ch.Meta().Deployment
	if caasVersion == nil || charmDeployment == nil || charmDeployment.MinVersion == "" {
		return nil
	}
	if len(strings.Split(charmDeployment.MinVersion, ".")) == 2 {
		// append build number if it's not specified.
		charmDeployment.MinVersion += ".0"
	}
	minver, err := version.Parse(charmDeployment.MinVersion)
	if err != nil {
		return errors.Trace(err)
	}
	if minver != version.Zero && minver.Compare(*caasVersion) > 0 {
		return errors.NewNotValid(nil, fmt.Sprintf(
			"charm requires a minimum k8s version of %v but the cluster only runs version %v",
			minver, caasVersion,
		))
	}
	return nil
}

// Leader returns the unit name of the leader for the given application.
func (api *APIBase) Leader(entity params.Entity) (params.StringResult, error) {
	result := params.StringResult{}
	application, err := names.ParseApplicationTag(entity.Tag)
	if err != nil {
		return result, err
	}
	leaders, err := api.leadershipReader.Leaders()
	if err != nil {
		return result, errors.Annotate(err, "could not fetch leaders")
	}
	var ok bool
	result.Result, ok = leaders[application.Name]
	if !ok || result.Result == "" {
		result.Error = apiservererrors.ServerError(errors.NotFoundf("leader for %s", entity.Tag))
	}
	return result, nil
}<|MERGE_RESOLUTION|>--- conflicted
+++ resolved
@@ -1096,79 +1096,16 @@
 		return errors.New("cannot downgrade from v2 charm format to v1")
 	}
 
-<<<<<<< HEAD
+	// If upgrading from a pod-spec (v1) charm to sidecar (v2), force the application
+	// to have no units.
+	if charm.MetaFormat(oldCharm) == charm.FormatV1 && corecharm.IsKubernetes(oldCharm) &&
+		charm.MetaFormat(newCharm) >= charm.FormatV2 && corecharm.IsKubernetes(newCharm) {
+		cfg.RequireNoUnits = true
+	}
+
 	// TODO(wallyworld) - do in a single transaction
 	if err := params.Application.SetCharm(cfg); err != nil {
 		return errors.Annotate(err, "updating charm config")
-=======
-	// If upgrading from a pod-spec (v1) charm to sidecar (v2), override the
-	// application's series to what it would be for a fresh sidecar deploy.
-	if charm.MetaFormat(oldCharm) == charm.FormatV1 && corecharm.IsKubernetes(oldCharm) &&
-		charm.MetaFormat(newCharm) >= charm.FormatV2 && corecharm.IsKubernetes(newCharm) {
-		// Disallow upgrading from a v1 DaemonSet or Deployment type charm
-		// (only StatefulSet is supported in v2 right now).
-		deployment := oldCharm.Meta().Deployment
-		if deployment != nil && deployment.DeploymentType != charm.DeploymentStateful {
-			return errors.Errorf("cannot upgrade from v1 %s deployment to v2", deployment.DeploymentType)
-		}
-
-		modelConfig, err := api.model.ModelConfig()
-		if err != nil {
-			return errors.Trace(err)
-		}
-
-		var supported []string
-		for _, base := range newCharm.Manifest().Bases {
-			series, err := series.VersionSeries(base.Channel.Track)
-			if err != nil {
-				continue
-			}
-			supported = append(supported, series)
-		}
-
-		newSeries, err := sidecarUpgradeSeries(modelConfig, supported)
-		if err != nil {
-			return errors.Trace(err)
-		}
-		logger.Infof("upgrading pod-spec to sidecar charm, setting series to %q", newSeries)
-		cfg.Series = newSeries
-		cfg.RequireNoUnits = true
-	}
-
-	return params.Application.SetCharm(cfg)
-}
-
-// sidecarUpgradeSeries is a cut-down version of seriesSelector.charmSeries
-// for a refresh from a pod-spec to a sidecar charm. It looks at the model's
-// default and falls back to the charm's series (no support for "--series",
-// series in charm URL, or default LTS).
-func sidecarUpgradeSeries(modelConfig *environsconfig.Config, supported []string) (string, error) {
-	supportedJuju, err := series.WorkloadSeries(time.Now(), "", modelConfig.ImageStream())
-	if err != nil {
-		return "", errors.Trace(err)
-	}
-
-	// Use model default series, if explicitly set and supported by the charm.
-	if selected, explicit := modelConfig.DefaultSeries(); explicit {
-		if _, err := charm.SeriesForCharm(selected, supported); err == nil {
-			// validate the series we get from the charm
-			if !supportedJuju.Contains(selected) {
-				return "", errors.NotSupportedf("series: %q", selected)
-			}
-			return selected, nil
-		}
-	}
-
-	// Fall back to the charm's list of series, filtered to what's supported
-	// by Juju. Preserve the order of the supported series from the charm
-	// metadata, as the order could be out of order compared to Ubuntu series
-	// order (precise, xenial, bionic, trusty, etc).
-	var filtered []string
-	for _, charmSeries := range supported {
-		if supportedJuju.Contains(charmSeries) {
-			filtered = append(filtered, charmSeries)
-		}
->>>>>>> d465c93f
 	}
 	if attr := appConfig.Attributes(); len(attr) > 0 {
 		return params.Application.UpdateApplicationConfig(attr, nil, appSchema, appDefaults)
