// Copyright 2015 Canonical Ltd.
// Licensed under the AGPLv3, see LICENCE file for details.

package uniter_test

import (
	"context"
	"fmt"
	"time"

	"github.com/juju/charm/v11"
	"github.com/juju/collections/set"
	"github.com/juju/errors"
	"github.com/juju/mgo/v3/bson"
	"github.com/juju/names/v4"
	jc "github.com/juju/testing/checkers"
	"github.com/juju/utils/v3"
	"github.com/juju/worker/v3/workertest"
	"github.com/kr/pretty"
	gc "gopkg.in/check.v1"
	"gopkg.in/juju/environschema.v1"

	apiuniter "github.com/juju/juju/api/agent/uniter"
	"github.com/juju/juju/apiserver/common"
	apiservererrors "github.com/juju/juju/apiserver/errors"
	"github.com/juju/juju/apiserver/facade/facadetest"
	"github.com/juju/juju/apiserver/facades/agent/uniter"
	apiservertesting "github.com/juju/juju/apiserver/testing"
	coreconfig "github.com/juju/juju/core/config"
	"github.com/juju/juju/core/life"
	"github.com/juju/juju/core/model"
	"github.com/juju/juju/core/network"
	"github.com/juju/juju/core/secrets"
	"github.com/juju/juju/core/status"
	"github.com/juju/juju/environs/config"
	_ "github.com/juju/juju/internal/secrets/provider/all"
	"github.com/juju/juju/juju/testing"
	"github.com/juju/juju/rpc/params"
	"github.com/juju/juju/state"
	statetesting "github.com/juju/juju/state/testing"
	coretesting "github.com/juju/juju/testing"
	"github.com/juju/juju/testing/factory"
)

const allEndpoints = ""

type uniterSuite struct {
	uniterSuiteBase
}

var _ = gc.Suite(&uniterSuite{})

func (s *uniterSuite) TestUniterFailsWithNonUnitAgentUser(c *gc.C) {
	anAuthorizer := s.authorizer
	anAuthorizer.Tag = names.NewMachineTag("9")
	context := s.facadeContext(c)
	context.Auth_ = anAuthorizer
	_, err := uniter.NewUniterAPI(context)
	c.Assert(err, gc.NotNil)
	c.Assert(err, gc.ErrorMatches, "permission denied")
}

func (s *uniterSuite) TestSetStatus(c *gc.C) {
	now := time.Now()
	sInfo := status.StatusInfo{
		Status:  status.Executing,
		Message: "blah",
		Since:   &now,
	}
	err := s.wordpressUnit.SetAgentStatus(sInfo)
	c.Assert(err, jc.ErrorIsNil)
	sInfo = status.StatusInfo{
		Status:  status.Executing,
		Message: "foo",
		Since:   &now,
	}
	err = s.mysqlUnit.SetAgentStatus(sInfo)
	c.Assert(err, jc.ErrorIsNil)

	args := params.SetStatus{
		Entities: []params.EntityStatusArgs{
			{Tag: "unit-mysql-0", Status: status.Error.String(), Info: "not really"},
			{Tag: "unit-wordpress-0", Status: status.Rebooting.String(), Info: "foobar"},
			{Tag: "unit-foo-42", Status: status.Active.String(), Info: "blah"},
		}}
	result, err := s.uniter.SetStatus(context.Background(), args)
	c.Assert(err, jc.ErrorIsNil)
	c.Assert(result, gc.DeepEquals, params.ErrorResults{
		Results: []params.ErrorResult{
			{apiservertesting.ErrUnauthorized},
			{nil},
			{apiservertesting.ErrUnauthorized},
		},
	})

	// Verify mysqlUnit - no change.
	statusInfo, err := s.mysqlUnit.AgentStatus()
	c.Assert(err, jc.ErrorIsNil)
	c.Assert(statusInfo.Status, gc.Equals, status.Executing)
	c.Assert(statusInfo.Message, gc.Equals, "foo")
	// ...wordpressUnit is fine though.
	statusInfo, err = s.wordpressUnit.AgentStatus()
	c.Assert(err, jc.ErrorIsNil)
	c.Assert(statusInfo.Status, gc.Equals, status.Rebooting)
	c.Assert(statusInfo.Message, gc.Equals, "foobar")
}

func (s *uniterSuite) TestSetAgentStatus(c *gc.C) {
	now := time.Now()
	sInfo := status.StatusInfo{
		Status:  status.Executing,
		Message: "blah",
		Since:   &now,
	}
	err := s.wordpressUnit.SetAgentStatus(sInfo)
	c.Assert(err, jc.ErrorIsNil)
	sInfo = status.StatusInfo{
		Status:  status.Executing,
		Message: "foo",
		Since:   &now,
	}
	err = s.mysqlUnit.SetAgentStatus(sInfo)
	c.Assert(err, jc.ErrorIsNil)

	args := params.SetStatus{
		Entities: []params.EntityStatusArgs{
			{Tag: "unit-mysql-0", Status: status.Error.String(), Info: "not really"},
			{Tag: "unit-wordpress-0", Status: status.Executing.String(), Info: "foobar"},
			{Tag: "unit-foo-42", Status: status.Rebooting.String(), Info: "blah"},
		}}
	result, err := s.uniter.SetAgentStatus(context.Background(), args)
	c.Assert(err, jc.ErrorIsNil)
	c.Assert(result, gc.DeepEquals, params.ErrorResults{
		Results: []params.ErrorResult{
			{apiservertesting.ErrUnauthorized},
			{nil},
			{apiservertesting.ErrUnauthorized},
		},
	})

	// Verify mysqlUnit - no change.
	statusInfo, err := s.mysqlUnit.AgentStatus()
	c.Assert(err, jc.ErrorIsNil)
	c.Assert(statusInfo.Status, gc.Equals, status.Executing)
	c.Assert(statusInfo.Message, gc.Equals, "foo")
	// ...wordpressUnit is fine though.
	statusInfo, err = s.wordpressUnit.AgentStatus()
	c.Assert(err, jc.ErrorIsNil)
	c.Assert(statusInfo.Status, gc.Equals, status.Executing)
	c.Assert(statusInfo.Message, gc.Equals, "foobar")
}

func (s *uniterSuite) TestSetUnitStatus(c *gc.C) {
	now := time.Now()
	sInfo := status.StatusInfo{
		Status:  status.Active,
		Message: "blah",
		Since:   &now,
	}
	err := s.wordpressUnit.SetStatus(sInfo)
	c.Assert(err, jc.ErrorIsNil)
	sInfo = status.StatusInfo{
		Status:  status.Terminated,
		Message: "foo",
		Since:   &now,
	}
	err = s.mysqlUnit.SetStatus(sInfo)
	c.Assert(err, jc.ErrorIsNil)

	args := params.SetStatus{
		Entities: []params.EntityStatusArgs{
			{Tag: "unit-mysql-0", Status: status.Error.String(), Info: "not really"},
			{Tag: "unit-wordpress-0", Status: status.Terminated.String(), Info: "foobar"},
			{Tag: "unit-foo-42", Status: status.Active.String(), Info: "blah"},
		}}
	result, err := s.uniter.SetUnitStatus(context.Background(), args)
	c.Assert(err, jc.ErrorIsNil)
	c.Assert(result, gc.DeepEquals, params.ErrorResults{
		Results: []params.ErrorResult{
			{apiservertesting.ErrUnauthorized},
			{nil},
			{apiservertesting.ErrUnauthorized},
		},
	})

	// Verify mysqlUnit - no change.
	statusInfo, err := s.mysqlUnit.Status()
	c.Assert(err, jc.ErrorIsNil)
	c.Assert(statusInfo.Status, gc.Equals, status.Terminated)
	c.Assert(statusInfo.Message, gc.Equals, "foo")
	// ...wordpressUnit is fine though.
	statusInfo, err = s.wordpressUnit.Status()
	c.Assert(err, jc.ErrorIsNil)
	c.Assert(statusInfo.Status, gc.Equals, status.Terminated)
	c.Assert(statusInfo.Message, gc.Equals, "foobar")
}

func (s *uniterSuite) TestLife(c *gc.C) {
	// Add a relation wordpress-mysql.
	rel := s.addRelation(c, "wordpress", "mysql")
	relUnit, err := rel.Unit(s.wordpressUnit)
	c.Assert(err, jc.ErrorIsNil)
	err = relUnit.EnterScope(nil)
	c.Assert(err, jc.ErrorIsNil)
	c.Assert(rel.Life(), gc.Equals, state.Alive)
	relStatus, err := rel.Status()
	c.Assert(err, jc.ErrorIsNil)
	c.Assert(relStatus.Status, gc.Equals, status.Joining)

	// Make the wordpressUnit dead.
	err = s.wordpressUnit.EnsureDead()
	c.Assert(err, jc.ErrorIsNil)
	err = s.wordpressUnit.Refresh()
	c.Assert(err, jc.ErrorIsNil)
	c.Assert(s.wordpressUnit.Life(), gc.Equals, state.Dead)

	// Add another unit, so the service will stay dying when we
	// destroy it later.
	extraUnit, err := s.wordpress.AddUnit(state.AddUnitParams{})
	c.Assert(err, jc.ErrorIsNil)
	c.Assert(extraUnit, gc.NotNil)

	// Make the wordpress service dying.
	err = s.wordpress.Destroy(s.store)
	c.Assert(err, jc.ErrorIsNil)
	err = s.wordpress.Refresh()
	c.Assert(err, jc.ErrorIsNil)
	c.Assert(s.wordpress.Life(), gc.Equals, state.Dying)

	args := params.Entities{Entities: []params.Entity{
		{Tag: "unit-mysql-0"},
		{Tag: "unit-wordpress-0"},
		{Tag: "unit-foo-42"},
		{Tag: "application-mysql"},
		{Tag: "application-wordpress"},
		{Tag: "machine-0"},
		{Tag: "machine-1"},
		{Tag: "machine-42"},
		{Tag: "application-foo"},
		// TODO(dfc) these aren't valid tags any more
		// but I hope to restore this test when params.Entity takes
		// tags, not strings, which is coming soon.
		// {Tag: "just-foo"},
		{Tag: rel.Tag().String()},
		{Tag: "relation-svc1.rel1#svc2.rel2"},
		// {Tag: "relation-blah"},
	}}
	result, err := s.uniter.Life(context.Background(), args)
	c.Assert(err, jc.ErrorIsNil)
	c.Assert(result, gc.DeepEquals, params.LifeResults{
		Results: []params.LifeResult{
			{Error: apiservertesting.ErrUnauthorized},
			{Life: "dead"},
			{Error: apiservertesting.ErrUnauthorized},
			{Error: apiservertesting.ErrUnauthorized},
			{Life: "dying"},
			{Error: apiservertesting.ErrUnauthorized},
			{Error: apiservertesting.ErrUnauthorized},
			{Error: apiservertesting.ErrUnauthorized},
			{Error: apiservertesting.ErrUnauthorized},
			// TODO(dfc) see above
			// {Error: apiservertesting.ErrUnauthorized},
			{Error: apiservertesting.ErrUnauthorized},
			{Error: apiservertesting.ErrUnauthorized},
			// {Error: apiservertesting.ErrUnauthorized},
		},
	})
}

func (s *uniterSuite) TestEnsureDead(c *gc.C) {
	c.Assert(s.wordpressUnit.Life(), gc.Equals, state.Alive)
	c.Assert(s.mysqlUnit.Life(), gc.Equals, state.Alive)

	args := params.Entities{Entities: []params.Entity{
		{Tag: "unit-mysql-0"},
		{Tag: "unit-wordpress-0"},
		{Tag: "unit-foo-42"},
	}}
	result, err := s.uniter.EnsureDead(context.Background(), args)
	c.Assert(err, jc.ErrorIsNil)
	c.Assert(result, gc.DeepEquals, params.ErrorResults{
		Results: []params.ErrorResult{
			{apiservertesting.ErrUnauthorized},
			{nil},
			{apiservertesting.ErrUnauthorized},
		},
	})

	err = s.wordpressUnit.Refresh()
	c.Assert(err, jc.ErrorIsNil)
	c.Assert(s.wordpressUnit.Life(), gc.Equals, state.Dead)
	err = s.mysqlUnit.Refresh()
	c.Assert(err, jc.ErrorIsNil)
	c.Assert(s.mysqlUnit.Life(), gc.Equals, state.Alive)

	// Try it again on a Dead unit; should work.
	args = params.Entities{
		Entities: []params.Entity{{Tag: "unit-wordpress-0"}},
	}
	result, err = s.uniter.EnsureDead(context.Background(), args)
	c.Assert(err, jc.ErrorIsNil)
	c.Assert(result, gc.DeepEquals, params.ErrorResults{
		Results: []params.ErrorResult{{nil}},
	})
	c.Assert(s.leadershipRevoker.revoked.Contains(s.wordpressUnit.Name()), jc.IsTrue)

	// Verify Life is unchanged.
	err = s.wordpressUnit.Refresh()
	c.Assert(err, jc.ErrorIsNil)
	c.Assert(s.wordpressUnit.Life(), gc.Equals, state.Dead)
}

func (s *uniterSuite) TestWatch(c *gc.C) {
	c.Assert(s.resources.Count(), gc.Equals, 0)

	args := params.Entities{Entities: []params.Entity{
		{Tag: "unit-mysql-0"},
		{Tag: "unit-wordpress-0"},
		{Tag: "unit-foo-42"},
		{Tag: "application-mysql"},
		{Tag: "application-wordpress"},
		{Tag: "application-foo"},
		// TODO(dfc) these aren't valid tags any more
		// but I hope to restore this test when params.Entity takes
		// tags, not strings, which is coming soon.
		// {Tag: "just-foo"},
	}}
	result, err := s.uniter.Watch(context.Background(), args)
	c.Assert(err, jc.ErrorIsNil)
	c.Assert(result, gc.DeepEquals, params.NotifyWatchResults{
		Results: []params.NotifyWatchResult{
			{Error: apiservertesting.ErrUnauthorized},
			{NotifyWatcherId: "1"},
			{Error: apiservertesting.ErrUnauthorized},
			{Error: apiservertesting.ErrUnauthorized},
			{NotifyWatcherId: "2"},
			{Error: apiservertesting.ErrUnauthorized},
			// see above
			// {Error: apiservertesting.ErrUnauthorized},
		},
	})

	// Verify the resource was registered and stop when done
	c.Assert(s.resources.Count(), gc.Equals, 2)
	resource1 := s.resources.Get("1")
	defer workertest.CleanKill(c, resource1)
	resource2 := s.resources.Get("2")
	defer workertest.CleanKill(c, resource2)

	// Check that the Watch has consumed the initial event ("returned" in
	// the Watch call)
	wc := statetesting.NewNotifyWatcherC(c, resource1.(state.NotifyWatcher))
	wc.AssertNoChange()
	wc = statetesting.NewNotifyWatcherC(c, resource2.(state.NotifyWatcher))
	wc.AssertNoChange()
}

func (s *uniterSuite) TestPublicAddress(c *gc.C) {
	// Try first without setting an address.
	args := params.Entities{Entities: []params.Entity{
		{Tag: "unit-mysql-0"},
		{Tag: "unit-wordpress-0"},
		{Tag: "unit-foo-42"},
	}}
	expectErr := &params.Error{
		Code:    params.CodeNoAddressSet,
		Message: `"unit-wordpress-0" has no public address set`,
	}
	result, err := s.uniter.PublicAddress(context.Background(), args)
	c.Assert(err, jc.ErrorIsNil)
	c.Assert(result, gc.DeepEquals, params.StringResults{
		Results: []params.StringResult{
			{Error: apiservertesting.ErrUnauthorized},
			{Error: expectErr},
			{Error: apiservertesting.ErrUnauthorized},
		},
	})

	// Now set it an try again.
	st := s.ControllerModel(c).State()
	controllerConfig, err := st.ControllerConfig()
	c.Assert(err, jc.ErrorIsNil)
	err = s.machine0.SetProviderAddresses(
		controllerConfig,
		network.NewSpaceAddress("1.2.3.4", network.WithScope(network.ScopePublic)),
	)
	c.Assert(err, jc.ErrorIsNil)
	address, err := s.wordpressUnit.PublicAddress()
	c.Assert(address.Value, gc.Equals, "1.2.3.4")
	c.Assert(err, jc.ErrorIsNil)

	result, err = s.uniter.PublicAddress(context.Background(), args)
	c.Assert(err, jc.ErrorIsNil)
	c.Assert(result, gc.DeepEquals, params.StringResults{
		Results: []params.StringResult{
			{Error: apiservertesting.ErrUnauthorized},
			{Result: "1.2.3.4"},
			{Error: apiservertesting.ErrUnauthorized},
		},
	})
}

func (s *uniterSuite) TestPrivateAddress(c *gc.C) {
	args := params.Entities{Entities: []params.Entity{
		{Tag: "unit-mysql-0"},
		{Tag: "unit-wordpress-0"},
		{Tag: "unit-foo-42"},
	}}
	expectErr := &params.Error{
		Code:    params.CodeNoAddressSet,
		Message: `"unit-wordpress-0" has no private address set`,
	}
	result, err := s.uniter.PrivateAddress(context.Background(), args)
	c.Assert(err, jc.ErrorIsNil)
	c.Assert(result, gc.DeepEquals, params.StringResults{
		Results: []params.StringResult{
			{Error: apiservertesting.ErrUnauthorized},
			{Error: expectErr},
			{Error: apiservertesting.ErrUnauthorized},
		},
	})

	// Now set it and try again.
	st := s.ControllerModel(c).State()
	controllerConfig, err := st.ControllerConfig()
	c.Assert(err, jc.ErrorIsNil)
	err = s.machine0.SetProviderAddresses(
		controllerConfig,
		network.NewSpaceAddress("1.2.3.4", network.WithScope(network.ScopeCloudLocal)),
	)
	c.Assert(err, jc.ErrorIsNil)
	address, err := s.wordpressUnit.PrivateAddress()
	c.Assert(address.Value, gc.Equals, "1.2.3.4")
	c.Assert(err, jc.ErrorIsNil)

	result, err = s.uniter.PrivateAddress(context.Background(), args)
	c.Assert(err, jc.ErrorIsNil)
	c.Assert(result, gc.DeepEquals, params.StringResults{
		Results: []params.StringResult{
			{Error: apiservertesting.ErrUnauthorized},
			{Result: "1.2.3.4"},
			{Error: apiservertesting.ErrUnauthorized},
		},
	})
}

// TestNetworkInfoSpaceless is in uniterSuite and not uniterNetworkInfoSuite since we don't want
// all the spaces set up.
func (s *uniterSuite) TestNetworkInfoSpaceless(c *gc.C) {
	st := s.ControllerModel(c).State()
	controllerConfig, err := st.ControllerConfig()
	c.Assert(err, jc.ErrorIsNil)
	err = s.machine0.SetProviderAddresses(
		controllerConfig,
		network.NewSpaceAddress("1.2.3.4", network.WithScope(network.ScopeCloudLocal)),
	)
	c.Assert(err, jc.ErrorIsNil)

	err = s.ControllerModel(c).UpdateModelConfig(map[string]interface{}{config.EgressSubnets: "10.0.0.0/8"}, nil)
	c.Assert(err, jc.ErrorIsNil)

	args := params.NetworkInfoParams{
		Unit:      s.wordpressUnit.Tag().String(),
		Endpoints: []string{"db", "juju-info"},
	}

	privateAddress, err := s.machine0.PrivateAddress()
	c.Assert(err, jc.ErrorIsNil)

	expectedInfo := params.NetworkInfoResult{
		Info: []params.NetworkInfo{
			{
				Addresses: []params.InterfaceAddress{
					{Address: privateAddress.Value},
				},
			},
		},
		EgressSubnets:    []string{"10.0.0.0/8"},
		IngressAddresses: []string{privateAddress.Value},
	}

	result, err := s.uniter.NetworkInfo(context.Background(), args)
	c.Assert(err, jc.ErrorIsNil)
	c.Check(result, jc.DeepEquals, params.NetworkInfoResults{
		Results: map[string]params.NetworkInfoResult{
			"db":        expectedInfo,
			"juju-info": expectedInfo,
		},
	})
}

func (s *uniterSuite) TestAvailabilityZone(c *gc.C) {
	s.PatchValue(uniter.GetZone, func(st *state.State, tag names.Tag) (string, error) {
		return "a_zone", nil
	})

	args := params.Entities{Entities: []params.Entity{
		{Tag: "unit-wordpress-0"},
	}}
	result, err := s.uniter.AvailabilityZone(context.Background(), args)
	c.Assert(err, jc.ErrorIsNil)

	c.Check(result, gc.DeepEquals, params.StringResults{
		Results: []params.StringResult{
			{Result: "a_zone"},
		},
	})
}

func (s *uniterSuite) TestResolvedAPIV6(c *gc.C) {
	err := s.wordpressUnit.SetResolved(state.ResolvedRetryHooks)
	c.Assert(err, jc.ErrorIsNil)
	mode := s.wordpressUnit.Resolved()
	c.Assert(mode, gc.Equals, state.ResolvedRetryHooks)

	args := params.Entities{Entities: []params.Entity{
		{Tag: "unit-mysql-0"},
		{Tag: "unit-wordpress-0"},
		{Tag: "unit-foo-42"},
	}}
	result, err := s.uniter.Resolved(context.Background(), args)
	c.Assert(err, jc.ErrorIsNil)
	c.Assert(result, gc.DeepEquals, params.ResolvedModeResults{
		Results: []params.ResolvedModeResult{
			{Error: apiservertesting.ErrUnauthorized},
			{Mode: params.ResolvedMode(mode)},
			{Error: apiservertesting.ErrUnauthorized},
		},
	})
}

func (s *uniterSuite) TestClearResolved(c *gc.C) {
	err := s.wordpressUnit.SetResolved(state.ResolvedRetryHooks)
	c.Assert(err, jc.ErrorIsNil)
	mode := s.wordpressUnit.Resolved()
	c.Assert(mode, gc.Equals, state.ResolvedRetryHooks)

	args := params.Entities{Entities: []params.Entity{
		{Tag: "unit-mysql-0"},
		{Tag: "unit-wordpress-0"},
		{Tag: "unit-foo-42"},
	}}
	result, err := s.uniter.ClearResolved(context.Background(), args)
	c.Assert(err, jc.ErrorIsNil)
	c.Assert(result, gc.DeepEquals, params.ErrorResults{
		Results: []params.ErrorResult{
			{apiservertesting.ErrUnauthorized},
			{nil},
			{apiservertesting.ErrUnauthorized},
		},
	})

	// Verify wordpressUnit's resolved mode has changed.
	err = s.wordpressUnit.Refresh()
	c.Assert(err, jc.ErrorIsNil)
	mode = s.wordpressUnit.Resolved()
	c.Assert(mode, gc.Equals, state.ResolvedNone)
}

func (s *uniterSuite) TestGetPrincipal(c *gc.C) {
	// Add a subordinate to wordpressUnit.
	_, _, subordinate := s.addRelatedApplication(c, "wordpress", "logging", s.wordpressUnit)

	principal, ok := subordinate.PrincipalName()
	c.Assert(principal, gc.Equals, s.wordpressUnit.Name())
	c.Assert(ok, jc.IsTrue)

	// First try it as wordpressUnit's agent.
	args := params.Entities{Entities: []params.Entity{
		{Tag: "unit-mysql-0"},
		{Tag: "unit-wordpress-0"},
		{Tag: subordinate.Tag().String()},
		{Tag: "unit-foo-42"},
	}}
	result, err := s.uniter.GetPrincipal(context.Background(), args)
	c.Assert(err, jc.ErrorIsNil)
	c.Assert(result, gc.DeepEquals, params.StringBoolResults{
		Results: []params.StringBoolResult{
			{Error: apiservertesting.ErrUnauthorized},
			{Result: "", Ok: false, Error: nil},
			{Error: apiservertesting.ErrUnauthorized},
			{Error: apiservertesting.ErrUnauthorized},
		},
	})

	// Now try as subordinate's agent.
	subAuthorizer := s.authorizer
	subAuthorizer.Tag = subordinate.Tag()
	subUniter := s.newUniterAPI(c, s.ControllerModel(c).State(), subAuthorizer)

	result, err = subUniter.GetPrincipal(context.Background(), args)
	c.Assert(err, jc.ErrorIsNil)
	c.Assert(result, gc.DeepEquals, params.StringBoolResults{
		Results: []params.StringBoolResult{
			{Error: apiservertesting.ErrUnauthorized},
			{Error: apiservertesting.ErrUnauthorized},
			{Result: "unit-wordpress-0", Ok: true, Error: nil},
			{Error: apiservertesting.ErrUnauthorized},
		},
	})
}

func (s *uniterSuite) TestHasSubordinates(c *gc.C) {
	// Try first without any subordinates for wordpressUnit.
	args := params.Entities{Entities: []params.Entity{
		{Tag: "unit-mysql-0"},
		{Tag: "unit-wordpress-0"},
		{Tag: "unit-logging-0"},
		{Tag: "unit-foo-42"},
	}}
	result, err := s.uniter.HasSubordinates(context.Background(), args)
	c.Assert(err, jc.ErrorIsNil)
	c.Assert(result, gc.DeepEquals, params.BoolResults{
		Results: []params.BoolResult{
			{Error: apiservertesting.ErrUnauthorized},
			{Result: false},
			{Error: apiservertesting.ErrUnauthorized},
			{Error: apiservertesting.ErrUnauthorized},
		},
	})

	// Add two subordinates to wordpressUnit and try again.
	s.addRelatedApplication(c, "wordpress", "logging", s.wordpressUnit)
	s.addRelatedApplication(c, "wordpress", "monitoring", s.wordpressUnit)

	result, err = s.uniter.HasSubordinates(context.Background(), args)
	c.Assert(err, jc.ErrorIsNil)
	c.Assert(result, gc.DeepEquals, params.BoolResults{
		Results: []params.BoolResult{
			{Error: apiservertesting.ErrUnauthorized},
			{Result: true},
			{Error: apiservertesting.ErrUnauthorized},
			{Error: apiservertesting.ErrUnauthorized},
		},
	})
}

func (s *uniterSuite) TestDestroy(c *gc.C) {
	c.Assert(s.wordpressUnit.Life(), gc.Equals, state.Alive)

	args := params.Entities{Entities: []params.Entity{
		{Tag: "unit-mysql-0"},
		{Tag: "unit-wordpress-0"},
		{Tag: "unit-foo-42"},
	}}
	result, err := s.uniter.Destroy(context.Background(), args)
	c.Assert(err, jc.ErrorIsNil)
	c.Assert(result, gc.DeepEquals, params.ErrorResults{
		Results: []params.ErrorResult{
			{apiservertesting.ErrUnauthorized},
			{nil},
			{apiservertesting.ErrUnauthorized},
		},
	})

	// Verify wordpressUnit is destroyed and removed.
	err = s.wordpressUnit.Refresh()
	c.Assert(err, jc.ErrorIs, errors.NotFound)
}

func (s *uniterSuite) TestDestroyAllSubordinates(c *gc.C) {
	// Add two subordinates to wordpressUnit.
	_, _, loggingSub := s.addRelatedApplication(c, "wordpress", "logging", s.wordpressUnit)
	_, _, monitoringSub := s.addRelatedApplication(c, "wordpress", "monitoring", s.wordpressUnit)
	c.Assert(loggingSub.Life(), gc.Equals, state.Alive)
	c.Assert(monitoringSub.Life(), gc.Equals, state.Alive)

	err := s.wordpressUnit.Refresh()
	c.Assert(err, jc.ErrorIsNil)
	subordinates := s.wordpressUnit.SubordinateNames()
	c.Assert(subordinates, gc.DeepEquals, []string{"logging/0", "monitoring/0"})

	args := params.Entities{Entities: []params.Entity{
		{Tag: "unit-mysql-0"},
		{Tag: "unit-wordpress-0"},
		{Tag: "unit-foo-42"},
	}}
	result, err := s.uniter.DestroyAllSubordinates(context.Background(), args)
	c.Assert(err, jc.ErrorIsNil)
	c.Assert(result, gc.DeepEquals, params.ErrorResults{
		Results: []params.ErrorResult{
			{apiservertesting.ErrUnauthorized},
			{nil},
			{apiservertesting.ErrUnauthorized},
		},
	})

	// Verify wordpressUnit's subordinates were destroyed.
	err = loggingSub.Refresh()
	c.Assert(err, jc.ErrorIsNil)
	c.Assert(loggingSub.Life(), gc.Equals, state.Dying)
	err = monitoringSub.Refresh()
	c.Assert(err, jc.ErrorIsNil)
	c.Assert(monitoringSub.Life(), gc.Equals, state.Dying)
}

func (s *uniterSuite) TestCharmURL(c *gc.C) {
	// Set wordpressUnit's charm URL first.
	err := s.wordpressUnit.SetCharmURL(s.wpCharm.URL())
	c.Assert(err, jc.ErrorIsNil)
	curl := s.wordpressUnit.CharmURL()
	c.Assert(curl, gc.NotNil)
	c.Assert(*curl, gc.Equals, s.wpCharm.URL())

	// Make sure wordpress application's charm is what we expect.
	curlStr, force := s.wordpress.CharmURL()
	c.Assert(*curlStr, gc.Equals, s.wpCharm.URL())
	c.Assert(force, jc.IsFalse)

	args := params.Entities{Entities: []params.Entity{
		{Tag: "unit-mysql-0"},
		{Tag: "unit-wordpress-0"},
		{Tag: "unit-foo-42"},
		{Tag: "application-mysql"},
		{Tag: "application-wordpress"},
		{Tag: "application-foo"},
		// TODO(dfc) these aren't valid tags any more
		// but I hope to restore this test when params.Entity takes
		// tags, not strings, which is coming soon.
		// {Tag: "just-foo"},
	}}
	result, err := s.uniter.CharmURL(context.Background(), args)
	c.Assert(err, jc.ErrorIsNil)
	c.Assert(result, gc.DeepEquals, params.StringBoolResults{
		Results: []params.StringBoolResult{
			{Error: apiservertesting.ErrUnauthorized},
			{Result: s.wpCharm.URL(), Ok: true},
			{Error: apiservertesting.ErrUnauthorized},
			{Error: apiservertesting.ErrUnauthorized},
			{Result: s.wpCharm.URL(), Ok: force},
			{Error: apiservertesting.ErrUnauthorized},
			// see above
			// {Error: apiservertesting.ErrUnauthorized},
		},
	})
}

func (s *uniterSuite) TestSetCharmURL(c *gc.C) {
	charmURL := s.wordpressUnit.CharmURL()
	c.Assert(charmURL, gc.IsNil)

	args := params.EntitiesCharmURL{Entities: []params.EntityCharmURL{
		{Tag: "unit-mysql-0", CharmURL: "ch:amd64/quantal/application-42"},
		{Tag: "unit-wordpress-0", CharmURL: s.wpCharm.URL()},
		{Tag: "unit-foo-42", CharmURL: "ch:amd64/quantal/foo-321"},
	}}
	result, err := s.uniter.SetCharmURL(context.Background(), args)
	c.Assert(err, jc.ErrorIsNil)
	c.Assert(result, gc.DeepEquals, params.ErrorResults{
		Results: []params.ErrorResult{
			{apiservertesting.ErrUnauthorized},
			{nil},
			{apiservertesting.ErrUnauthorized},
		},
	})

	// Verify the charm URL was set.
	err = s.wordpressUnit.Refresh()
	c.Assert(err, jc.ErrorIsNil)

	charmURL = s.wordpressUnit.CharmURL()
	c.Assert(charmURL, gc.NotNil)
	c.Assert(*charmURL, gc.Equals, s.wpCharm.URL())
}

func (s *uniterSuite) TestWorkloadVersion(c *gc.C) {
	// Set wordpressUnit's workload version first.
	err := s.wordpressUnit.SetWorkloadVersion("capulet")
	c.Assert(err, jc.ErrorIsNil)
	version, err := s.wordpressUnit.WorkloadVersion()
	c.Assert(version, gc.Equals, "capulet")
	c.Assert(err, jc.ErrorIsNil)

	args := params.Entities{Entities: []params.Entity{
		{Tag: "unit-mysql-0"},
		{Tag: "unit-wordpress-0"},
		{Tag: "unit-foo-42"},
		{Tag: "application-wordpress"},
		{Tag: "just-foo"},
	}}

	result, err := s.uniter.WorkloadVersion(context.Background(), args)
	c.Assert(err, jc.ErrorIsNil)
	c.Assert(result, gc.DeepEquals, params.StringResults{
		Results: []params.StringResult{
			{Error: apiservertesting.ErrUnauthorized},
			{Result: "capulet"},
			{Error: apiservertesting.ErrUnauthorized},
			{Error: apiservererrors.ServerError(errors.New(`"application-wordpress" is not a valid unit tag`))},
			{Error: apiservererrors.ServerError(errors.New(`"just-foo" is not a valid tag`))},
		},
	})
}

func (s *uniterSuite) TestSetWorkloadVersion(c *gc.C) {
	currentVersion, err := s.wordpressUnit.WorkloadVersion()
	c.Assert(err, jc.ErrorIsNil)
	c.Assert(currentVersion, gc.Equals, "")

	args := params.EntityWorkloadVersions{Entities: []params.EntityWorkloadVersion{
		{Tag: "unit-mysql-0", WorkloadVersion: "allura"},
		{Tag: "unit-wordpress-0", WorkloadVersion: "shiro"},
		{Tag: "unit-foo-42", WorkloadVersion: "pidge"},
	}}
	result, err := s.uniter.SetWorkloadVersion(context.Background(), args)
	c.Assert(err, jc.ErrorIsNil)
	c.Assert(result, gc.DeepEquals, params.ErrorResults{
		Results: []params.ErrorResult{
			{apiservertesting.ErrUnauthorized},
			{nil},
			{apiservertesting.ErrUnauthorized},
		},
	})

	// Verify the workload version was set.
	err = s.wordpressUnit.Refresh()
	c.Assert(err, jc.ErrorIsNil)
	newVersion, err := s.wordpressUnit.WorkloadVersion()
	c.Assert(err, jc.ErrorIsNil)
	c.Assert(newVersion, gc.Equals, "shiro")
}

func (s *uniterSuite) TestCharmModifiedVersion(c *gc.C) {
	args := params.Entities{Entities: []params.Entity{
		{Tag: "application-mysql"},
		{Tag: "application-wordpress"},
		{Tag: "unit-wordpress-0"},
		{Tag: "application-foo"},
	}}
	result, err := s.uniter.CharmModifiedVersion(context.Background(), args)
	c.Assert(err, jc.ErrorIsNil)
	c.Assert(result, gc.DeepEquals, params.IntResults{
		Results: []params.IntResult{
			{Error: apiservertesting.ErrUnauthorized},
			{Result: s.wordpress.CharmModifiedVersion()},
			{Result: s.wordpress.CharmModifiedVersion()},
			{Error: apiservertesting.ErrUnauthorized},
		},
	})
}

func (s *uniterSuite) TestWatchConfigSettingsHash(c *gc.C) {
	err := s.wordpressUnit.SetCharmURL(s.wpCharm.URL())
	c.Assert(err, jc.ErrorIsNil)
	err = s.wordpress.UpdateCharmConfig(model.GenerationMaster, charm.Settings{"blog-title": "sauceror central"})
	c.Assert(err, jc.ErrorIsNil)
	c.Assert(s.resources.Count(), gc.Equals, 0)

	args := params.Entities{Entities: []params.Entity{
		{Tag: "unit-mysql-0"},
		{Tag: "unit-wordpress-0"},
		{Tag: "unit-foo-42"},
	}}
	result, err := s.uniter.WatchConfigSettingsHash(context.Background(), args)
	c.Assert(err, jc.ErrorIsNil)
	c.Assert(result, gc.DeepEquals, params.StringsWatchResults{
		Results: []params.StringsWatchResult{
			{Error: apiservertesting.ErrUnauthorized},
			{
				StringsWatcherId: "1",
				Changes:          []string{"7579d9a32a0af2e5459c21b9a6ada743db4ed33662f5230d3ca8283518268746"},
			},
			{Error: apiservertesting.ErrUnauthorized},
		},
	})

	// Verify the resource was registered and stop when done.
	c.Assert(s.resources.Count(), gc.Equals, 1)
	resource := s.resources.Get("1")
	defer workertest.CleanKill(c, resource)

	// Check that the Watch has consumed the initial event ("returned" in
	// the Watch call)
	wc := statetesting.NewStringsWatcherC(c, resource.(state.StringsWatcher))
	wc.AssertNoChange()
}

func (s *uniterSuite) TestWatchTrustConfigSettingsHash(c *gc.C) {
	schema := environschema.Fields{
		"trust": environschema.Attr{Type: environschema.Tbool},
	}
	err := s.wordpress.UpdateApplicationConfig(coreconfig.ConfigAttributes{
		"trust": true,
	}, nil, schema, nil)
	c.Assert(err, jc.ErrorIsNil)

	c.Assert(s.resources.Count(), gc.Equals, 0)

	args := params.Entities{Entities: []params.Entity{
		{Tag: "unit-mysql-0"},
		{Tag: "unit-wordpress-0"},
		{Tag: "unit-foo-42"},
	}}
	result, err := s.uniter.WatchTrustConfigSettingsHash(context.Background(), args)
	c.Assert(err, jc.ErrorIsNil)
	c.Assert(result, gc.DeepEquals, params.StringsWatchResults{
		Results: []params.StringsWatchResult{
			{Error: apiservertesting.ErrUnauthorized},
			{
				StringsWatcherId: "1",
				Changes:          []string{"2f1368bde39be8106dcdca15e35cc3b5f7db5b8e429806369f621a47fb938519"},
			},
			{Error: apiservertesting.ErrUnauthorized},
		},
	})

	// Verify the resource was registered and stop when done
	c.Assert(s.resources.Count(), gc.Equals, 1)
	resource := s.resources.Get("1")
	defer workertest.CleanKill(c, resource)

	// Check that the Watch has consumed the initial event ("returned" in
	// the Watch call)
	wc := statetesting.NewStringsWatcherC(c, resource.(state.StringsWatcher))
	wc.AssertNoChange()
}

func (s *uniterSuite) TestLogActionMessage(c *gc.C) {
	operationID, err := s.ControllerModel(c).EnqueueOperation("a test", 1)
	c.Assert(err, jc.ErrorIsNil)
	anAction, err := s.ControllerModel(c).AddAction(s.wordpressUnit, operationID, "fakeaction", nil, nil, nil)
	c.Assert(err, jc.ErrorIsNil)
	c.Assert(anAction.Messages(), gc.HasLen, 0)
	_, err = anAction.Begin()
	c.Assert(err, jc.ErrorIsNil)

	wrongAction, err := s.ControllerModel(c).AddAction(s.mysqlUnit, operationID, "fakeaction", nil, nil, nil)
	c.Assert(err, jc.ErrorIsNil)

	args := params.ActionMessageParams{Messages: []params.EntityString{
		{Tag: anAction.Tag().String(), Value: "hello"},
		{Tag: wrongAction.Tag().String(), Value: "world"},
		{Tag: "foo-42", Value: "mars"},
	}}
	result, err := s.uniter.LogActionsMessages(context.Background(), args)
	c.Assert(err, jc.ErrorIsNil)
	c.Assert(result, gc.DeepEquals, params.ErrorResults{
		Results: []params.ErrorResult{
			{},
			{Error: apiservertesting.ErrUnauthorized},
			{Error: &params.Error{Message: `"foo-42" is not a valid tag`}},
		},
	})
	anAction, err = s.ControllerModel(c).Action(anAction.Id())
	c.Assert(err, jc.ErrorIsNil)
	messages := anAction.Messages()
	c.Assert(messages, gc.HasLen, 1)
	c.Assert(messages[0].Message(), gc.Equals, "hello")
	c.Assert(messages[0].Timestamp(), gc.NotNil)
}

func (s *uniterSuite) TestLogActionMessageAborting(c *gc.C) {
	operationID, err := s.ControllerModel(c).EnqueueOperation("a test", 1)
	c.Assert(err, jc.ErrorIsNil)
	anAction, err := s.ControllerModel(c).AddAction(s.wordpressUnit, operationID, "fakeaction", nil, nil, nil)
	c.Assert(err, jc.ErrorIsNil)
	c.Assert(anAction.Messages(), gc.HasLen, 0)
	_, err = anAction.Begin()
	c.Assert(err, jc.ErrorIsNil)

	_, err = anAction.Cancel()
	c.Assert(err, jc.ErrorIsNil)

	args := params.ActionMessageParams{Messages: []params.EntityString{
		{Tag: anAction.Tag().String(), Value: "hello"},
	}}
	result, err := s.uniter.LogActionsMessages(context.Background(), args)
	c.Assert(err, jc.ErrorIsNil)
	c.Assert(result, gc.DeepEquals, params.ErrorResults{
		Results: []params.ErrorResult{
			{},
		},
	})
	anAction, err = s.ControllerModel(c).Action(anAction.Id())
	c.Assert(err, jc.ErrorIsNil)
	messages := anAction.Messages()
	c.Assert(messages, gc.HasLen, 1)
	c.Assert(messages[0].Message(), gc.Equals, "hello")
	c.Assert(messages[0].Timestamp(), gc.NotNil)
}

func (s *uniterSuite) TestWatchActionNotifications(c *gc.C) {
	err := s.wordpressUnit.SetCharmURL(s.wpCharm.URL())
	c.Assert(err, jc.ErrorIsNil)

	c.Assert(s.resources.Count(), gc.Equals, 0)

	args := params.Entities{Entities: []params.Entity{
		{Tag: "unit-mysql-0"},
		{Tag: "unit-wordpress-0"},
		{Tag: "unit-foo-42"},
	}}
	result, err := s.uniter.WatchActionNotifications(context.Background(), args)
	c.Assert(err, jc.ErrorIsNil)
	c.Assert(result, gc.DeepEquals, params.StringsWatchResults{
		Results: []params.StringsWatchResult{
			{Error: apiservertesting.ErrUnauthorized},
			{StringsWatcherId: "1"},
			{Error: apiservertesting.ErrUnauthorized},
		},
	})

	// Verify the resource was registered and stop when done
	c.Assert(s.resources.Count(), gc.Equals, 1)
	resource := s.resources.Get("1")
	defer workertest.CleanKill(c, resource)

	// Check that the Watch has consumed the initial event ("returned" in
	// the Watch call)
	wc := statetesting.NewStringsWatcherC(c, resource.(state.StringsWatcher))
	wc.AssertNoChange()

	operationID, err := s.ControllerModel(c).EnqueueOperation("a test", 1)
	c.Assert(err, jc.ErrorIsNil)
	addedAction, err := s.ControllerModel(c).AddAction(s.wordpressUnit, operationID, "fakeaction", nil, nil, nil)
	c.Assert(err, jc.ErrorIsNil)

	wc.AssertChange(addedAction.Id())

	_, err = addedAction.Begin()
	c.Assert(err, jc.ErrorIsNil)
	wc.AssertNoChange()

	_, err = addedAction.Cancel()
	c.Assert(err, jc.ErrorIsNil)
	wc.AssertChange(addedAction.Id())
	wc.AssertNoChange()
}

func (s *uniterSuite) TestWatchPreexistingActions(c *gc.C) {
	err := s.wordpressUnit.SetCharmURL(s.wpCharm.URL())
	c.Assert(err, jc.ErrorIsNil)

	c.Assert(s.resources.Count(), gc.Equals, 0)

	operationID, err := s.ControllerModel(c).EnqueueOperation("a test", 1)
	c.Assert(err, jc.ErrorIsNil)
	action1, err := s.ControllerModel(c).AddAction(s.wordpressUnit, operationID, "fakeaction", nil, nil, nil)
	c.Assert(err, jc.ErrorIsNil)
	action2, err := s.ControllerModel(c).AddAction(s.wordpressUnit, operationID, "fakeaction", nil, nil, nil)
	c.Assert(err, jc.ErrorIsNil)

	args := params.Entities{Entities: []params.Entity{
		{Tag: "unit-wordpress-0"},
	}}

	results, err := s.uniter.WatchActionNotifications(context.Background(), args)
	c.Assert(err, jc.ErrorIsNil)

	checkUnorderedActionIdsEqual(c, []string{action1.Id(), action2.Id()}, results)

	// Verify the resource was registered and stop when done
	c.Assert(s.resources.Count(), gc.Equals, 1)
	resource := s.resources.Get("1")
	defer workertest.CleanKill(c, resource)

	// Check that the Watch has consumed the initial event ("returned" in
	// the Watch call)
	wc := statetesting.NewStringsWatcherC(c, resource.(state.StringsWatcher))
	wc.AssertNoChange()

	addedAction, err := s.ControllerModel(c).AddAction(s.wordpressUnit, operationID, "fakeaction", nil, nil, nil)
	c.Assert(err, jc.ErrorIsNil)
	wc.AssertChange(addedAction.Id())
	wc.AssertNoChange()
}

func (s *uniterSuite) TestWatchActionNotificationsMalformedTag(c *gc.C) {
	args := params.Entities{Entities: []params.Entity{
		{Tag: "ewenit-mysql-0"},
	}}
	results, err := s.uniter.WatchActionNotifications(context.Background(), args)
	c.Assert(err, jc.ErrorIsNil)
	c.Assert(results, gc.NotNil)
	c.Assert(len(results.Results), gc.Equals, 1)
	result := results.Results[0]
	c.Assert(result.Error, gc.NotNil)
	c.Assert(result.Error.Message, gc.Equals, `invalid actionreceiver tag "ewenit-mysql-0"`)
}

func (s *uniterSuite) TestWatchActionNotificationsMalformedUnitName(c *gc.C) {
	args := params.Entities{Entities: []params.Entity{
		{Tag: "unit-mysql-01"},
	}}
	results, err := s.uniter.WatchActionNotifications(context.Background(), args)
	c.Assert(err, jc.ErrorIsNil)
	c.Assert(results, gc.NotNil)
	c.Assert(len(results.Results), gc.Equals, 1)
	result := results.Results[0]
	c.Assert(result.Error, gc.NotNil)
	c.Assert(result.Error.Message, gc.Equals, `invalid actionreceiver tag "unit-mysql-01"`)
}

func (s *uniterSuite) TestWatchActionNotificationsNotUnit(c *gc.C) {
	operationID, err := s.ControllerModel(c).EnqueueOperation("a test", 1)
	c.Assert(err, jc.ErrorIsNil)
	action, err := s.ControllerModel(c).AddAction(s.mysqlUnit, operationID, "fakeaction", nil, nil, nil)
	c.Assert(err, jc.ErrorIsNil)
	args := params.Entities{Entities: []params.Entity{
		{Tag: action.Tag().String()},
	}}
	results, err := s.uniter.WatchActionNotifications(context.Background(), args)
	c.Assert(err, jc.ErrorIsNil)
	c.Assert(results, gc.NotNil)
	c.Assert(len(results.Results), gc.Equals, 1)
	result := results.Results[0]
	c.Assert(result.Error, gc.NotNil)
	c.Assert(result.Error.Message, gc.Equals, `invalid actionreceiver tag "action-`+action.Id()+`"`)
}

func (s *uniterSuite) TestWatchActionNotificationsPermissionDenied(c *gc.C) {
	args := params.Entities{Entities: []params.Entity{
		{Tag: "unit-nonexistentgarbage-0"},
	}}
	results, err := s.uniter.WatchActionNotifications(context.Background(), args)
	c.Assert(err, jc.ErrorIsNil)
	c.Assert(results, gc.NotNil)
	c.Assert(len(results.Results), gc.Equals, 1)
	result := results.Results[0]
	c.Assert(result.Error, gc.NotNil)
	c.Assert(result.Error.Message, gc.Equals, "permission denied")
}

func (s *uniterSuite) TestConfigSettings(c *gc.C) {
	res, err := s.uniter.SetCharmURL(context.Background(), params.EntitiesCharmURL{
		Entities: []params.EntityCharmURL{
			{
				Tag:      s.wordpressUnit.Tag().String(),
				CharmURL: s.wpCharm.URL(),
			},
		},
	})
	c.Assert(err, jc.ErrorIsNil)
	c.Assert(res.OneError(), jc.ErrorIsNil)

	c.Assert(s.wordpressUnit.Refresh(), jc.ErrorIsNil)
	settings, err := s.wordpressUnit.ConfigSettings()
	c.Assert(err, jc.ErrorIsNil)
	c.Assert(settings, gc.DeepEquals, charm.Settings{"blog-title": "My Title"})

	args := params.Entities{Entities: []params.Entity{
		{Tag: "unit-mysql-0"},
		{Tag: "unit-wordpress-0"},
		{Tag: "unit-foo-42"},
	}}
	result, err := s.uniter.ConfigSettings(context.Background(), args)
	c.Assert(err, jc.ErrorIsNil)
	c.Assert(result, gc.DeepEquals, params.ConfigSettingsResults{
		Results: []params.ConfigSettingsResult{
			{Error: apiservertesting.ErrUnauthorized},
			{Settings: params.ConfigSettings{"blog-title": "My Title"}},
			{Error: apiservertesting.ErrUnauthorized},
		},
	})
}

func (s *uniterSuite) TestWatchUnitRelations(c *gc.C) {
	c.Assert(s.resources.Count(), gc.Equals, 0)

	args := params.Entities{Entities: []params.Entity{
		{Tag: "unit-mysql-0"},
		{Tag: "unit-wordpress-0"},
		{Tag: "unit-foo-0"},
	}}
	result, err := s.uniter.WatchUnitRelations(context.Background(), args)
	c.Assert(err, jc.ErrorIsNil)
	c.Assert(result.Results, gc.HasLen, 3)
	c.Assert(result.Results[0].Error, gc.DeepEquals, apiservertesting.ErrUnauthorized)
	c.Assert(result.Results[1].StringsWatcherId, gc.Equals, "1")
	c.Assert(result.Results[1].Changes, gc.NotNil)
	c.Assert(result.Results[1].Error, gc.IsNil)
	c.Assert(result.Results[2].Error, gc.DeepEquals, apiservertesting.ErrUnauthorized)

	// Verify the resource was registered and stop when done
	c.Assert(s.resources.Count(), gc.Equals, 1)
	resource := s.resources.Get("1")
	defer workertest.CleanKill(c, resource)

	// Check that the Watch has consumed the initial event ("returned" in
	// the Watch call)
	wc := statetesting.NewStringsWatcherC(c, resource.(state.StringsWatcher))
	wc.AssertNoChange()
}

func (s *uniterSuite) TestWatchSubordinateUnitRelations(c *gc.C) {
	f, release := s.NewFactory(c, s.ControllerModelUUID())
	defer release()

	// The logging charm is subordinate (and the info endpoint is scope=container).
	loggingCharm := f.MakeCharm(c, &factory.CharmParams{
		Name: "logging",
		URL:  "ch:amd64/quantal/logging-1",
	})
	loggingApp := f.MakeApplication(c, &factory.ApplicationParams{
		Name:  "logging",
		Charm: loggingCharm,
	})

	mysqlRel := s.makeSubordinateRelation(c, loggingApp, s.mysql, s.mysqlUnit)
	wpRel := s.makeSubordinateRelation(c, loggingApp, s.wordpress, s.wordpressUnit)
	mysqlLogUnit := findSubordinateUnit(c, loggingApp, s.mysqlUnit)

	subAuthorizer := s.authorizer
	subAuthorizer.Tag = mysqlLogUnit.Tag()
	uniterAPI := s.newUniterAPI(c, s.ControllerModel(c).State(), subAuthorizer)

	result, err := uniterAPI.WatchUnitRelations(context.Background(), params.Entities{
		Entities: []params.Entity{{Tag: mysqlLogUnit.Tag().String()}},
	})
	c.Assert(err, jc.ErrorIsNil)
	c.Assert(result.Results, gc.HasLen, 1)
	c.Assert(result.Results[0].Error, gc.IsNil)
	c.Assert(result.Results[0].StringsWatcherId, gc.Equals, "1")
	c.Assert(result.Results[0].Changes, gc.NotNil)

	c.Assert(s.resources.Count(), gc.Equals, 1)
	resource := s.resources.Get("1")
	defer workertest.CleanKill(c, resource)

	// Check that the Watch has consumed the initial event ("returned" in
	// the Watch call)
	wc := statetesting.NewStringsWatcherC(c, resource.(state.StringsWatcher))
	wc.AssertNoChange()

	// We get notified about the mysql relation going away but not the
	// wordpress one.
	err = mysqlRel.Refresh()
	c.Assert(err, jc.ErrorIsNil)
	err = mysqlRel.Destroy(s.store)
	c.Assert(err, jc.ErrorIsNil)

	wc.AssertChange(mysqlRel.Tag().Id())
	wc.AssertNoChange()

	err = wpRel.Refresh()
	c.Assert(err, jc.ErrorIsNil)
	err = wpRel.Destroy(s.store)
	c.Assert(err, jc.ErrorIsNil)
	wc.AssertNoChange()
}

func (s *uniterSuite) TestWatchUnitRelationsSubordinateWithGlobalEndpoint(c *gc.C) {
	f, release := s.NewFactory(c, s.ControllerModelUUID())
	defer release()

	// A subordinate unit should still be notified about changes to
	// relations with applications that aren't the one this unit is
	// attached to if they have global scope.
	// The logging charm is subordinate (and the info endpoint is scope=container).
	loggingCharm := f.MakeCharm(c, &factory.CharmParams{
		Name: "logging",
		URL:  "ch:amd64/quantal/logging-1",
	})
	loggingApp := f.MakeApplication(c, &factory.ApplicationParams{
		Name:  "logging",
		Charm: loggingCharm,
	})

	uiCharm := f.MakeCharm(c, &factory.CharmParams{
		Name: "logging-frontend",
		URL:  "ch:amd64/quantal/logging-frontend-1",
	})
	uiApp := f.MakeApplication(c, &factory.ApplicationParams{
		Name:  "logging-frontend",
		Charm: uiCharm,
	})

	_ = s.makeSubordinateRelation(c, loggingApp, s.mysql, s.mysqlUnit)
	mysqlLogUnit := findSubordinateUnit(c, loggingApp, s.mysqlUnit)

	subAuthorizer := s.authorizer
	subAuthorizer.Tag = mysqlLogUnit.Tag()
	uniterAPI := s.newUniterAPI(c, s.ControllerModel(c).State(), subAuthorizer)

	result, err := uniterAPI.WatchUnitRelations(context.Background(), params.Entities{
		Entities: []params.Entity{{Tag: mysqlLogUnit.Tag().String()}},
	})
	c.Assert(err, jc.ErrorIsNil)
	c.Assert(result.Results, gc.HasLen, 1)
	c.Assert(result.Results[0].Error, gc.IsNil)
	c.Assert(result.Results[0].StringsWatcherId, gc.Equals, "1")
	c.Assert(result.Results[0].Changes, gc.NotNil)

	c.Assert(s.resources.Count(), gc.Equals, 1)
	resource := s.resources.Get("1")
	defer workertest.CleanKill(c, resource)

	wc := statetesting.NewStringsWatcherC(c, resource.(state.StringsWatcher))
	wc.AssertNoChange()

	// Should be notified about the relation to logging frontend, since it's global scope.
	subEndpoint, err := loggingApp.Endpoint("logging-client")
	c.Assert(err, jc.ErrorIsNil)
	uiEndpoint, err := uiApp.Endpoint("logging-client")
	c.Assert(err, jc.ErrorIsNil)
	rel := f.MakeRelation(c, &factory.RelationParams{
		Endpoints: []state.Endpoint{subEndpoint, uiEndpoint},
	})

	wc.AssertChange(rel.Tag().Id())
	wc.AssertNoChange()
}

func (s *uniterSuite) TestWatchUnitRelationsWithSubSubRelation(c *gc.C) {
	f, release := s.NewFactory(c, s.ControllerModelUUID())
	defer release()

	// We should be notified about relations to other subordinates
	// (since it's possible that they'll be colocated in the same
	// container).
	loggingCharm := f.MakeCharm(c, &factory.CharmParams{
		Name: "logging",
		URL:  "ch:amd64/quantal/logging-1",
	})
	loggingApp := f.MakeApplication(c, &factory.ApplicationParams{
		Name:  "logging",
		Charm: loggingCharm,
	})
	monitoringCharm := f.MakeCharm(c, &factory.CharmParams{
		Name: "monitoring",
		URL:  "ch:amd64/quantal/monitoring-1",
	})
	monitoringApp := f.MakeApplication(c, &factory.ApplicationParams{
		Name:  "monitoring",
		Charm: monitoringCharm,
	})

	s.makeSubordinateRelation(c, loggingApp, s.mysql, s.mysqlUnit)
	mysqlMonitoring := s.makeSubordinateRelation(c, monitoringApp, s.mysql, s.mysqlUnit)

	monUnit := findSubordinateUnit(c, monitoringApp, s.mysqlUnit)

	subAuthorizer := s.authorizer
	subAuthorizer.Tag = monUnit.Tag()
	uniterAPI := s.newUniterAPI(c, s.ControllerModel(c).State(), subAuthorizer)

	result, err := uniterAPI.WatchUnitRelations(context.Background(), params.Entities{
		Entities: []params.Entity{{Tag: monUnit.Tag().String()}},
	})
	c.Assert(err, jc.ErrorIsNil)
	c.Assert(result.Results, gc.HasLen, 1)
	c.Assert(result.Results[0].Error, gc.IsNil)
	c.Assert(result.Results[0].StringsWatcherId, gc.Equals, "1")
	c.Assert(result.Results[0].Changes, gc.DeepEquals, []string{mysqlMonitoring.Tag().Id()})

	c.Assert(s.resources.Count(), gc.Equals, 1)
	resource := s.resources.Get("1")
	defer workertest.CleanKill(c, resource)

	// Check that the Watch has consumed the initial event ("returned" in
	// the Watch call)
	wc := statetesting.NewStringsWatcherC(c, resource.(state.StringsWatcher))
	wc.AssertNoChange()

	// Now we relate logging and monitoring together.
	monEp, err := monitoringApp.Endpoint("info")
	c.Assert(err, jc.ErrorIsNil)

	logEp, err := loggingApp.Endpoint("juju-info")
	c.Assert(err, jc.ErrorIsNil)
	rel := f.MakeRelation(c, &factory.RelationParams{
		Endpoints: []state.Endpoint{monEp, logEp},
	})
	c.Assert(err, jc.ErrorIsNil)

	// We should be told about the new logging-monitoring relation.
	wc.AssertChange(rel.Tag().Id())
	wc.AssertNoChange()

	err = rel.Destroy(s.store)
	c.Assert(err, jc.ErrorIsNil)

	wc.AssertChange(rel.Tag().Id())
	wc.AssertNoChange()
}

func (s *uniterSuite) makeSubordinateRelation(c *gc.C, subApp, principalApp *state.Application, principalUnit *state.Unit) *state.Relation {
	subEndpoint, err := subApp.Endpoint("info")
	c.Assert(err, jc.ErrorIsNil)

	principalEndpoint, err := principalApp.Endpoint("juju-info")
	c.Assert(err, jc.ErrorIsNil)

	f, release := s.NewFactory(c, s.ControllerModelUUID())
	defer release()

	rel := f.MakeRelation(c, &factory.RelationParams{
		Endpoints: []state.Endpoint{subEndpoint, principalEndpoint},
	})
	c.Assert(err, jc.ErrorIsNil)
	// Trigger the creation of the subordinate unit by entering scope
	// on the principal unit.
	ru, err := rel.Unit(principalUnit)
	c.Assert(err, jc.ErrorIsNil)
	err = ru.EnterScope(nil)
	c.Assert(err, jc.ErrorIsNil)

	return rel
}

func findSubordinateUnit(c *gc.C, subApp *state.Application, principalUnit *state.Unit) *state.Unit {
	subUnits, err := subApp.AllUnits()
	c.Assert(err, jc.ErrorIsNil)
	for _, subUnit := range subUnits {
		principal, ok := subUnit.PrincipalName()
		c.Assert(ok, jc.IsTrue)
		if principal == principalUnit.Name() {
			return subUnit
		}
	}
	c.Fatalf("couldn't find subordinate unit for %q", principalUnit.Name())
	return nil
}

func (s *uniterSuite) TestCharmArchiveSha256(c *gc.C) {
	f, release := s.NewFactory(c, s.ControllerModelUUID())
	defer release()

	dummyCharm := f.MakeCharm(c, &factory.CharmParams{Name: "dummy"})

	args := params.CharmURLs{URLs: []params.CharmURL{
		{URL: "something-invalid"},
		{URL: s.wpCharm.URL()},
		{URL: dummyCharm.URL()},
	}}
	result, err := s.uniter.CharmArchiveSha256(context.Background(), args)
	c.Assert(err, jc.ErrorIsNil)
	c.Assert(result, gc.DeepEquals, params.StringResults{
		Results: []params.StringResult{
			{Error: apiservertesting.ErrUnauthorized},
			{Result: s.wpCharm.BundleSha256()},
			{Result: dummyCharm.BundleSha256()},
		},
	})
}

func (s *uniterSuite) TestCurrentModel(c *gc.C) {
	model := s.ControllerModel(c)
	result, err := s.uniter.CurrentModel(context.Background())
	c.Assert(err, jc.ErrorIsNil)
	expected := params.ModelResult{
		Name: model.Name(),
		UUID: model.UUID(),
		Type: "iaas",
	}
	c.Assert(result, gc.DeepEquals, expected)
}

func (s *uniterSuite) TestActions(c *gc.C) {
	parallel := false
	executionGroup := "group"
	var actionTests = []struct {
		description string
		action      params.ActionResult
	}{{
		description: "A simple action.",
		action: params.ActionResult{
			Action: &params.Action{
				Name: "fakeaction",
				Parameters: map[string]interface{}{
					"outfile": "foo.txt",
				},
				Parallel:       &parallel,
				ExecutionGroup: &executionGroup,
			},
		},
	}, {
		description: "An action with nested parameters.",
		action: params.ActionResult{
			Action: &params.Action{
				Name: "fakeaction",
				Parameters: map[string]interface{}{
					"outfile": "foo.bz2",
					"compression": map[string]interface{}{
						"kind":    "bzip",
						"quality": 5,
					},
				},
				Parallel:       &parallel,
				ExecutionGroup: &executionGroup,
			},
		},
	}}

	for i, actionTest := range actionTests {
		c.Logf("test %d: %s", i, actionTest.description)

		operationID, err := s.ControllerModel(c).EnqueueOperation("a test", 1)
		c.Assert(err, jc.ErrorIsNil)
		a, err := s.ControllerModel(c).AddAction(s.wordpressUnit,
			operationID,
			actionTest.action.Action.Name,
			actionTest.action.Action.Parameters, &parallel, &executionGroup)
		c.Assert(err, jc.ErrorIsNil)
		c.Assert(names.IsValidAction(a.Id()), gc.Equals, true)
		actionTag := names.NewActionTag(a.Id())
		c.Assert(a.ActionTag(), gc.Equals, actionTag)

		args := params.Entities{
			Entities: []params.Entity{{
				Tag: actionTag.String(),
			}},
		}
		results, err := s.uniter.Actions(context.Background(), args)
		c.Assert(err, jc.ErrorIsNil)
		c.Assert(results.Results, gc.HasLen, 1)

		actionsQueryResult := results.Results[0]

		c.Assert(actionsQueryResult, jc.DeepEquals, actionTest.action)
	}
}

func (s *uniterSuite) TestActionsNotPresent(c *gc.C) {
	uuid, err := utils.NewUUID()
	c.Assert(err, jc.ErrorIsNil)
	args := params.Entities{
		Entities: []params.Entity{{
			Tag: names.NewActionTag(uuid.String()).String(),
		}},
	}
	results, err := s.uniter.Actions(context.Background(), args)
	c.Assert(err, jc.ErrorIsNil)

	c.Assert(results.Results, gc.HasLen, 1)
	actionsQueryResult := results.Results[0]
	c.Assert(actionsQueryResult.Error, gc.NotNil)
	c.Assert(actionsQueryResult.Error, gc.ErrorMatches, `action "[0-9a-f]{8}(-[0-9a-f]{4}){3}-[0-9a-f]{12}" not found`)
}

func (s *uniterSuite) TestActionsWrongUnit(c *gc.C) {
	// Action doesn't match unit.
	mysqlUnitAuthorizer := apiservertesting.FakeAuthorizer{
		Tag: s.mysqlUnit.Tag(),
	}
	mysqlUnitFacade := s.newUniterAPI(c, s.ControllerModel(c).State(), mysqlUnitAuthorizer)

	operationID, err := s.ControllerModel(c).EnqueueOperation("a test", 1)
	c.Assert(err, jc.ErrorIsNil)
	action, err := s.ControllerModel(c).AddAction(s.wordpressUnit, operationID, "fakeaction", nil, nil, nil)
	c.Assert(err, jc.ErrorIsNil)
	args := params.Entities{
		Entities: []params.Entity{{
			Tag: action.Tag().String(),
		}},
	}
	actions, err := mysqlUnitFacade.Actions(context.Background(), args)
	c.Assert(err, jc.ErrorIsNil)
	c.Assert(len(actions.Results), gc.Equals, 1)
	c.Assert(actions.Results[0].Error, jc.Satisfies, params.IsCodeUnauthorized)
}

func (s *uniterSuite) TestActionsPermissionDenied(c *gc.C) {
	operationID, err := s.ControllerModel(c).EnqueueOperation("a test", 1)
	c.Assert(err, jc.ErrorIsNil)
	action, err := s.ControllerModel(c).AddAction(s.mysqlUnit, operationID, "fakeaction", nil, nil, nil)
	c.Assert(err, jc.ErrorIsNil)
	args := params.Entities{
		Entities: []params.Entity{{
			Tag: action.Tag().String(),
		}},
	}
	actions, err := s.uniter.Actions(context.Background(), args)
	c.Assert(err, jc.ErrorIsNil)
	c.Assert(len(actions.Results), gc.Equals, 1)
	c.Assert(actions.Results[0].Error, jc.Satisfies, params.IsCodeUnauthorized)
}

func (s *uniterSuite) TestFinishActionsSuccess(c *gc.C) {
	testName := "fakeaction"
	testOutput := map[string]interface{}{"output": "completed fakeaction successfully"}

	results, err := s.wordpressUnit.CompletedActions()
	c.Assert(err, jc.ErrorIsNil)
	c.Assert(results, gc.DeepEquals, ([]state.Action)(nil))

	operationID, err := s.ControllerModel(c).EnqueueOperation("a test", 1)
	c.Assert(err, jc.ErrorIsNil)
	action, err := s.ControllerModel(c).AddAction(s.wordpressUnit, operationID, testName, nil, nil, nil)
	c.Assert(err, jc.ErrorIsNil)

	actionResults := params.ActionExecutionResults{
		Results: []params.ActionExecutionResult{{
			ActionTag: action.ActionTag().String(),
			Status:    params.ActionCompleted,
			Results:   testOutput,
		}},
	}
	res, err := s.uniter.FinishActions(context.Background(), actionResults)
	c.Assert(err, jc.ErrorIsNil)
	c.Assert(res, gc.DeepEquals, params.ErrorResults{Results: []params.ErrorResult{{Error: nil}}})

	results, err = s.wordpressUnit.CompletedActions()
	c.Assert(err, jc.ErrorIsNil)
	c.Assert(len(results), gc.Equals, 1)
	c.Assert(results[0].Status(), gc.Equals, state.ActionCompleted)
	res2, errstr := results[0].Results()
	c.Assert(errstr, gc.Equals, "")
	c.Assert(res2, gc.DeepEquals, testOutput)
	c.Assert(results[0].Name(), gc.Equals, testName)
}

func (s *uniterSuite) TestFinishActionsFailure(c *gc.C) {
	testName := "fakeaction"
	testError := "fakeaction was a dismal failure"

	results, err := s.wordpressUnit.CompletedActions()
	c.Assert(err, jc.ErrorIsNil)
	c.Assert(results, gc.DeepEquals, ([]state.Action)(nil))

	operationID, err := s.ControllerModel(c).EnqueueOperation("a test", 1)
	c.Assert(err, jc.ErrorIsNil)
	action, err := s.ControllerModel(c).AddAction(s.wordpressUnit, operationID, testName, nil, nil, nil)
	c.Assert(err, jc.ErrorIsNil)

	actionResults := params.ActionExecutionResults{
		Results: []params.ActionExecutionResult{{
			ActionTag: action.ActionTag().String(),
			Status:    params.ActionFailed,
			Results:   nil,
			Message:   testError,
		}},
	}
	res, err := s.uniter.FinishActions(context.Background(), actionResults)
	c.Assert(err, jc.ErrorIsNil)
	c.Assert(res, gc.DeepEquals, params.ErrorResults{Results: []params.ErrorResult{{Error: nil}}})

	results, err = s.wordpressUnit.CompletedActions()
	c.Assert(err, jc.ErrorIsNil)
	c.Assert(len(results), gc.Equals, 1)
	c.Assert(results[0].Status(), gc.Equals, state.ActionFailed)
	res2, errstr := results[0].Results()
	c.Assert(errstr, gc.Equals, testError)
	c.Assert(res2, gc.DeepEquals, map[string]interface{}{})
	c.Assert(results[0].Name(), gc.Equals, testName)
}

func (s *uniterSuite) TestFinishActionsAuthAccess(c *gc.C) {
	operationID, err := s.ControllerModel(c).EnqueueOperation("a test", 2)
	c.Assert(err, jc.ErrorIsNil)
	good, err := s.ControllerModel(c).AddAction(s.wordpressUnit, operationID, "fakeaction", nil, nil, nil)
	c.Assert(err, jc.ErrorIsNil)

	bad, err := s.ControllerModel(c).AddAction(s.mysqlUnit, operationID, "fakeaction", nil, nil, nil)
	c.Assert(err, jc.ErrorIsNil)

	var tests = []struct {
		actionTag names.ActionTag
		err       error
	}{
		{actionTag: good.ActionTag(), err: nil},
		{actionTag: bad.ActionTag(), err: apiservererrors.ErrPerm},
	}

	// Queue up actions from tests
	actionResults := params.ActionExecutionResults{Results: make([]params.ActionExecutionResult, len(tests))}
	for i, test := range tests {
		actionResults.Results[i] = params.ActionExecutionResult{
			ActionTag: test.actionTag.String(),
			Status:    params.ActionCompleted,
			Results:   map[string]interface{}{},
		}
	}

	// Invoke FinishActions
	res, err := s.uniter.FinishActions(context.Background(), actionResults)
	c.Assert(err, jc.ErrorIsNil)

	// Verify permissions errors for actions queued on different unit
	for i, result := range res.Results {
		expected := tests[i].err
		if expected != nil {
			c.Assert(result.Error, gc.NotNil)
			c.Assert(result.Error.Error(), gc.Equals, expected.Error())
		} else {
			c.Assert(result.Error, gc.IsNil)
		}
	}
}

func (s *uniterSuite) TestBeginActions(c *gc.C) {
	ten_seconds_ago := time.Now().Add(-10 * time.Second)
	operationID, err := s.ControllerModel(c).EnqueueOperation("a test", 1)
	c.Assert(err, jc.ErrorIsNil)
	good, err := s.ControllerModel(c).AddAction(s.wordpressUnit, operationID, "fakeaction", nil, nil, nil)
	c.Assert(err, jc.ErrorIsNil)

	running, err := s.wordpressUnit.RunningActions()
	c.Assert(err, jc.ErrorIsNil)
	c.Assert(len(running), gc.Equals, 0, gc.Commentf("expected no running actions, got %d", len(running)))

	args := params.Entities{Entities: []params.Entity{{Tag: good.ActionTag().String()}}}
	res, err := s.uniter.BeginActions(context.Background(), args)
	c.Assert(err, jc.ErrorIsNil)
	c.Assert(len(res.Results), gc.Equals, 1)
	c.Assert(res.Results[0].Error, gc.IsNil)

	running, err = s.wordpressUnit.RunningActions()
	c.Assert(err, jc.ErrorIsNil)
	c.Assert(len(running), gc.Equals, 1, gc.Commentf("expected one running action, got %d", len(running)))
	c.Assert(running[0].ActionTag(), gc.Equals, good.ActionTag())
	enqueued, started := running[0].Enqueued(), running[0].Started()
	c.Assert(ten_seconds_ago.Before(enqueued), jc.IsTrue, gc.Commentf("enqueued time should be after 10 seconds ago"))
	c.Assert(ten_seconds_ago.Before(started), jc.IsTrue, gc.Commentf("started time should be after 10 seconds ago"))
	c.Assert(started.After(enqueued) || started.Equal(enqueued), jc.IsTrue, gc.Commentf("started should be after or equal to enqueued time"))
}

func (s *uniterSuite) TestRelation(c *gc.C) {
	rel := s.addRelation(c, "wordpress", "mysql")
	wpEp, err := rel.Endpoint("wordpress")
	c.Assert(err, jc.ErrorIsNil)

	args := params.RelationUnits{RelationUnits: []params.RelationUnit{
		{Relation: "relation-42", Unit: "unit-foo-0"},
		{Relation: rel.Tag().String(), Unit: "unit-wordpress-0"},
		{Relation: rel.Tag().String(), Unit: "unit-mysql-0"},
		{Relation: rel.Tag().String(), Unit: "unit-foo-0"},
		{Relation: "relation-blah", Unit: "unit-wordpress-0"},
		{Relation: "application-foo", Unit: "user-foo"},
		{Relation: "foo", Unit: "bar"},
		{Relation: "unit-wordpress-0", Unit: rel.Tag().String()},
	}}
	result, err := s.uniter.Relation(context.Background(), args)
	c.Assert(err, jc.ErrorIsNil)
	c.Assert(result, gc.DeepEquals, params.RelationResults{
		Results: []params.RelationResult{
			{Error: apiservertesting.ErrUnauthorized},
			{
				Id:        rel.Id(),
				Key:       rel.String(),
				Life:      life.Value(rel.Life().String()),
				Suspended: rel.Suspended(),
				Endpoint: params.Endpoint{
					ApplicationName: wpEp.ApplicationName,
					Relation:        params.NewCharmRelation(wpEp.Relation),
				},
				OtherApplication: s.mysql.Name(),
			},
			{Error: apiservertesting.ErrUnauthorized},
			{Error: apiservertesting.ErrUnauthorized},
			{Error: apiservertesting.ErrUnauthorized},
			{Error: apiservertesting.ErrUnauthorized},
			{Error: apiservertesting.ErrUnauthorized},
			{Error: apiservertesting.ErrUnauthorized},
		},
	})
}

func (s *uniterSuite) TestRelationById(c *gc.C) {
	rel := s.addRelation(c, "wordpress", "mysql")
	c.Assert(rel.Id(), gc.Equals, 0)
	wpEp, err := rel.Endpoint("wordpress")
	c.Assert(err, jc.ErrorIsNil)

	// Add another relation to mysql application, so we can see we can't
	// get it.
	otherRel, _, _ := s.addRelatedApplication(c, "mysql", "logging", s.mysqlUnit)

	args := params.RelationIds{
		RelationIds: []int{-1, rel.Id(), otherRel.Id(), 42, 234},
	}
	result, err := s.uniter.RelationById(context.Background(), args)
	c.Assert(err, jc.ErrorIsNil)
	c.Assert(result, gc.DeepEquals, params.RelationResults{
		Results: []params.RelationResult{
			{Error: apiservertesting.ErrUnauthorized},
			{
				Id:        rel.Id(),
				Key:       rel.String(),
				Life:      life.Value(rel.Life().String()),
				Suspended: rel.Suspended(),
				Endpoint: params.Endpoint{
					ApplicationName: wpEp.ApplicationName,
					Relation:        params.NewCharmRelation(wpEp.Relation),
				},
				OtherApplication: s.mysql.Name(),
			},
			{Error: apiservertesting.ErrUnauthorized},
			{Error: apiservertesting.ErrUnauthorized},
			{Error: apiservertesting.ErrUnauthorized},
		},
	})
}

func (s *uniterSuite) TestProviderType(c *gc.C) {
	cfg, err := s.ControllerModel(c).ModelConfig(context.Background())
	c.Assert(err, jc.ErrorIsNil)

	result, err := s.uniter.ProviderType(context.Background())
	c.Assert(err, jc.ErrorIsNil)
	c.Assert(result, gc.DeepEquals, params.StringResult{Result: cfg.Type()})
}

func (s *uniterSuite) TestEnterScope(c *gc.C) {
	// Set wordpressUnit's private address first.
	st := s.ControllerModel(c).State()
	controllerConfig, err := st.ControllerConfig()
	c.Assert(err, jc.ErrorIsNil)
	err = s.machine0.SetProviderAddresses(
		controllerConfig,
		network.NewSpaceAddress("1.2.3.4", network.WithScope(network.ScopeCloudLocal)),
	)
	c.Assert(err, jc.ErrorIsNil)

	rel := s.addRelation(c, "wordpress", "mysql")
	relUnit, err := rel.Unit(s.wordpressUnit)
	c.Assert(err, jc.ErrorIsNil)
	s.assertInScope(c, relUnit, false)

	args := params.RelationUnits{RelationUnits: []params.RelationUnit{
		{Relation: "relation-42", Unit: "unit-foo-0"},
		{Relation: rel.Tag().String(), Unit: "unit-wordpress-0"},
		{Relation: rel.Tag().String(), Unit: "unit-wordpress-0"},
		{Relation: "relation-42", Unit: "unit-wordpress-0"},
		{Relation: "relation-foo", Unit: "unit-wordpress-0"},
		{Relation: "application-wordpress", Unit: "unit-foo-0"},
		{Relation: "foo", Unit: "bar"},
		{Relation: rel.Tag().String(), Unit: "unit-mysql-0"},
		{Relation: rel.Tag().String(), Unit: "application-wordpress"},
		{Relation: rel.Tag().String(), Unit: "application-mysql"},
		{Relation: rel.Tag().String(), Unit: "user-foo"},
	}}
	result, err := s.uniter.EnterScope(context.Background(), args)
	c.Assert(err, jc.ErrorIsNil)
	c.Assert(result, gc.DeepEquals, params.ErrorResults{
		Results: []params.ErrorResult{
			{apiservertesting.ErrUnauthorized},
			{nil},
			{nil},
			{apiservertesting.ErrUnauthorized},
			{apiservertesting.ErrUnauthorized},
			{apiservertesting.ErrUnauthorized},
			{apiservertesting.ErrUnauthorized},
			{apiservertesting.ErrUnauthorized},
			{apiservertesting.ErrUnauthorized},
			{apiservertesting.ErrUnauthorized},
			{apiservertesting.ErrUnauthorized},
		},
	})

	// Verify the scope changes and settings.
	s.assertInScope(c, relUnit, true)
	readSettings, err := relUnit.ReadSettings(s.wordpressUnit.Name())
	c.Assert(err, jc.ErrorIsNil)
	c.Assert(readSettings, gc.DeepEquals, map[string]interface{}{
		"private-address": "1.2.3.4",
		"ingress-address": "1.2.3.4",
		"egress-subnets":  "1.2.3.4/32",
	})
}

func (s *uniterSuite) TestEnterScopeIgnoredForInvalidPrincipals(c *gc.C) {
	f, release := s.NewFactory(c, s.ControllerModelUUID())
	defer release()

	loggingCharm := f.MakeCharm(c, &factory.CharmParams{
		Name: "logging",
		URL:  "ch:amd64/quantal/logging-1",
	})
	logging := f.MakeApplication(c, &factory.ApplicationParams{
		Name:  "logging",
		Charm: loggingCharm,
	})
	mysqlRel := s.addRelation(c, "logging", "mysql")
	wpRel := s.addRelation(c, "logging", "wordpress")

	// Create logging units for each of the mysql and wp units.
	mysqlRU, err := mysqlRel.Unit(s.mysqlUnit)
	c.Assert(err, jc.ErrorIsNil)
	err = mysqlRU.EnterScope(nil)
	c.Assert(err, jc.ErrorIsNil)
	mysqlLoggingU := findSubordinateUnit(c, logging, s.mysqlUnit)
	mysqlLoggingRU, err := mysqlRel.Unit(mysqlLoggingU)
	c.Assert(err, jc.ErrorIsNil)
	err = mysqlLoggingRU.EnterScope(nil)
	c.Assert(err, jc.ErrorIsNil)

	wpRU, err := wpRel.Unit(s.wordpressUnit)
	c.Assert(err, jc.ErrorIsNil)
	err = wpRU.EnterScope(nil)
	c.Assert(err, jc.ErrorIsNil)
	wpLoggingU := findSubordinateUnit(c, logging, s.wordpressUnit)
	_, err = wpRel.Unit(wpLoggingU)
	c.Assert(err, jc.ErrorIsNil)

	// Sanity check - a mysqlRel RU for wpLoggingU is invalid.
	ru, err := mysqlRel.Unit(wpLoggingU)
	c.Assert(err, jc.ErrorIsNil)
	valid, err := ru.Valid()
	c.Assert(err, jc.ErrorIsNil)
	c.Assert(valid, jc.IsFalse)

	subAuthorizer := s.authorizer
	subAuthorizer.Tag = wpLoggingU.Tag()
	st := s.ControllerModel(c).State()
	uniterAPI := s.newUniterAPI(c, st, subAuthorizer)

	// Count how many relationscopes records there are beforehand.
	scopesBefore := countRelationScopes(c, st, mysqlRel)
	// One for each unit of mysql and the logging subordinate.
	c.Assert(scopesBefore, gc.Equals, 2)

	// Asking the API to add wpLoggingU to mysqlRel silently
	// fails. This means that we'll drop incorrect requests from
	// uniters to re-enter the relation scope after the upgrade step
	// has cleaned them up.
	// See https://bugs.launchpad.net/juju/+bug/1699050
	args := params.RelationUnits{RelationUnits: []params.RelationUnit{{
		Relation: mysqlRel.Tag().String(),
		Unit:     wpLoggingU.Tag().String(),
	}}}
	result, err := uniterAPI.EnterScope(context.Background(), args)
	c.Assert(err, jc.ErrorIsNil)
	c.Assert(result, gc.DeepEquals, params.ErrorResults{
		Results: []params.ErrorResult{{Error: nil}},
	})

	scopesAfter := countRelationScopes(c, st, mysqlRel)
	c.Assert(scopesAfter, gc.Equals, scopesBefore)
}

func countRelationScopes(c *gc.C, st *state.State, rel *state.Relation) int {
	coll := st.MongoSession().DB("juju").C("relationscopes")
	count, err := coll.Find(bson.M{"key": bson.M{
		"$regex": fmt.Sprintf(`^r#%d#`, rel.Id()),
	}}).Count()
	c.Assert(err, jc.ErrorIsNil)
	return count
}

func (s *uniterSuite) TestLeaveScope(c *gc.C) {
	rel := s.addRelation(c, "wordpress", "mysql")
	relUnit, err := rel.Unit(s.wordpressUnit)
	c.Assert(err, jc.ErrorIsNil)
	settings := map[string]interface{}{
		"some": "settings",
	}
	err = relUnit.EnterScope(settings)
	c.Assert(err, jc.ErrorIsNil)
	s.assertInScope(c, relUnit, true)

	args := params.RelationUnits{RelationUnits: []params.RelationUnit{
		{Relation: "relation-42", Unit: "unit-foo-0"},
		{Relation: rel.Tag().String(), Unit: "unit-wordpress-0"},
		{Relation: rel.Tag().String(), Unit: "unit-wordpress-0"},
		{Relation: "relation-42", Unit: "unit-wordpress-0"},
		{Relation: "relation-foo", Unit: "unit-wordpress-0"},
		{Relation: "application-wordpress", Unit: "unit-foo-0"},
		{Relation: "foo", Unit: "bar"},
		{Relation: rel.Tag().String(), Unit: "unit-mysql-0"},
		{Relation: rel.Tag().String(), Unit: "application-wordpress"},
		{Relation: rel.Tag().String(), Unit: "application-mysql"},
		{Relation: rel.Tag().String(), Unit: "user-foo"},
	}}
	result, err := s.uniter.LeaveScope(context.Background(), args)
	c.Assert(err, jc.ErrorIsNil)
	c.Assert(result, gc.DeepEquals, params.ErrorResults{
		Results: []params.ErrorResult{
			{apiservertesting.ErrUnauthorized},
			{nil},
			{nil},
			{apiservertesting.ErrUnauthorized},
			{apiservertesting.ErrUnauthorized},
			{apiservertesting.ErrUnauthorized},
			{&params.Error{Message: `"bar" is not a valid tag`}},
			{apiservertesting.ErrUnauthorized},
			{&params.Error{Message: `"application-wordpress" is not a valid unit tag`}},
			{&params.Error{Message: `"application-mysql" is not a valid unit tag`}},
			{&params.Error{Message: `"user-foo" is not a valid unit tag`}},
		},
	})

	// Verify the scope changes.
	s.assertInScope(c, relUnit, false)
	readSettings, err := relUnit.ReadSettings(s.wordpressUnit.Name())
	c.Assert(err, jc.ErrorIsNil)
	c.Assert(readSettings, gc.DeepEquals, settings)
}

func (s *uniterSuite) TestRelationsSuspended(c *gc.C) {
	rel := s.addRelation(c, "wordpress", "mysql")
	relUnit, err := rel.Unit(s.wordpressUnit)
	c.Assert(err, jc.ErrorIsNil)
	err = relUnit.EnterScope(nil)
	c.Assert(err, jc.ErrorIsNil)

	f, release := s.NewFactory(c, s.ControllerModelUUID())
	defer release()

	f.MakeApplication(c, &factory.ApplicationParams{
		Name:  "logging",
		Charm: f.MakeCharm(c, &factory.CharmParams{Name: "logging"}),
	})

	rel2 := s.addRelation(c, "wordpress", "logging")
	err = rel2.SetSuspended(true, "")
	c.Assert(err, jc.ErrorIsNil)

	args := params.Entities{
		Entities: []params.Entity{
			{s.wordpressUnit.Tag().String()},
			{s.mysqlUnit.Tag().String()},
			{"unit-unknown-1"},
			{"application-wordpress"},
			{"machine-0"},
			{rel.Tag().String()},
		},
	}
	expect := params.RelationUnitStatusResults{
		Results: []params.RelationUnitStatusResult{
			{RelationResults: []params.RelationUnitStatus{{
				RelationTag: rel.Tag().String(),
				InScope:     true,
				Suspended:   false,
			}, {
				RelationTag: rel2.Tag().String(),
				InScope:     false,
				Suspended:   true,
			}},
			},
			{Error: apiservertesting.ErrUnauthorized},
			{Error: apiservertesting.ErrUnauthorized},
			{Error: apiservertesting.ErrUnauthorized},
			{Error: apiservertesting.ErrUnauthorized},
			{Error: apiservertesting.ErrUnauthorized},
		},
	}
	check := func() {
		result, err := s.uniter.RelationsStatus(context.Background(), args)
		c.Assert(err, jc.ErrorIsNil)
		c.Assert(result, gc.DeepEquals, expect)
	}
	check()
	err = relUnit.PrepareLeaveScope()
	c.Assert(err, jc.ErrorIsNil)
	check()
}

func (s *uniterSuite) TestSetRelationsStatusNotLeader(c *gc.C) {
	rel := s.addRelation(c, "wordpress", "mysql")
	relUnit, err := rel.Unit(s.wordpressUnit)
	c.Assert(err, jc.ErrorIsNil)
	err = relUnit.EnterScope(nil)
	c.Assert(err, jc.ErrorIsNil)

	s.leadershipChecker.isLeader = false
	args := params.RelationStatusArgs{
		Args: []params.RelationStatusArg{
			{s.wordpressUnit.Tag().String(), rel.Id(), params.Suspended, "message"},
		},
	}
	result, err := s.uniter.SetRelationStatus(context.Background(), args)
	c.Assert(err, jc.ErrorIsNil)
	c.Assert(result.OneError(), gc.ErrorMatches, `"wordpress/0" is not leader of "wordpress"`)
}

func (s *uniterSuite) TestSetRelationsStatusLeader(c *gc.C) {
	rel := s.addRelation(c, "wordpress", "mysql")
	err := rel.SetStatus(status.StatusInfo{Status: status.Suspending, Message: "going, going"})
	c.Assert(err, jc.ErrorIsNil)
	relUnit, err := rel.Unit(s.wordpressUnit)
	c.Assert(err, jc.ErrorIsNil)
	err = relUnit.EnterScope(nil)
	c.Assert(err, jc.ErrorIsNil)

	f, release := s.NewFactory(c, s.ControllerModelUUID())
	defer release()

	f.MakeApplication(c, &factory.ApplicationParams{
		Name:  "logging",
		Charm: f.MakeCharm(c, &factory.CharmParams{Name: "logging"}),
	})
	rel2 := s.addRelation(c, "wordpress", "logging")
	err = rel2.SetSuspended(true, "")
	c.Assert(err, jc.ErrorIsNil)
	err = rel.SetStatus(status.StatusInfo{Status: status.Suspending, Message: ""})
	c.Assert(err, jc.ErrorIsNil)

	f.MakeApplication(c, &factory.ApplicationParams{
		Name:  "wp2",
		Charm: s.wpCharm,
	})
	rel3 := s.addRelation(c, "wp2", "logging")
	c.Assert(err, jc.ErrorIsNil)

	args := params.RelationStatusArgs{
		Args: []params.RelationStatusArg{
			{s.wordpressUnit.Tag().String(), rel.Id(), params.Suspended, "message"},
			// This arg omits the explicit unit tag to test older servers.
			{RelationId: rel2.Id(), Status: params.Suspended, Message: "gone"},
			{s.wordpressUnit.Tag().String(), rel3.Id(), params.Broken, ""},
			{RelationId: 4},
		},
	}
	expect := params.ErrorResults{
		Results: []params.ErrorResult{
			{},
			{},
			{Error: apiservertesting.ErrUnauthorized},
			{Error: apiservertesting.ErrUnauthorized},
		},
	}
	check := func(rel *state.Relation, expectedStatus status.Status, expectedMessage string) {
		err = rel.Refresh()
		c.Assert(err, jc.ErrorIsNil)
		relStatus, err := rel.Status()
		c.Assert(err, jc.ErrorIsNil)
		c.Assert(relStatus.Status, gc.Equals, expectedStatus)
		c.Assert(relStatus.Message, gc.Equals, expectedMessage)
	}

	s.leadershipChecker.isLeader = true

	result, err := s.uniter.SetRelationStatus(context.Background(), args)
	c.Assert(err, jc.ErrorIsNil)
	c.Assert(result, gc.DeepEquals, expect)
	check(rel, status.Suspended, "message")
	check(rel2, status.Suspended, "gone")
}

func (s *uniterSuite) TestReadSettings(c *gc.C) {
	rel := s.addRelation(c, "wordpress", "mysql")
	relUnit, err := rel.Unit(s.wordpressUnit)
	c.Assert(err, jc.ErrorIsNil)
	settings := map[string]interface{}{
		"some": "settings",
	}
	err = relUnit.EnterScope(settings)
	c.Assert(err, jc.ErrorIsNil)
	s.assertInScope(c, relUnit, true)

	err = rel.UpdateApplicationSettings("wordpress", &token{isLeader: true}, map[string]interface{}{
		"wanda": "firebaugh",
	})
	c.Assert(err, jc.ErrorIsNil)

	s.leadershipChecker.isLeader = true

	args := params.RelationUnits{RelationUnits: []params.RelationUnit{
		{Relation: "relation-42", Unit: "unit-foo-0"},
		{Relation: rel.Tag().String(), Unit: "unit-wordpress-0"},
		{Relation: rel.Tag().String(), Unit: "unit-mysql-0"},
		{Relation: "relation-42", Unit: "unit-wordpress-0"},
		{Relation: "relation-foo", Unit: ""},
		{Relation: "application-wordpress", Unit: "unit-foo-0"},
		{Relation: "foo", Unit: "bar"},
		{Relation: rel.Tag().String(), Unit: "unit-mysql-0"},
		{Relation: rel.Tag().String(), Unit: "application-wordpress"},
		{Relation: rel.Tag().String(), Unit: "application-mysql"},
		{Relation: rel.Tag().String(), Unit: "user-foo"},
	}}
	result, err := s.uniter.ReadSettings(context.Background(), args)
	c.Assert(err, jc.ErrorIsNil)
	c.Assert(result, gc.DeepEquals, params.SettingsResults{
		Results: []params.SettingsResult{
			{Error: apiservertesting.ErrUnauthorized},
			{Settings: params.Settings{
				"some": "settings",
			}},
			{Error: apiservertesting.ErrUnauthorized},
			{Error: apiservertesting.ErrUnauthorized},
			{Error: apiservertesting.ErrUnauthorized},
			{Error: apiservertesting.ErrUnauthorized},
			{Error: apiservertesting.ErrUnauthorized},
			{Error: apiservertesting.ErrUnauthorized},
			{Settings: params.Settings{
				"wanda": "firebaugh",
			}},
			{Error: apiservertesting.ErrUnauthorized},
			{Error: apiservertesting.ErrUnauthorized},
		},
	})
}

func (s *uniterSuite) TestReadSettingsForApplicationWhenNotLeader(c *gc.C) {
	rel := s.addRelation(c, "wordpress", "mysql")
	relUnit, err := rel.Unit(s.wordpressUnit)
	c.Assert(err, jc.ErrorIsNil)
	settings := map[string]interface{}{
		"some": "settings",
	}
	err = relUnit.EnterScope(settings)
	c.Assert(err, jc.ErrorIsNil)
	s.assertInScope(c, relUnit, true)

	err = rel.UpdateApplicationSettings("wordpress", &token{isLeader: true}, map[string]interface{}{
		"wanda": "firebaugh",
	})
	c.Assert(err, jc.ErrorIsNil)

	s.leadershipChecker.isLeader = false

	args := params.RelationUnits{RelationUnits: []params.RelationUnit{
		{Relation: rel.Tag().String(), Unit: "application-wordpress"},
	}}
	result, err := s.uniter.ReadSettings(context.Background(), args)
	c.Assert(err, jc.ErrorIsNil)
	c.Assert(result, gc.DeepEquals, params.SettingsResults{
		Results: []params.SettingsResult{
			{Error: apiservertesting.ErrUnauthorized},
		},
	})
}

func (s *uniterSuite) TestReadSettingsForApplicationInPeerRelation(c *gc.C) {
	f, release := s.NewFactory(c, s.ControllerModelUUID())
	defer release()

	riak := f.MakeApplication(c, &factory.ApplicationParams{
		Name:  "riak",
		Charm: f.MakeCharm(c, &factory.CharmParams{Name: "riak"}),
	})
	ep, err := riak.Endpoint("ring")
	c.Assert(err, jc.ErrorIsNil)
	st := s.ControllerModel(c).State()
	rel, err := st.EndpointsRelation(ep)
	c.Assert(err, jc.ErrorIsNil)

	err = rel.UpdateApplicationSettings("riak", &fakeToken{}, map[string]interface{}{
		"deerhoof": "little hollywood",
	})
	c.Assert(err, jc.ErrorIsNil)

	riakUnit := f.MakeUnit(c, &factory.UnitParams{
		Application: riak,
		Machine:     s.machine0,
	})

	relUnit, err := rel.Unit(riakUnit)
	c.Assert(err, jc.ErrorIsNil)
	err = relUnit.EnterScope(nil)
	c.Assert(err, jc.ErrorIsNil)

	auth := apiservertesting.FakeAuthorizer{Tag: riakUnit.Tag()}
	uniter := s.newUniterAPI(c, st, auth)

	args := params.RelationUnits{RelationUnits: []params.RelationUnit{{
		Relation: rel.Tag().String(),
		Unit:     "application-riak",
	}}}
	result, err := uniter.ReadSettings(context.Background(), args)
	c.Assert(err, jc.ErrorIsNil)
	c.Assert(result, gc.DeepEquals, params.SettingsResults{
		Results: []params.SettingsResult{
			{Settings: params.Settings{
				"deerhoof": "little hollywood",
			}},
		},
	})
}

func (s *uniterSuite) TestReadLocalApplicationSettingsWhenNotLeader(c *gc.C) {
	rel := s.addRelation(c, "wordpress", "mysql")
	relUnit, err := rel.Unit(s.wordpressUnit)
	c.Assert(err, jc.ErrorIsNil)
	settings := map[string]interface{}{
		"some": "settings",
	}
	err = relUnit.EnterScope(settings)
	c.Assert(err, jc.ErrorIsNil)
	s.assertInScope(c, relUnit, true)

	// This is a unit that doesn't exist.
	err = rel.UpdateApplicationSettings("wordpress", &token{isLeader: true}, map[string]interface{}{
		"wanda": "firebaugh",
	})
	c.Assert(err, jc.ErrorIsNil)

	arg := params.RelationUnit{
		Relation: rel.Tag().String(),
		Unit:     "unit-wordpress-1",
	}
	_, err = s.uniter.ReadLocalApplicationSettings(context.Background(), arg)
	c.Assert(errors.Cause(err), gc.Equals, apiservererrors.ErrPerm)
}

func (s *uniterSuite) TestReadLocalApplicationSettingsForAnotherApplicationAsAnOperator(c *gc.C) {
	rel := s.addRelation(c, "wordpress", "mysql")
	relUnit, err := rel.Unit(s.wordpressUnit)
	c.Assert(err, jc.ErrorIsNil)
	settings := map[string]interface{}{
		"some": "settings",
	}
	err = relUnit.EnterScope(settings)
	c.Assert(err, jc.ErrorIsNil)
	s.assertInScope(c, relUnit, true)

	// The agent has logged in as the "riak" application; this simulates a k8s operator.
	auth := apiservertesting.FakeAuthorizer{Tag: names.NewApplicationTag("application-riak-k8s")}
	uniter := s.newUniterAPI(c, s.ControllerModel(c).State(), auth)

	// As the operator for riak, try to read the application data on behalf
	// of another application unit; the facade should reject this request
	// with a permission error as the inferred app from the unit name below
	// does not match our login credentials.
	arg := params.RelationUnit{
		Relation: rel.Tag().String(),
		Unit:     "unit-wordpress-0",
	}
	_, err = uniter.ReadLocalApplicationSettings(context.Background(), arg)
	c.Assert(errors.Cause(err), gc.Equals, apiservererrors.ErrPerm, gc.Commentf("expected ErrPerm due to mismatch in logged in app and inferred app from provided unit name"))
}

func (s *uniterSuite) TestReadLocalApplicationSettingsInPeerRelation(c *gc.C) {
	f, release := s.NewFactory(c, s.ControllerModelUUID())
	defer release()

	riak := f.MakeApplication(c, &factory.ApplicationParams{
		Name:  "riak",
		Charm: f.MakeCharm(c, &factory.CharmParams{Name: "riak"}),
	})
	ep, err := riak.Endpoint("ring")
	c.Assert(err, jc.ErrorIsNil)
	st := s.ControllerModel(c).State()
	rel, err := st.EndpointsRelation(ep)
	c.Assert(err, jc.ErrorIsNil)

	err = rel.UpdateApplicationSettings("riak", &fakeToken{}, map[string]interface{}{
		"deerhoof": "little hollywood",
	})
	c.Assert(err, jc.ErrorIsNil)

	riakUnit := f.MakeUnit(c, &factory.UnitParams{
		Application: riak,
		Machine:     s.machine0,
	})

	relUnit, err := rel.Unit(riakUnit)
	c.Assert(err, jc.ErrorIsNil)
	err = relUnit.EnterScope(nil)
	c.Assert(err, jc.ErrorIsNil)

	auth := apiservertesting.FakeAuthorizer{Tag: riakUnit.Tag()}
	uniter := s.newUniterAPI(c, st, auth)

	arg := params.RelationUnit{
		Relation: rel.Tag().String(),
		Unit:     "unit-riak-0",
	}
	result, err := uniter.ReadLocalApplicationSettings(context.Background(), arg)
	c.Assert(err, jc.ErrorIsNil)
	c.Assert(result, gc.DeepEquals, params.SettingsResult{
		Settings: params.Settings{
			"deerhoof": "little hollywood",
		},
	})
}

func (s *uniterSuite) TestReadLocalApplicationSettingsInPeerRelationAsAnOperator(c *gc.C) {
	f, release := s.NewFactory(c, s.ControllerModelUUID())
	defer release()

	riak := f.MakeApplication(c, &factory.ApplicationParams{
		Name:  "riak",
		Charm: f.MakeCharm(c, &factory.CharmParams{Name: "riak"}),
	})
	ep, err := riak.Endpoint("ring")
	c.Assert(err, jc.ErrorIsNil)
	st := s.ControllerModel(c).State()
	rel, err := st.EndpointsRelation(ep)
	c.Assert(err, jc.ErrorIsNil)

	err = rel.UpdateApplicationSettings("riak", &fakeToken{}, map[string]interface{}{
		"deerhoof": "little hollywood",
	})
	c.Assert(err, jc.ErrorIsNil)

	riakUnit := f.MakeUnit(c, &factory.UnitParams{
		Application: riak,
		Machine:     s.machine0,
	})

	relUnit, err := rel.Unit(riakUnit)
	c.Assert(err, jc.ErrorIsNil)
	err = relUnit.EnterScope(nil)
	c.Assert(err, jc.ErrorIsNil)

	// The agent has logged in as the application; this simulates a k8s operator.
	auth := apiservertesting.FakeAuthorizer{Tag: riak.Tag()}
	uniter := s.newUniterAPI(c, st, auth)

	arg := params.RelationUnit{
		Relation: rel.Tag().String(),
		Unit:     "unit-riak-0",
	}
	result, err := uniter.ReadLocalApplicationSettings(context.Background(), arg)
	c.Assert(err, jc.ErrorIsNil)
	c.Assert(result, gc.DeepEquals, params.SettingsResult{
		Settings: params.Settings{
			"deerhoof": "little hollywood",
		},
	})
}

func (s *uniterSuite) TestReadSettingsWithNonStringValuesFails(c *gc.C) {
	rel := s.addRelation(c, "wordpress", "mysql")
	relUnit, err := rel.Unit(s.wordpressUnit)
	c.Assert(err, jc.ErrorIsNil)
	settings := map[string]interface{}{
		"other":        "things",
		"invalid-bool": false,
	}
	err = relUnit.EnterScope(settings)
	c.Assert(err, jc.ErrorIsNil)
	s.assertInScope(c, relUnit, true)

	args := params.RelationUnits{RelationUnits: []params.RelationUnit{
		{Relation: rel.Tag().String(), Unit: "unit-wordpress-0"},
	}}
	expectErr := `unexpected relation setting "invalid-bool": expected string, got bool`
	result, err := s.uniter.ReadSettings(context.Background(), args)
	c.Assert(err, jc.ErrorIsNil)
	c.Assert(result, gc.DeepEquals, params.SettingsResults{
		Results: []params.SettingsResult{
			{Error: &params.Error{Message: expectErr}},
		},
	})
}

func (s *uniterSuite) TestReadRemoteSettings(c *gc.C) {
	rel := s.addRelation(c, "wordpress", "mysql")
	relUnit, err := rel.Unit(s.wordpressUnit)
	c.Assert(err, jc.ErrorIsNil)
	settings := map[string]interface{}{
		"some": "settings",
	}
	err = relUnit.EnterScope(settings)
	c.Assert(err, jc.ErrorIsNil)
	s.assertInScope(c, relUnit, true)

	// First test most of the invalid args tests and try to read the
	// (unset) remote unit settings.
	args := params.RelationUnitPairs{RelationUnitPairs: []params.RelationUnitPair{
		{Relation: "relation-42", LocalUnit: "unit-foo-0", RemoteUnit: "foo"},
		{Relation: rel.Tag().String(), LocalUnit: "unit-wordpress-0", RemoteUnit: "unit-wordpress-0"},
		{Relation: rel.Tag().String(), LocalUnit: "unit-wordpress-0", RemoteUnit: "unit-mysql-0"},
		{Relation: rel.Tag().String(), LocalUnit: "unit-wordpress-0", RemoteUnit: "application-mysql"},
		{Relation: "relation-42", LocalUnit: "unit-wordpress-0", RemoteUnit: ""},
		{Relation: "relation-foo", LocalUnit: "", RemoteUnit: ""},
		{Relation: "application-wordpress", LocalUnit: "unit-foo-0", RemoteUnit: "user-foo"},
		{Relation: "foo", LocalUnit: "bar", RemoteUnit: "baz"},
		{Relation: rel.Tag().String(), LocalUnit: "unit-mysql-0", RemoteUnit: "unit-wordpress-0"},
		{Relation: rel.Tag().String(), LocalUnit: "application-wordpress", RemoteUnit: "application-mysql"},
		{Relation: rel.Tag().String(), LocalUnit: "application-mysql", RemoteUnit: "foo"},
		{Relation: rel.Tag().String(), LocalUnit: "user-foo", RemoteUnit: "unit-wordpress-0"},
	}}
	result, err := s.uniter.ReadRemoteSettings(context.Background(), args)

	// We don't set the remote unit settings on purpose
	// to test the error.
	expectErr := `cannot read settings for unit "mysql/0" in relation "wordpress:db mysql:server": unit "mysql/0": settings`

	// The application settings are always initialised to empty when
	// the relation is created.
	c.Assert(err, jc.ErrorIsNil)
	c.Logf("%s", pretty.Sprint(result))
	c.Assert(result, jc.DeepEquals, params.SettingsResults{
		Results: []params.SettingsResult{
			{Error: apiservertesting.ErrUnauthorized},
			{Error: apiservertesting.ErrUnauthorized},
			{Error: apiservertesting.NotFoundError(expectErr)},
			{Settings: params.Settings{}},
			{Error: apiservertesting.ErrUnauthorized},
			{Error: apiservertesting.ErrUnauthorized},
			{Error: apiservertesting.ErrUnauthorized},
			{Error: apiservertesting.ErrUnauthorized},
			{Error: apiservertesting.ErrUnauthorized},
			{Error: apiservertesting.ErrUnauthorized},
			{Error: apiservertesting.ErrUnauthorized},
			{Error: apiservertesting.ErrUnauthorized},
		},
	})

	// Now leave the mysqlUnit and re-enter with new settings.
	relUnit, err = rel.Unit(s.mysqlUnit)
	c.Assert(err, jc.ErrorIsNil)
	settings = map[string]interface{}{
		"other": "things",
	}
	err = relUnit.LeaveScope()
	c.Assert(err, jc.ErrorIsNil)
	s.assertInScope(c, relUnit, false)
	err = relUnit.EnterScope(settings)
	c.Assert(err, jc.ErrorIsNil)
	s.assertInScope(c, relUnit, true)

	// Test the remote unit settings can be read.
	args = params.RelationUnitPairs{RelationUnitPairs: []params.RelationUnitPair{{
		Relation:   rel.Tag().String(),
		LocalUnit:  "unit-wordpress-0",
		RemoteUnit: "unit-mysql-0",
	}}}
	expect := params.SettingsResults{
		Results: []params.SettingsResult{
			{Settings: params.Settings{
				"other": "things",
			}},
		},
	}
	result, err = s.uniter.ReadRemoteSettings(context.Background(), args)
	c.Assert(err, jc.ErrorIsNil)
	c.Assert(result, gc.DeepEquals, expect)

	// Now destroy the remote unit, and check its settings can still be read.
	err = s.mysqlUnit.Destroy(s.store)
	c.Assert(err, jc.ErrorIsNil)
	err = s.mysqlUnit.EnsureDead()
	c.Assert(err, jc.ErrorIsNil)
	err = s.mysqlUnit.Remove(testing.NewObjectStore(c, s.ControllerModelUUID(), s.ControllerModel(c).State()))
	c.Assert(err, jc.ErrorIsNil)
	result, err = s.uniter.ReadRemoteSettings(context.Background(), args)
	c.Assert(err, jc.ErrorIsNil)
	c.Assert(result, gc.DeepEquals, expect)
}

func (s *uniterSuite) TestReadRemoteSettingsForApplication(c *gc.C) {
	f, release := s.NewFactory(c, s.ControllerModelUUID())
	defer release()

	f.MakeApplication(c, &factory.ApplicationParams{
		Name:  "logging",
		Charm: f.MakeCharm(c, &factory.CharmParams{Name: "logging"}),
	})
	rel := s.addRelation(c, "wordpress", "mysql")
	relUnit, err := rel.Unit(s.wordpressUnit)
	c.Assert(err, jc.ErrorIsNil)
	settings := map[string]interface{}{
		"some": "settings",
	}
	err = relUnit.EnterScope(settings)
	c.Assert(err, jc.ErrorIsNil)
	s.assertInScope(c, relUnit, true)

	// Set some application settings for mysql and check that we can
	// see them.
	err = rel.UpdateApplicationSettings("mysql", &fakeToken{}, map[string]interface{}{
		"problem thinker": "fireproof",
	})
	c.Assert(err, jc.ErrorIsNil)

	args := params.RelationUnitPairs{RelationUnitPairs: []params.RelationUnitPair{{
		Relation:   rel.Tag().String(),
		LocalUnit:  "unit-wordpress-0",
		RemoteUnit: "application-mysql",
	}, {
		Relation:   rel.Tag().String(),
		LocalUnit:  "unit-wordpress-0",
		RemoteUnit: "application-wordpress",
	}, {
		Relation:   rel.Tag().String(),
		LocalUnit:  "unit-wordpress-0",
		RemoteUnit: "application-logging",
	}}}
	expect := params.SettingsResults{
		Results: []params.SettingsResult{
			{Settings: params.Settings{
				"problem thinker": "fireproof",
			}},
			{Error: apiservertesting.ErrUnauthorized},
			{Error: apiservertesting.ErrUnauthorized},
		},
	}
	result, err := s.uniter.ReadRemoteSettings(context.Background(), args)
	c.Assert(err, jc.ErrorIsNil)
	c.Assert(result, gc.DeepEquals, expect)
}

func (s *uniterSuite) TestReadRemoteSettingsWithNonStringValuesFails(c *gc.C) {
	rel := s.addRelation(c, "wordpress", "mysql")
	relUnit, err := rel.Unit(s.mysqlUnit)
	c.Assert(err, jc.ErrorIsNil)
	settings := map[string]interface{}{
		"other":        "things",
		"invalid-bool": false,
	}
	err = relUnit.EnterScope(settings)
	c.Assert(err, jc.ErrorIsNil)
	s.assertInScope(c, relUnit, true)

	args := params.RelationUnitPairs{RelationUnitPairs: []params.RelationUnitPair{{
		Relation:   rel.Tag().String(),
		LocalUnit:  "unit-wordpress-0",
		RemoteUnit: "unit-mysql-0",
	}}}
	expectErr := `unexpected relation setting "invalid-bool": expected string, got bool`
	result, err := s.uniter.ReadRemoteSettings(context.Background(), args)
	c.Assert(err, jc.ErrorIsNil)
	c.Assert(result, gc.DeepEquals, params.SettingsResults{
		Results: []params.SettingsResult{
			{Error: &params.Error{Message: expectErr}},
		},
	})
}

func (s *uniterSuite) TestReadRemoteApplicationSettingsForPeerRelation(c *gc.C) {
	f, release := s.NewFactory(c, s.ControllerModelUUID())
	defer release()

	riak := f.MakeApplication(c, &factory.ApplicationParams{
		Name:  "riak",
		Charm: f.MakeCharm(c, &factory.CharmParams{Name: "riak"}),
	})
	ep, err := riak.Endpoint("ring")
	c.Assert(err, jc.ErrorIsNil)
	st := s.ControllerModel(c).State()
	rel, err := st.EndpointsRelation(ep)
	c.Assert(err, jc.ErrorIsNil)

	err = rel.UpdateApplicationSettings("riak", &fakeToken{}, map[string]interface{}{
		"black midi": "ducter",
	})
	c.Assert(err, jc.ErrorIsNil)

	riakUnit := f.MakeUnit(c, &factory.UnitParams{
		Application: riak,
		Machine:     s.machine0,
	})

	relUnit, err := rel.Unit(riakUnit)
	c.Assert(err, jc.ErrorIsNil)
	err = relUnit.EnterScope(nil)
	c.Assert(err, jc.ErrorIsNil)

	auth := apiservertesting.FakeAuthorizer{Tag: riakUnit.Tag()}
	uniter := s.newUniterAPI(c, st, auth)

	args := params.RelationUnitPairs{RelationUnitPairs: []params.RelationUnitPair{{
		Relation:   rel.Tag().String(),
		LocalUnit:  "unit-riak-0",
		RemoteUnit: "application-riak",
	}}}
	result, err := uniter.ReadRemoteSettings(context.Background(), args)
	c.Assert(err, jc.ErrorIsNil)
	c.Assert(result, gc.DeepEquals, params.SettingsResults{
		Results: []params.SettingsResult{
			{Settings: params.Settings{
				"black midi": "ducter",
			}},
		},
	})
}

func (s *uniterSuite) TestReadRemoteSettingsForCAASApplicationInPeerRelationSidecar(c *gc.C) {
	_, cm, app, unit := s.setupCAASModel(c)
	c.Assert(s.resources.Count(), gc.Equals, 0)

	ep, err := app.Endpoint("ring")
	c.Assert(err, jc.ErrorIsNil)
	rel, err := cm.State().EndpointsRelation(ep)
	c.Assert(err, jc.ErrorIsNil)

	unit2, err := app.AddUnit(state.AddUnitParams{})
	c.Assert(err, jc.ErrorIsNil)

	relUnit, err := rel.Unit(unit2)
	c.Assert(err, jc.ErrorIsNil)
	err = relUnit.EnterScope(map[string]interface{}{
		"black midi": "ducter",
	})
	c.Assert(err, jc.ErrorIsNil)

	uniterAPI := s.newUniterAPI(c, cm.State(), s.authorizer)
	args := params.RelationUnitPairs{RelationUnitPairs: []params.RelationUnitPair{{
		Relation:   rel.Tag().String(),
		LocalUnit:  unit.Tag().String(),
		RemoteUnit: unit2.Tag().String(),
	}}}
	result, err := uniterAPI.ReadRemoteSettings(context.Background(), args)
	c.Assert(err, jc.ErrorIsNil)
	c.Assert(result, gc.DeepEquals, params.SettingsResults{
		Results: []params.SettingsResult{
			{Settings: params.Settings{
				"black midi": "ducter",
			}},
		},
	})
}

func (s *uniterSuite) TestWatchRelationUnits(c *gc.C) {
	// Add a relation between wordpress and mysql and enter scope with
	// mysqlUnit.
	rel := s.addRelation(c, "wordpress", "mysql")
	myRelUnit, err := rel.Unit(s.mysqlUnit)
	c.Assert(err, jc.ErrorIsNil)
	err = myRelUnit.EnterScope(nil)
	c.Assert(err, jc.ErrorIsNil)
	s.assertInScope(c, myRelUnit, true)

	c.Assert(s.resources.Count(), gc.Equals, 0)

	args := params.RelationUnits{RelationUnits: []params.RelationUnit{
		{Relation: "relation-42", Unit: "unit-foo-0"},
		{Relation: rel.Tag().String(), Unit: "unit-wordpress-0"},
		{Relation: rel.Tag().String(), Unit: "unit-mysql-0"},
		{Relation: "relation-42", Unit: "unit-wordpress-0"},
		{Relation: "relation-foo", Unit: ""},
		{Relation: "application-wordpress", Unit: "unit-foo-0"},
		{Relation: "foo", Unit: "bar"},
		{Relation: rel.Tag().String(), Unit: "unit-mysql-0"},
		{Relation: rel.Tag().String(), Unit: "application-wordpress"},
		{Relation: rel.Tag().String(), Unit: "application-mysql"},
		{Relation: rel.Tag().String(), Unit: "user-foo"},
	}}
	result, err := s.uniter.WatchRelationUnits(context.Background(), args)
	c.Assert(err, jc.ErrorIsNil)
	// UnitSettings versions are volatile, so we don't check them.
	// We just make sure the keys of the Changed field are as
	// expected.
	c.Assert(result.Results, gc.HasLen, len(args.RelationUnits))
	mysqlChanges := result.Results[1].Changes
	c.Assert(mysqlChanges, gc.NotNil)
	changed, ok := mysqlChanges.Changed["mysql/0"]
	c.Assert(ok, jc.IsTrue)
	expectChanges := params.RelationUnitsChange{
		Changed: map[string]params.UnitSettings{
			"mysql/0": {changed.Version},
		},
		AppChanged: map[string]int64{
			"mysql": 0,
		},
	}
	c.Assert(result, gc.DeepEquals, params.RelationUnitsWatchResults{
		Results: []params.RelationUnitsWatchResult{
			{Error: apiservertesting.ErrUnauthorized},
			{
				RelationUnitsWatcherId: "1",
				Changes:                expectChanges,
			},
			{Error: apiservertesting.ErrUnauthorized},
			{Error: apiservertesting.ErrUnauthorized},
			{Error: apiservertesting.ErrUnauthorized},
			{Error: apiservertesting.ErrUnauthorized},
			{Error: apiservertesting.ErrUnauthorized},
			{Error: apiservertesting.ErrUnauthorized},
			{Error: apiservertesting.ErrUnauthorized},
			{Error: apiservertesting.ErrUnauthorized},
			{Error: apiservertesting.ErrUnauthorized},
		},
	})

	// Verify the resource was registered and stop when done
	c.Assert(s.resources.Count(), gc.Equals, 1)
	resource := s.resources.Get("1")
	defer workertest.CleanKill(c, resource)

	// Check that the Watch has consumed the initial event ("returned" in
	// the Watch call)
	w, ok := resource.(common.RelationUnitsWatcher)
	c.Assert(ok, gc.Equals, true)
	select {
	case actual, ok := <-w.Changes():
		c.Fatalf("watcher sent unexpected change: (%v, %v)", actual, ok)
	case <-time.After(coretesting.ShortWait):
	}

	// Leave scope with mysqlUnit and check it's detected.
	err = myRelUnit.LeaveScope()
	c.Assert(err, jc.ErrorIsNil)
	s.assertInScope(c, myRelUnit, false)

	s.assertRUWChange(c, w, nil, nil, []string{"mysql/0"})
	// TODO(jam): 2019-10-21 this test is getting a bit unweildy, but maybe we
	//  should test that changing application data triggers a change here
}

func (s *uniterSuite) assertRUWChange(c *gc.C, w common.RelationUnitsWatcher, changed []string, appChanged []string, departed []string) {
	// Cloned from state/testing.RelationUnitsWatcherC - we can't use
	// that anymore since the change type is different between the
	// state and apiserver watchers. Hacked out the code to maintain
	// state between events, since it's not needed for this test.

	// Get all items in changed in a map for easy lookup.
	changedNames := set.NewStrings(changed...)
	appChangedNames := set.NewStrings(appChanged...)
	timeout := time.After(coretesting.LongWait)
	select {
	case actual, ok := <-w.Changes():
		c.Logf("Watcher.Changes() => %# v", actual)
		c.Assert(ok, jc.IsTrue)
		c.Check(actual.Changed, gc.HasLen, len(changed))
		c.Check(actual.AppChanged, gc.HasLen, len(appChanged))
		// Because the versions can change, we only need to make sure
		// the keys match, not the contents (UnitSettings == txnRevno).
		for k := range actual.Changed {
			c.Check(changedNames.Contains(k), jc.IsTrue)
		}
		for k := range actual.AppChanged {
			c.Check(appChangedNames.Contains(k), jc.IsTrue)
		}
		c.Check(actual.Departed, jc.SameContents, departed)
	case <-timeout:
		c.Fatalf("watcher did not send change")
	}
}

func (s *uniterSuite) TestAPIAddresses(c *gc.C) {
	hostPorts := []network.SpaceHostPorts{
		network.NewSpaceHostPorts(1234, "0.1.2.3"),
	}
	st := s.ControllerModel(c).State()
	controllerConfig, err := st.ControllerConfig()
	c.Assert(err, jc.ErrorIsNil)
	err = st.SetAPIHostPorts(controllerConfig, hostPorts)
	c.Assert(err, jc.ErrorIsNil)

	result, err := s.uniter.APIAddresses(context.Background())
	c.Assert(err, jc.ErrorIsNil)
	c.Assert(result, gc.DeepEquals, params.StringsResult{
		Result: []string{"0.1.2.3:1234"},
	})
}

func (s *uniterSuite) TestWatchUnitAddressesHash(c *gc.C) {
	c.Assert(s.resources.Count(), gc.Equals, 0)

	args := params.Entities{Entities: []params.Entity{
		{Tag: "unit-mysql-0"},
		{Tag: "unit-wordpress-0"},
		{Tag: "unit-foo-42"},
		{Tag: "machine-0"},
		{Tag: "application-wordpress"},
	}}
	result, err := s.uniter.WatchUnitAddressesHash(context.Background(), args)
	c.Assert(err, jc.ErrorIsNil)
	c.Assert(result, gc.DeepEquals, params.StringsWatchResults{
		Results: []params.StringsWatchResult{
			{Error: apiservertesting.ErrUnauthorized},
			{
				StringsWatcherId: "1",
				// The unit's machine has no network addresses
				// so the expected hash only contains the
				// sorted endpoint to space ID bindings for the
				// wordpress application.
				Changes: []string{"6048d9d417c851eddf006fa5b5435549313ee3046cf45a8223f47244d8c73e03"},
			},
			{Error: apiservertesting.ErrUnauthorized},
			{Error: apiservertesting.ErrUnauthorized},
			{Error: apiservertesting.ErrUnauthorized},
		},
	})

	// Verify the resource was registered and stop when done
	c.Assert(s.resources.Count(), gc.Equals, 1)
	resource := s.resources.Get("1")
	defer workertest.CleanKill(c, resource)

	// Check that the Watch has consumed the initial event ("returned" in
	// the Watch call)
	wc := statetesting.NewStringsWatcherC(c, resource.(state.StringsWatcher))
	wc.AssertNoChange()
}

func (s *uniterSuite) TestWatchCAASUnitAddressesHash(c *gc.C) {
	_, cm, _, _ := s.setupCAASModel(c)
	c.Assert(s.resources.Count(), gc.Equals, 0)

	args := params.Entities{Entities: []params.Entity{
		{Tag: "unit-mysql-0"},
		{Tag: "unit-gitlab-0"},
		{Tag: "unit-foo-42"},
		{Tag: "machine-0"},
		{Tag: "application-gitlab"},
	}}

	uniterAPI := s.newUniterAPI(c, cm.State(), s.authorizer)

	result, err := uniterAPI.WatchUnitAddressesHash(context.Background(), args)
	c.Assert(err, jc.ErrorIsNil)
	c.Assert(result, gc.DeepEquals, params.StringsWatchResults{
		Results: []params.StringsWatchResult{
			{Error: apiservertesting.ErrUnauthorized},
			{
				StringsWatcherId: "1",
				// The container doesn't have an address.
				Changes: []string{""},
			},
			{Error: apiservertesting.ErrUnauthorized},
			{Error: apiservertesting.ErrUnauthorized},
			{Error: apiservertesting.ErrUnauthorized},
		},
	})

	// Verify the resource was registered and stop when done
	c.Assert(s.resources.Count(), gc.Equals, 1)
	resource := s.resources.Get("1")
	defer workertest.CleanKill(c, resource)

	// Check that the Watch has consumed the initial event ("returned" in
	// the Watch call)
	wc := statetesting.NewStringsWatcherC(c, resource.(state.StringsWatcher))
	wc.AssertNoChange()
}

func (s *uniterSuite) TestGetMeterStatusUnauthenticated(c *gc.C) {
	args := params.Entities{Entities: []params.Entity{{s.mysqlUnit.Tag().String()}}}
	result, err := s.uniter.GetMeterStatus(context.Background(), args)
	c.Assert(err, jc.ErrorIsNil)
	c.Assert(result.Results, gc.HasLen, 1)
	c.Assert(result.Results[0].Error, gc.ErrorMatches, "permission denied")
	c.Assert(result.Results[0].Code, gc.Equals, "")
	c.Assert(result.Results[0].Info, gc.Equals, "")
}

func (s *uniterSuite) TestGetMeterStatusBadTag(c *gc.C) {
	tags := []string{
		"user-admin",
		"unit-nosuchunit",
		"thisisnotatag",
		"machine-0",
		"model-blah",
	}
	args := params.Entities{Entities: make([]params.Entity, len(tags))}
	for i, tag := range tags {
		args.Entities[i] = params.Entity{Tag: tag}
	}
	result, err := s.uniter.GetMeterStatus(context.Background(), args)
	c.Assert(err, jc.ErrorIsNil)
	c.Assert(result.Results, gc.HasLen, len(tags))
	for i, result := range result.Results {
		c.Logf("checking result %d", i)
		c.Assert(result.Code, gc.Equals, "")
		c.Assert(result.Info, gc.Equals, "")
		c.Assert(result.Error, gc.ErrorMatches, "permission denied")
	}
}

func (s *uniterSuite) addRelatedApplication(c *gc.C, firstSvc, relatedApp string, unit *state.Unit) (*state.Relation, *state.Application, *state.Unit) {
	f, release := s.NewFactory(c, s.ControllerModelUUID())
	defer release()

	relatedApplication := f.MakeApplication(c, &factory.ApplicationParams{
		Name:  relatedApp,
		Charm: f.MakeCharm(c, &factory.CharmParams{Name: relatedApp}),
	})
	rel := s.addRelation(c, firstSvc, relatedApp)
	relUnit, err := rel.Unit(unit)
	c.Assert(err, jc.ErrorIsNil)
	err = relUnit.EnterScope(nil)
	c.Assert(err, jc.ErrorIsNil)
	relatedUnit, err := s.ControllerModel(c).State().Unit(relatedApp + "/0")
	c.Assert(err, jc.ErrorIsNil)
	return rel, relatedApplication, relatedUnit
}

func (s *uniterSuite) TestRequestReboot(c *gc.C) {
	args := params.Entities{Entities: []params.Entity{
		{Tag: s.machine0.Tag().String()},
		{Tag: s.machine1.Tag().String()},
		{Tag: "bogus"},
		{Tag: "nasty-tag"},
	}}
	errResult, err := s.uniter.RequestReboot(context.Background(), args)
	c.Assert(err, jc.ErrorIsNil)
	c.Assert(errResult, gc.DeepEquals, params.ErrorResults{
		Results: []params.ErrorResult{
			{Error: nil},
			{Error: apiservertesting.ErrUnauthorized},
			{Error: apiservertesting.ErrUnauthorized},
			{Error: apiservertesting.ErrUnauthorized},
		}})

	rFlag, err := s.machine0.GetRebootFlag()
	c.Assert(err, jc.ErrorIsNil)
	c.Assert(rFlag, jc.IsTrue)

	rFlag, err = s.machine1.GetRebootFlag()
	c.Assert(err, jc.ErrorIsNil)
	c.Assert(rFlag, jc.IsFalse)
}

func checkUnorderedActionIdsEqual(c *gc.C, ids []string, results params.StringsWatchResults) {
	c.Assert(results, gc.NotNil)
	content := results.Results
	c.Assert(len(content), gc.Equals, 1)
	result := content[0]
	c.Assert(result.StringsWatcherId, gc.Equals, "1")
	obtainedIds := map[string]int{}
	expectedIds := map[string]int{}
	for _, id := range ids {
		expectedIds[id]++
	}
	// The count of each ID that has been seen.
	for _, change := range result.Changes {
		obtainedIds[change]++
	}
	c.Check(obtainedIds, jc.DeepEquals, expectedIds)
}

func (s *uniterSuite) TestStorageAttachments(c *gc.C) {
	f, release := s.NewFactory(c, s.ControllerModelUUID())
	defer release()

	// We need to set up a unit that has storage metadata defined.
	sCons := map[string]state.StorageConstraints{
		"data": {Pool: "", Size: 1024, Count: 1},
	}
	application := f.MakeApplication(c, &factory.ApplicationParams{
		Name:    "storage-block",
		Charm:   f.MakeCharm(c, &factory.CharmParams{Name: "storage-block"}),
		Storage: sCons,
	})
	unit, err := application.AddUnit(state.AddUnitParams{})
	c.Assert(err, jc.ErrorIsNil)
	st := s.ControllerModel(c).State()
	err = st.AssignUnit(unit, state.AssignCleanEmpty)
	c.Assert(err, jc.ErrorIsNil)
	assignedMachineId, err := unit.AssignedMachineId()
	c.Assert(err, jc.ErrorIsNil)
	machine, err := st.Machine(assignedMachineId)
	c.Assert(err, jc.ErrorIsNil)

	volumeAttachments, err := machine.VolumeAttachments()
	c.Assert(err, jc.ErrorIsNil)
	c.Assert(volumeAttachments, gc.HasLen, 1)

	err = machine.SetProvisioned("inst-id", "", "fake_nonce", nil)
	c.Assert(err, jc.ErrorIsNil)

	sb, err := state.NewStorageBackend(st)
	c.Assert(err, jc.ErrorIsNil)
	err = sb.SetVolumeInfo(
		volumeAttachments[0].Volume(),
		state.VolumeInfo{VolumeId: "vol-123", Size: 456},
	)
	c.Assert(err, jc.ErrorIsNil)

	err = sb.SetVolumeAttachmentInfo(
		machine.MachineTag(),
		volumeAttachments[0].Volume(),
		state.VolumeAttachmentInfo{DeviceName: "xvdf1"},
	)
	c.Assert(err, jc.ErrorIsNil)

	password, err := utils.RandomPassword()
	c.Assert(err, jc.ErrorIsNil)
	err = unit.SetPassword(password)
	c.Assert(err, jc.ErrorIsNil)
	api := s.OpenModelAPIAs(c, s.ControllerModelUUID(), unit.Tag(), password, "nonce")
	uniter, err := apiuniter.NewFromConnection(api)
	c.Assert(err, jc.ErrorIsNil)

	attachments, err := uniter.UnitStorageAttachments(unit.UnitTag())
	c.Assert(err, jc.ErrorIsNil)
	c.Assert(attachments, gc.DeepEquals, []params.StorageAttachmentId{{
		StorageTag: "storage-data-0",
		UnitTag:    unit.Tag().String(),
	}})
}

func (s *uniterSuite) TestUnitStatus(c *gc.C) {
	now := time.Now()
	sInfo := status.StatusInfo{
		Status:  status.Maintenance,
		Message: "blah",
		Since:   &now,
	}
	err := s.wordpressUnit.SetStatus(sInfo)
	c.Assert(err, jc.ErrorIsNil)
	sInfo = status.StatusInfo{
		Status:  status.Terminated,
		Message: "foo",
		Since:   &now,
	}
	err = s.mysqlUnit.SetStatus(sInfo)
	c.Assert(err, jc.ErrorIsNil)

	args := params.Entities{
		Entities: []params.Entity{
			{Tag: "unit-mysql-0"},
			{Tag: "unit-wordpress-0"},
			{Tag: "unit-foo-42"},
			{Tag: "machine-1"},
			{Tag: "invalid"},
		}}
	result, err := s.uniter.UnitStatus(context.Background(), args)
	c.Assert(err, jc.ErrorIsNil)
	// Zero out the updated timestamps so we can easily check the results.
	for i, statusResult := range result.Results {
		r := statusResult
		if r.Status != "" {
			c.Assert(r.Since, gc.NotNil)
		}
		r.Since = nil
		result.Results[i] = r
	}
	c.Assert(result, gc.DeepEquals, params.StatusResults{
		Results: []params.StatusResult{
			{Error: apiservertesting.ErrUnauthorized},
			{Status: status.Maintenance.String(), Info: "blah", Data: map[string]interface{}{}},
			{Error: apiservertesting.ErrUnauthorized},
			{Error: apiservertesting.ErrUnauthorized},
			{Error: apiservertesting.ServerError(`"invalid" is not a valid tag`)},
		},
	})
}

func (s *uniterSuite) TestAssignedMachine(c *gc.C) {
	args := params.Entities{Entities: []params.Entity{
		{Tag: "unit-mysql-0"},
		{Tag: "unit-wordpress-0"},
		{Tag: "unit-foo-42"},
		{Tag: "application-mysql"},
		{Tag: "application-wordpress"},
		{Tag: "machine-0"},
		{Tag: "machine-1"},
		{Tag: "machine-42"},
		{Tag: "application-foo"},
		{Tag: "relation-svc1.rel1#svc2.rel2"},
	}}
	result, err := s.uniter.AssignedMachine(context.Background(), args)
	c.Assert(err, jc.ErrorIsNil)
	c.Assert(result, jc.DeepEquals, params.StringResults{
		Results: []params.StringResult{
			{Error: apiservertesting.ErrUnauthorized},
			{Result: "machine-0"},
			{Error: apiservertesting.ErrUnauthorized},
			{Error: apiservertesting.ErrUnauthorized},
			{Error: apiservertesting.ErrUnauthorized},
			{Error: apiservertesting.ErrUnauthorized},
			{Error: apiservertesting.ErrUnauthorized},
			{Error: apiservertesting.ErrUnauthorized},
			{Error: apiservertesting.ErrUnauthorized},
			{Error: apiservertesting.ErrUnauthorized},
		},
	})
}

func (s *uniterSuite) TestOpenedMachinePortRangesByEndpoint(c *gc.C) {
	// Verify no ports are opened yet on the machine (or unit).
	machinePortRanges, err := s.machine0.OpenedPortRanges()
	c.Assert(err, jc.ErrorIsNil)
	c.Assert(machinePortRanges.UniquePortRanges(), gc.HasLen, 0)

	// Add another mysql unit on machine 0.
	mysqlUnit1, err := s.mysql.AddUnit(state.AddUnitParams{})
	c.Assert(err, jc.ErrorIsNil)
	err = mysqlUnit1.AssignToMachine(s.machine0)
	c.Assert(err, jc.ErrorIsNil)

	// Open some ports on both units using different endpoints.
	wpPortRanges := machinePortRanges.ForUnit(s.wordpressUnit.Name())
	wpPortRanges.Open(allEndpoints, network.MustParsePortRange("100-200/tcp"))
	wpPortRanges.Open("monitoring-port", network.MustParsePortRange("10-20/udp"))

	msPortRanges := machinePortRanges.ForUnit(mysqlUnit1.Name())
	msPortRanges.Open("server", network.MustParsePortRange("3306/tcp"))

	c.Assert(s.ControllerModel(c).State().ApplyOperation(machinePortRanges.Changes()), jc.ErrorIsNil)

	// Get the open port ranges
	args := params.Entities{Entities: []params.Entity{
		{Tag: "unit-mysql-0"},
		{Tag: "machine-0"},
		{Tag: "machine-1"},
		{Tag: "unit-foo-42"},
		{Tag: "machine-42"},
		{Tag: "application-wordpress"},
	}}
	expectPortRanges := map[string][]params.OpenUnitPortRangesByEndpoint{
		"unit-mysql-1": {
			{
				Endpoint:   "server",
				PortRanges: []params.PortRange{{3306, 3306, "tcp"}},
			},
		},
		"unit-wordpress-0": {
			{
				Endpoint:   "",
				PortRanges: []params.PortRange{{100, 200, "tcp"}},
			},
			{
				Endpoint:   "monitoring-port",
				PortRanges: []params.PortRange{{10, 20, "udp"}},
			},
		},
	}
	result, err := s.uniter.OpenedMachinePortRangesByEndpoint(context.Background(), args)
	c.Assert(err, jc.ErrorIsNil)
	c.Assert(result, gc.DeepEquals, params.OpenPortRangesByEndpointResults{
		Results: []params.OpenPortRangesByEndpointResult{
			{Error: apiservertesting.ErrUnauthorized},
			{
				UnitPortRanges: expectPortRanges,
			},
			{Error: apiservertesting.ErrUnauthorized},
			{Error: apiservertesting.ErrUnauthorized},
			{Error: apiservertesting.ErrUnauthorized},
			{Error: apiservertesting.ErrUnauthorized},
		},
	})
}

func (s *uniterSuite) TestSLALevel(c *gc.C) {
	err := s.ControllerModel(c).State().SetSLA("essential", "bob", []byte("creds"))
	c.Assert(err, jc.ErrorIsNil)

	result, err := s.uniter.SLALevel(context.Background())
	c.Assert(err, jc.ErrorIsNil)
	c.Assert(result, jc.DeepEquals, params.StringResult{Result: "essential"})
}

func (s *uniterSuite) setupRemoteRelationScenario(c *gc.C) (names.Tag, *state.RelationUnit) {
	s.makeRemoteWordpress(c)

	st := s.ControllerModel(c).State()
	controllerConfig, err := st.ControllerConfig()
	c.Assert(err, jc.ErrorIsNil)

	// Set mysql's addresses first.
	err = s.machine1.SetProviderAddresses(
		controllerConfig,
		network.NewSpaceAddress("1.2.3.4", network.WithScope(network.ScopeCloudLocal)),
		network.NewSpaceAddress("4.3.2.1", network.WithScope(network.ScopePublic)),
	)
	c.Assert(err, jc.ErrorIsNil)

	eps, err := st.InferEndpoints("mysql", "remote-wordpress")
	c.Assert(err, jc.ErrorIsNil)
	rel, err := st.AddRelation(eps...)
	c.Assert(err, jc.ErrorIsNil)

	relUnit, err := rel.Unit(s.mysqlUnit)
	c.Assert(err, jc.ErrorIsNil)
	s.assertInScope(c, relUnit, false)
	return rel.Tag(), relUnit
}

func (s *uniterSuite) TestPrivateAddressWithRemoteRelation(c *gc.C) {
	relTag, relUnit := s.setupRemoteRelationScenario(c)

	thisUniter := s.makeMysqlUniter(c)
	args := params.RelationUnits{RelationUnits: []params.RelationUnit{
		{Relation: relTag.String(), Unit: "unit-mysql-0"},
	}}
	result, err := thisUniter.EnterScope(context.Background(), args)
	c.Assert(err, jc.ErrorIsNil)
	c.Assert(result, gc.DeepEquals, params.ErrorResults{
		Results: []params.ErrorResult{{Error: nil}},
	})

	// Verify the scope changes and settings.
	s.assertInScope(c, relUnit, true)
	readSettings, err := relUnit.ReadSettings(s.mysqlUnit.Name())
	c.Assert(err, jc.ErrorIsNil)
	c.Assert(readSettings, gc.DeepEquals, map[string]interface{}{
		"private-address": "4.3.2.1",
		"ingress-address": "4.3.2.1",
		"egress-subnets":  "4.3.2.1/32",
	})
}

func (s *uniterSuite) TestPrivateAddressWithRemoteRelationNoPublic(c *gc.C) {
	relTag, relUnit := s.setupRemoteRelationScenario(c)

	thisUniter := s.makeMysqlUniter(c)

	st := s.ControllerModel(c).State()
	controllerConfig, err := st.ControllerConfig()
	c.Assert(err, jc.ErrorIsNil)

	// Set mysql's addresses - no public address.
	err = s.machine1.SetProviderAddresses(
		controllerConfig,
		network.NewSpaceAddress("1.2.3.4", network.WithScope(network.ScopeCloudLocal)),
	)
	c.Assert(err, jc.ErrorIsNil)

	args := params.RelationUnits{RelationUnits: []params.RelationUnit{
		{Relation: relTag.String(), Unit: "unit-mysql-0"},
	}}
	result, err := thisUniter.EnterScope(context.Background(), args)
	c.Assert(err, jc.ErrorIsNil)
	c.Assert(result, gc.DeepEquals, params.ErrorResults{
		Results: []params.ErrorResult{{Error: nil}},
	})

	// Verify that we fell back to the private address.
	s.assertInScope(c, relUnit, true)
	readSettings, err := relUnit.ReadSettings(s.mysqlUnit.Name())
	c.Assert(err, jc.ErrorIsNil)
	c.Assert(readSettings, gc.DeepEquals, map[string]interface{}{
		"private-address": "1.2.3.4",
		"ingress-address": "1.2.3.4",
		"egress-subnets":  "1.2.3.4/32",
	})
}

func (s *uniterSuite) TestRelationEgressSubnets(c *gc.C) {
	relTag, relUnit := s.setupRemoteRelationScenario(c)

	// Check model attributes are overridden by setting up a value.
	err := s.ControllerModel(c).UpdateModelConfig(map[string]interface{}{"egress-subnets": "192.168.0.0/16"}, nil)
	c.Assert(err, jc.ErrorIsNil)

	egress := state.NewRelationEgressNetworks(s.ControllerModel(c).State())
	_, err = egress.Save(relTag.Id(), false, []string{"10.0.0.0/16", "10.1.2.0/8"})
	c.Assert(err, jc.ErrorIsNil)

	thisUniter := s.makeMysqlUniter(c)
	args := params.RelationUnits{RelationUnits: []params.RelationUnit{
		{Relation: relTag.String(), Unit: "unit-mysql-0"},
	}}

	result, err := thisUniter.EnterScope(context.Background(), args)
	c.Assert(err, jc.ErrorIsNil)
	c.Assert(result, gc.DeepEquals, params.ErrorResults{
		Results: []params.ErrorResult{{Error: nil}},
	})

	// Verify the scope changes and settings.
	s.assertInScope(c, relUnit, true)
	readSettings, err := relUnit.ReadSettings(s.mysqlUnit.Name())
	c.Assert(err, jc.ErrorIsNil)
	c.Assert(readSettings, gc.DeepEquals, map[string]interface{}{
		"private-address": "4.3.2.1",
		"ingress-address": "4.3.2.1",
		"egress-subnets":  "10.0.0.0/16,10.1.2.0/8",
	})
}

func (s *uniterSuite) TestModelEgressSubnets(c *gc.C) {
	relTag, relUnit := s.setupRemoteRelationScenario(c)

	err := s.ControllerModel(c).UpdateModelConfig(map[string]interface{}{"egress-subnets": "192.168.0.0/16"}, nil)
	c.Assert(err, jc.ErrorIsNil)

	thisUniter := s.makeMysqlUniter(c)
	args := params.RelationUnits{RelationUnits: []params.RelationUnit{
		{Relation: relTag.String(), Unit: "unit-mysql-0"},
	}}
	result, err := thisUniter.EnterScope(context.Background(), args)
	c.Assert(err, jc.ErrorIsNil)
	c.Assert(result, gc.DeepEquals, params.ErrorResults{
		Results: []params.ErrorResult{{Error: nil}},
	})

	// Verify the scope changes and settings.
	s.assertInScope(c, relUnit, true)
	readSettings, err := relUnit.ReadSettings(s.mysqlUnit.Name())
	c.Assert(err, jc.ErrorIsNil)
	c.Assert(readSettings, gc.DeepEquals, map[string]interface{}{
		"private-address": "4.3.2.1",
		"ingress-address": "4.3.2.1",
		"egress-subnets":  "192.168.0.0/16",
	})
}

func (s *uniterSuite) makeMysqlUniter(c *gc.C) *uniter.UniterAPI {
	authorizer := s.authorizer
	authorizer.Tag = s.mysqlUnit.Tag()
	return s.newUniterAPI(c, s.ControllerModel(c).State(), authorizer)
}

func (s *uniterSuite) makeRemoteWordpress(c *gc.C) {
	_, err := s.ControllerModel(c).State().AddRemoteApplication(state.AddRemoteApplicationParams{
		Name:            "remote-wordpress",
		SourceModel:     names.NewModelTag("source-model"),
		IsConsumerProxy: true,
		OfferUUID:       "offer-uuid",
		Endpoints: []charm.Relation{{
			Interface: "mysql",
			Limit:     1,
			Name:      "db",
			Role:      charm.RoleRequirer,
			Scope:     charm.ScopeGlobal,
		}},
	})
	c.Assert(err, jc.ErrorIsNil)
}

func (s *uniterSuite) TestRefresh(c *gc.C) {
	args := params.Entities{
		Entities: []params.Entity{
			{s.wordpressUnit.Tag().String()},
			{s.mysqlUnit.Tag().String()},
			{s.mysql.Tag().String()},
			{s.machine0.Tag().String()},
			{"some-word"},
		},
	}
	expect := params.UnitRefreshResults{
		Results: []params.UnitRefreshResult{
			{Life: life.Alive, Resolved: params.ResolvedNone},
			{Error: apiservertesting.ErrUnauthorized},
			{Error: apiservertesting.ErrUnauthorized},
			{Error: apiservertesting.ErrUnauthorized},
			{Error: apiservertesting.ErrUnauthorized},
		},
	}
	results, err := s.uniter.Refresh(context.Background(), args)
	c.Assert(err, jc.ErrorIsNil)
	c.Assert(results, gc.DeepEquals, expect)
}

func (s *uniterSuite) TestRefreshNoArgs(c *gc.C) {
	results, err := s.uniter.Refresh(context.Background(), params.Entities{Entities: []params.Entity{}})
	c.Assert(err, jc.ErrorIsNil)
	c.Assert(results, gc.DeepEquals, params.UnitRefreshResults{Results: []params.UnitRefreshResult{}})
}

func (s *uniterSuite) TestOpenedPortRangesByEndpoint(c *gc.C) {
	_, cm, app, unit := s.setupCAASModel(c)
	st := cm.State()

	appPortRanges, err := app.OpenedPortRanges()
	c.Assert(err, jc.ErrorIsNil)
	c.Assert(appPortRanges.UniquePortRanges(), gc.HasLen, 0)

	portRanges, err := unit.OpenedPortRanges()
	c.Assert(err, jc.ErrorIsNil)

	// Open some ports using different endpoints.
	portRanges.Open(allEndpoints, network.MustParsePortRange("1000/tcp"))
	portRanges.Open("db", network.MustParsePortRange("1111/udp"))

	c.Assert(st.ApplyOperation(portRanges.Changes()), jc.ErrorIsNil)

	// Get the open port ranges
	expectPortRanges := []params.OpenUnitPortRangesByEndpoint{
		{
			Endpoint:   "",
			PortRanges: []params.PortRange{{FromPort: 1000, ToPort: 1000, Protocol: "tcp"}},
		},
		{
			Endpoint:   "db",
			PortRanges: []params.PortRange{{FromPort: 1111, ToPort: 1111, Protocol: "udp"}},
		},
	}

	uniterAPI := s.newUniterAPI(c, st, s.authorizer)

	result, err := uniterAPI.OpenedPortRangesByEndpoint(context.Background())
	c.Assert(err, jc.ErrorIsNil)
	c.Assert(result, gc.DeepEquals, params.OpenPortRangesByEndpointResults{
		Results: []params.OpenPortRangesByEndpointResult{
			{
				UnitPortRanges: map[string][]params.OpenUnitPortRangesByEndpoint{
					"unit-gitlab-0": expectPortRanges,
				},
			},
		},
	})
}

func (s *uniterSuite) TestCommitHookChangesWithSecrets(c *gc.C) {
	s.addRelatedApplication(c, "wordpress", "logging", s.wordpressUnit)
	s.leadershipChecker.isLeader = true
	st := s.ControllerModel(c).State()
	store := state.NewSecrets(st)
	uri2 := secrets.NewURI()
	_, err := store.CreateSecret(uri2, state.CreateSecretParams{
		UpdateSecretParams: state.UpdateSecretParams{
			LeaderToken: &token{isLeader: true},
			Data:        map[string]string{"foo2": "bar"},
		},
		Owner: s.wordpress.Tag(),
	})
	c.Assert(err, jc.ErrorIsNil)
	err = st.GrantSecretAccess(uri2, state.SecretAccessParams{
		LeaderToken: &token{isLeader: true},
		Scope:       s.wordpress.Tag(),
		Subject:     s.wordpress.Tag(),
		Role:        secrets.RoleManage,
	})
	c.Assert(err, jc.ErrorIsNil)
	uri3 := secrets.NewURI()
	_, err = store.CreateSecret(uri3, state.CreateSecretParams{
		UpdateSecretParams: state.UpdateSecretParams{
			LeaderToken: &token{isLeader: true},
			Data:        map[string]string{"foo3": "bar"},
		},
		Owner: s.wordpress.Tag(),
	})
	c.Assert(err, jc.ErrorIsNil)
	err = st.GrantSecretAccess(uri3, state.SecretAccessParams{
		LeaderToken: &token{isLeader: true},
		Scope:       s.wordpress.Tag(),
		Subject:     s.wordpress.Tag(),
		Role:        secrets.RoleManage,
	})
	c.Assert(err, jc.ErrorIsNil)

	b := apiuniter.NewCommitHookParamsBuilder(s.wordpressUnit.UnitTag())
	uri := secrets.NewURI()
	b.AddSecretCreates([]apiuniter.SecretCreateArg{{
		SecretUpsertArg: apiuniter.SecretUpsertArg{
			URI:   uri,
			Label: ptr("foobar"),
			Value: secrets.NewSecretValue(map[string]string{"foo": "bar"}),
		},
		OwnerTag: s.wordpress.Tag(),
	}})
	b.AddSecretUpdates([]apiuniter.SecretUpsertArg{{
		URI:          uri,
		RotatePolicy: ptr(secrets.RotateDaily),
		Description:  ptr("a secret"),
		Label:        ptr("foobar"),
		Value:        secrets.NewSecretValue(map[string]string{"foo": "bar2"}),
	}, {
		URI:   uri3,
		Value: secrets.NewSecretValue(map[string]string{"foo3": "bar3"}),
	}})
	b.AddTrackLatest([]string{uri3.ID})
	b.AddSecretDeletes([]apiuniter.SecretDeleteArg{{URI: uri3, Revision: ptr(1)}})
	b.AddSecretGrants([]apiuniter.SecretGrantRevokeArgs{{
		URI:             uri,
		ApplicationName: ptr(s.mysql.Name()),
		Role:            secrets.RoleView,
	}, {
		URI:             uri2,
		ApplicationName: ptr(s.mysql.Name()),
		Role:            secrets.RoleView,
	}})
	b.AddSecretRevokes([]apiuniter.SecretGrantRevokeArgs{{
		URI:             uri2,
		ApplicationName: ptr(s.mysql.Name()),
	}})
	req, _ := b.Build()

	result, err := s.uniter.CommitHookChanges(context.Background(), req)
	c.Assert(err, jc.ErrorIsNil)
	c.Assert(result, gc.DeepEquals, params.ErrorResults{
		Results: []params.ErrorResult{
			{Error: nil},
		},
	})

	// Verify state
<<<<<<< HEAD
	_, err = store.GetSecret(uri3)
	c.Assert(err, jc.ErrorIs, errors.NotFound)
=======
	_, _, err = store.GetSecretValue(uri3, 1)
	c.Assert(err, jc.Satisfies, errors.IsNotFound)
>>>>>>> 34350957
	md, err := store.GetSecret(uri)
	c.Assert(err, jc.ErrorIsNil)
	c.Assert(md.Description, gc.Equals, "a secret")
	c.Assert(md.Label, gc.Equals, "foobar")
	c.Assert(md.RotatePolicy, gc.Equals, secrets.RotateDaily)
	val, _, err := store.GetSecretValue(uri, 2)
	c.Assert(err, jc.ErrorIsNil)
	c.Assert(val.EncodedValues(), jc.DeepEquals, map[string]string{"foo": "bar2"})
	access, err := st.SecretAccess(uri, s.mysql.Tag())
	c.Assert(err, jc.ErrorIsNil)
	c.Assert(access, gc.Equals, secrets.RoleView)
	access, err = st.SecretAccess(uri2, s.mysql.Tag())
	c.Assert(err, jc.ErrorIsNil)
	c.Assert(access, gc.Equals, secrets.RoleNone)

	info, err := s.State.GetSecretConsumer(uri3, s.wordpressUnit.Tag())
	c.Assert(err, jc.ErrorIsNil)
	c.Assert(info.CurrentRevision, gc.Equals, 2)
	c.Assert(info.LatestRevision, gc.Equals, 2)
}

func (s *uniterSuite) TestCommitHookChangesWithStorage(c *gc.C) {
	f, release := s.NewFactory(c, s.ControllerModelUUID())
	defer release()

	// We need to set up a unit that has storage metadata defined.
	application := f.MakeApplication(c, &factory.ApplicationParams{
		Name:  "storage-block2",
		Charm: f.MakeCharm(c, &factory.CharmParams{Name: "storage-block2"}),
	})
	unit, err := application.AddUnit(state.AddUnitParams{})
	c.Assert(err, jc.ErrorIsNil)
	st := s.ControllerModel(c).State()
	err = st.AssignUnit(unit, state.AssignCleanEmpty)
	c.Assert(err, jc.ErrorIsNil)
	assignedMachineId, err := unit.AssignedMachineId()
	c.Assert(err, jc.ErrorIsNil)
	machine, err := st.Machine(assignedMachineId)
	c.Assert(err, jc.ErrorIsNil)
	oldVolumeAttachments, err := machine.VolumeAttachments()
	c.Assert(err, jc.ErrorIsNil)

	stCount := uint64(1)
	b := apiuniter.NewCommitHookParamsBuilder(unit.UnitTag())
	b.UpdateNetworkInfo()
	b.OpenPortRange(allEndpoints, network.MustParsePortRange("80-81/tcp"))
	b.OpenPortRange(allEndpoints, network.MustParsePortRange("7337/tcp")) // same port closed below; this should be a no-op
	b.ClosePortRange(allEndpoints, network.MustParsePortRange("7337/tcp"))
	b.UpdateCharmState(map[string]string{"charm-key": "charm-value"})
	b.AddStorage(map[string][]params.StorageConstraints{
		"multi1to10": {{Count: &stCount}},
	})
	req, _ := b.Build()

	// Test-suite uses an older API version. Create a new one and override
	// authorizer to allow access to the unit we just created.
	s.authorizer = apiservertesting.FakeAuthorizer{
		Tag: unit.Tag(),
	}
	api, err := uniter.NewUniterAPI(s.facadeContext(c))
	c.Assert(err, jc.ErrorIsNil)

	result, err := api.CommitHookChanges(context.Background(), req)
	c.Assert(err, jc.ErrorIsNil)
	c.Assert(result, gc.DeepEquals, params.ErrorResults{
		Results: []params.ErrorResult{
			{Error: nil},
		},
	})

	// Verify state
	unitPortRanges, err := unit.OpenedPortRanges()
	c.Assert(err, jc.ErrorIsNil)
	c.Assert(unitPortRanges.UniquePortRanges(), jc.DeepEquals, []network.PortRange{{Protocol: "tcp", FromPort: 80, ToPort: 81}})

	unitState, err := unit.State()
	c.Assert(err, jc.ErrorIsNil)
	charmState, _ := unitState.CharmState()
	c.Assert(charmState, jc.DeepEquals, map[string]string{"charm-key": "charm-value"}, gc.Commentf("state doc not updated"))

	newVolumeAttachments, err := machine.VolumeAttachments()
	c.Assert(err, jc.ErrorIsNil)
	c.Assert(newVolumeAttachments, gc.HasLen, len(oldVolumeAttachments)+1, gc.Commentf("expected an additional instance of block storage to be added"))
}

func (s *uniterSuite) TestCommitHookChangesWithPortsSidecarApplication(c *gc.C) {
	_, cm, app, unit := s.setupCAASModel(c)

	b := apiuniter.NewCommitHookParamsBuilder(unit.UnitTag())
	b.UpdateNetworkInfo()
	b.UpdateCharmState(map[string]string{"charm-key": "charm-value"})

	b.OpenPortRange("db", network.MustParsePortRange("80/tcp"))
	b.OpenPortRange("db", network.MustParsePortRange("7337/tcp")) // same port closed below; this should be a no-op
	b.ClosePortRange("db", network.MustParsePortRange("7337/tcp"))
	req, _ := b.Build()

	s.authorizer = apiservertesting.FakeAuthorizer{Tag: unit.Tag()}
	uniterAPI, err := uniter.NewUniterAPI(facadetest.Context{
		State_:             cm.State(),
		StatePool_:         s.StatePool(),
		Resources_:         s.resources,
		Auth_:              s.authorizer,
		LeadershipChecker_: s.leadershipChecker,
		ServiceFactory_:    s.DefaultModelServiceFactory(c),
	})
	c.Assert(err, jc.ErrorIsNil)

	result, err := uniterAPI.CommitHookChanges(context.Background(), req)
	c.Assert(err, jc.ErrorIsNil)
	c.Assert(result, gc.DeepEquals, params.ErrorResults{
		Results: []params.ErrorResult{
			{Error: nil},
		},
	})

	appPortRanges, err := app.OpenedPortRanges()
	c.Assert(err, jc.ErrorIsNil)
	c.Assert(appPortRanges.UniquePortRanges(), jc.DeepEquals, []network.PortRange{{Protocol: "tcp", FromPort: 80, ToPort: 80}})

	portRanges, err := unit.OpenedPortRanges()
	c.Assert(err, jc.ErrorIsNil)

	c.Assert(portRanges.ByEndpoint(), jc.DeepEquals, network.GroupedPortRanges{
		"db": []network.PortRange{network.MustParsePortRange("80/tcp")},
	})
}

func (s *uniterNetworkInfoSuite) TestCommitHookChangesCAAS(c *gc.C) {
	_, cm, _, unit := s.setupCAASModel(c)

	s.leadershipChecker.isLeader = true

	b := apiuniter.NewCommitHookParamsBuilder(unit.UnitTag())
	b.UpdateNetworkInfo()
	b.UpdateCharmState(map[string]string{"charm-key": "charm-value"})

	req, _ := b.Build()

	s.st = cm.State()
	s.authorizer = apiservertesting.FakeAuthorizer{Tag: unit.Tag()}
	uniterAPI := s.newUniterAPI(c, s.st, s.authorizer)

	result, err := uniterAPI.CommitHookChanges(context.Background(), req)
	c.Assert(err, jc.ErrorIsNil)
	c.Assert(result, gc.DeepEquals, params.ErrorResults{
		Results: []params.ErrorResult{
			{Error: nil},
		},
	})

	// Verify expected unit state
	unitState, err := unit.State()
	c.Assert(err, jc.ErrorIsNil)
	charmState, _ := unitState.CharmState()
	c.Assert(charmState, jc.DeepEquals, map[string]string{"charm-key": "charm-value"}, gc.Commentf("state doc not updated"))
}

func (s *uniterSuite) TestNetworkInfoCAASModelRelation(c *gc.C) {
	_, cm, gitlab, gitlabUnit := s.setupCAASModel(c)

	f, release := s.NewFactory(c, cm.UUID())
	defer release()

	st := cm.State()
	ch := f.MakeCharm(c, &factory.CharmParams{Name: "mariadb-k8s", Series: "focal"})
	f.MakeApplication(c, &factory.ApplicationParams{Name: "mariadb", Charm: ch})
	eps, err := st.InferEndpoints("gitlab", "mariadb")
	c.Assert(err, jc.ErrorIsNil)
	rel, err := st.AddRelation(eps...)
	c.Assert(err, jc.ErrorIsNil)
	wpRelUnit, err := rel.Unit(gitlabUnit)
	c.Assert(err, jc.ErrorIsNil)
	err = wpRelUnit.EnterScope(nil)
	c.Assert(err, jc.ErrorIsNil)

	var updateUnits state.UpdateUnitsOperation
	addr := "10.0.0.1"
	updateUnits.Updates = []*state.UpdateUnitOperation{gitlabUnit.UpdateOperation(state.UnitUpdateProperties{
		Address: &addr,
		Ports:   &[]string{"443"},
	})}
	err = gitlab.UpdateUnits(&updateUnits)
	c.Assert(err, jc.ErrorIsNil)

	err = gitlab.UpdateCloudService("", []network.SpaceAddress{
		network.NewSpaceAddress("192.168.1.2", network.WithScope(network.ScopeCloudLocal)),
		network.NewSpaceAddress("54.32.1.2", network.WithScope(network.ScopePublic)),
	})
	c.Assert(err, jc.ErrorIsNil)

	relId := rel.Id()
	args := params.NetworkInfoParams{
		Unit:       gitlabUnit.Tag().String(),
		Endpoints:  []string{"db"},
		RelationId: &relId,
	}

	expectedResult := params.NetworkInfoResult{
		Info: []params.NetworkInfo{
			{
				Addresses: []params.InterfaceAddress{
					{Address: "10.0.0.1"},
				},
			},
		},
		EgressSubnets:    []string{"54.32.1.2/32"},
		IngressAddresses: []string{"54.32.1.2", "192.168.1.2"},
	}

	uniterAPI := s.newUniterAPI(c, st, s.authorizer)
	result, err := uniterAPI.NetworkInfo(context.Background(), args)
	c.Assert(err, jc.ErrorIsNil)
	c.Check(result.Results["db"], jc.DeepEquals, expectedResult)
}

func (s *uniterSuite) TestNetworkInfoCAASModelNoRelation(c *gc.C) {
	_, cm, wp, wpUnit := s.setupCAASModel(c)

	f, release := s.NewFactory(c, cm.UUID())
	defer release()

	ch := f.MakeCharm(c, &factory.CharmParams{Name: "mariadb-k8s", Series: "focal"})
	_ = f.MakeApplication(c, &factory.ApplicationParams{Name: "mariadb", Charm: ch})

	var updateUnits state.UpdateUnitsOperation
	addr := "10.0.0.1"
	updateUnits.Updates = []*state.UpdateUnitOperation{wpUnit.UpdateOperation(state.UnitUpdateProperties{
		Address: &addr,
		Ports:   &[]string{"443"},
	})}
	err := wp.UpdateUnits(&updateUnits)
	c.Assert(err, jc.ErrorIsNil)

	err = wp.UpdateCloudService("", []network.SpaceAddress{
		network.NewSpaceAddress("192.168.1.2", network.WithScope(network.ScopeCloudLocal)),
		network.NewSpaceAddress("54.32.1.2", network.WithScope(network.ScopePublic)),
	})
	c.Assert(err, jc.ErrorIsNil)

	c.Assert(wp.Refresh(), jc.ErrorIsNil)
	c.Assert(wpUnit.Refresh(), jc.ErrorIsNil)

	args := params.NetworkInfoParams{
		Unit:      wpUnit.Tag().String(),
		Endpoints: []string{"db"},
	}

	expectedResult := params.NetworkInfoResult{
		Info: []params.NetworkInfo{
			{
				Addresses: []params.InterfaceAddress{
					{Address: "10.0.0.1"},
				},
			},
		},
		EgressSubnets:    []string{"54.32.1.2/32"},
		IngressAddresses: []string{"54.32.1.2", "192.168.1.2"},
	}

	uniterAPI := s.newUniterAPI(c, cm.State(), s.authorizer)
	result, err := uniterAPI.NetworkInfo(context.Background(), args)
	c.Assert(err, jc.ErrorIsNil)
	c.Check(result.Results["db"], jc.DeepEquals, expectedResult)
}

func (s *uniterSuite) TestGetCloudSpecDeniesAccessWhenNotTrusted(c *gc.C) {
	result, err := s.uniter.CloudSpec(context.Background())
	c.Assert(err, jc.ErrorIsNil)
	c.Assert(result, gc.DeepEquals, params.CloudSpecResult{Error: apiservertesting.ErrUnauthorized})
}<|MERGE_RESOLUTION|>--- conflicted
+++ resolved
@@ -3526,13 +3526,8 @@
 	})
 
 	// Verify state
-<<<<<<< HEAD
-	_, err = store.GetSecret(uri3)
+	_, _, err = store.GetSecretValue(uri3, 1)
 	c.Assert(err, jc.ErrorIs, errors.NotFound)
-=======
-	_, _, err = store.GetSecretValue(uri3, 1)
-	c.Assert(err, jc.Satisfies, errors.IsNotFound)
->>>>>>> 34350957
 	md, err := store.GetSecret(uri)
 	c.Assert(err, jc.ErrorIsNil)
 	c.Assert(md.Description, gc.Equals, "a secret")
@@ -3548,7 +3543,7 @@
 	c.Assert(err, jc.ErrorIsNil)
 	c.Assert(access, gc.Equals, secrets.RoleNone)
 
-	info, err := s.State.GetSecretConsumer(uri3, s.wordpressUnit.Tag())
+	info, err := st.GetSecretConsumer(uri3, s.wordpressUnit.Tag())
 	c.Assert(err, jc.ErrorIsNil)
 	c.Assert(info.CurrentRevision, gc.Equals, 2)
 	c.Assert(info.LatestRevision, gc.Equals, 2)
