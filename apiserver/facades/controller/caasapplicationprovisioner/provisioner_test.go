--- conflicted
+++ resolved
@@ -231,10 +231,59 @@
 	})
 }
 
-<<<<<<< HEAD
-func (s *CAASApplicationProvisionerSuite) TestGarbageCollectStateful(c *gc.C) {
-	destroyOp := &state.DestroyUnitOperation{}
-	s.st.app = &mockApplication{
+func (s *CAASApplicationProvisionerSuite) TestApplicationOCIResources(c *gc.C) {
+	s.st.app = &mockApplication{
+		tag:  names.NewApplicationTag("gitlab"),
+		life: state.Alive,
+		charm: &mockCharm{
+			meta: &charm.Meta{
+				Resources: map[string]charmresource.Meta{
+					"gitlab-image": {
+						Name: "gitlab-image",
+						Type: charmresource.TypeContainerImage,
+					},
+				},
+			},
+			url: &charm.URL{
+				Schema:   "ch",
+				Name:     "gitlab",
+				Revision: -1,
+			},
+		},
+	}
+	s.st.resource = &mockResources{
+		resource: &resources.DockerImageDetails{
+			RegistryPath: "gitlab:latest",
+			ImageRepoDetails: docker.ImageRepoDetails{
+				BasicAuthConfig: docker.BasicAuthConfig{
+					Username: "jujuqa",
+					Password: "pwd",
+				},
+			},
+		},
+	}
+
+	result, err := s.api.ApplicationOCIResources(params.Entities{
+		Entities: []params.Entity{{
+			Tag: "application-gitlab",
+		}},
+	})
+	c.Assert(err, jc.ErrorIsNil)
+	c.Assert(result.Results[0].Error, gc.IsNil)
+	c.Assert(result.Results[0].Result, gc.DeepEquals, &params.CAASApplicationOCIResources{
+		Images: map[string]params.DockerImageInfo{
+			"gitlab-image": {
+				RegistryPath: "gitlab:latest",
+				Username:     "jujuqa",
+				Password:     "pwd",
+			},
+		},
+	})
+}
+
+func (s *CAASApplicationProvisionerSuite) TestUpdateApplicationsUnitsWithStorage(c *gc.C) {
+	s.st.app = &mockApplication{
+		tag:  names.NewApplicationTag("gitlab"),
 		life: state.Alive,
 		charm: &mockCharm{
 			meta: &charm.Meta{
@@ -274,7 +323,6 @@
 					unit:       "gitlab/1",
 					providerId: "gitlab-1",
 				},
-				destroyOp: destroyOp,
 			},
 			{
 				tag: names.NewUnitTag("gitlab/2"),
@@ -285,35 +333,153 @@
 			},
 		},
 	}
-	result, err := s.api.CAASApplicationGarbageCollect(params.CAASApplicationGarbageCollectArgs{
-		Args: []params.CAASApplicationGarbageCollectArg{{
-			Application:     params.Entity{Tag: "application-gitlab"},
-			ObservedUnits:   params.Entities{Entities: []params.Entity{{"unit-gitlab-0"}, {"unit-gitlab-1"}}},
-			DesiredReplicas: 1,
-			ActivePodNames:  []string{"gitlab-0"},
-			Force:           false,
-		}},
-	})
-	c.Assert(err, jc.ErrorIsNil)
-	c.Assert(result.Results[0].Error, gc.IsNil)
-	s.st.CheckCallNames(c, "Application", "Model")
-	s.st.app.CheckCallNames(c, "AllUnits", "UpdateUnits")
+	s.storage.storageFilesystems[names.NewStorageTag("data/0")] = names.NewFilesystemTag("gitlab/0/0")
+	s.storage.storageFilesystems[names.NewStorageTag("data/1")] = names.NewFilesystemTag("gitlab/1/0")
+	s.storage.storageFilesystems[names.NewStorageTag("data/2")] = names.NewFilesystemTag("gitlab/2/0")
+	s.storage.storageVolumes[names.NewStorageTag("data/0")] = names.NewVolumeTag("0")
+	s.storage.storageVolumes[names.NewStorageTag("data/1")] = names.NewVolumeTag("1")
+	s.storage.storageAttachments[names.NewUnitTag("gitlab/0")] = names.NewStorageTag("data/0")
+	s.storage.storageAttachments[names.NewUnitTag("gitlab/1")] = names.NewStorageTag("data/1")
+	s.storage.storageAttachments[names.NewUnitTag("gitlab/2")] = names.NewStorageTag("data/2")
+
+	units := []params.ApplicationUnitParams{
+		{ProviderId: "gitlab-0", Address: "address", Ports: []string{"port"},
+			Status: "running", Info: "message", Stateful: true,
+			FilesystemInfo: []params.KubernetesFilesystemInfo{
+				{StorageName: "data", FilesystemId: "fs-id", Size: 100, MountPoint: "/path/to/here", ReadOnly: true,
+					Status: "pending", Info: "not ready",
+					Volume: params.KubernetesVolumeInfo{
+						VolumeId: "vol-id", Size: 100, Persistent: true,
+						Status: "pending", Info: "vol not ready",
+					}},
+			},
+		},
+		{ProviderId: "gitlab-1", Address: "another-address", Ports: []string{"another-port"},
+			Status: "running", Info: "another message", Stateful: true,
+			FilesystemInfo: []params.KubernetesFilesystemInfo{
+				{StorageName: "data", FilesystemId: "fs-id2", Size: 200, MountPoint: "/path/to/there", ReadOnly: true,
+					Status: "attached", Info: "ready",
+					Volume: params.KubernetesVolumeInfo{
+						VolumeId: "vol-id2", Size: 200, Persistent: true,
+						Status: "attached", Info: "vol ready",
+					}},
+			},
+		},
+	}
+
+	args := params.UpdateApplicationUnitArgs{
+		Args: []params.UpdateApplicationUnits{
+			{
+				ApplicationTag: "application-gitlab",
+				Units:          units,
+				Status:         params.EntityStatus{Status: status.Active, Info: "working"},
+			},
+		},
+	}
+
+	results, err := s.api.UpdateApplicationsUnits(args)
+	c.Assert(err, jc.ErrorIsNil)
+	c.Assert(results.Results[0], gc.DeepEquals, params.UpdateApplicationUnitResult{
+		Info: &params.UpdateApplicationUnitsInfo{
+			Units: []params.ApplicationUnitInfo{
+				{ProviderId: "gitlab-0", UnitTag: "unit-gitlab-0"},
+				{ProviderId: "gitlab-1", UnitTag: "unit-gitlab-1"},
+			},
+		},
+	})
+	s.st.app.CheckCallNames(c, "Life", "SetOperatorStatus", "AllUnits", "UpdateUnits", "Name")
+	now := s.clock.Now()
+	s.st.app.CheckCall(c, 1, "SetOperatorStatus",
+		status.StatusInfo{Status: status.Active, Message: "working", Since: &now})
+	s.st.app.units[0].CheckCallNames(c, "UpdateOperation")
+	s.st.app.units[0].CheckCall(c, 0, "UpdateOperation", state.UnitUpdateProperties{
+		ProviderId: strPtr("gitlab-0"),
+		Address:    strPtr("address"), Ports: &[]string{"port"},
+		CloudContainerStatus: &status.StatusInfo{Status: status.Running, Message: "message"},
+		AgentStatus:          &status.StatusInfo{Status: status.Idle},
+	})
+	s.st.app.units[1].CheckCallNames(c, "UpdateOperation")
+	s.st.app.units[1].CheckCall(c, 0, "UpdateOperation", state.UnitUpdateProperties{
+		ProviderId: strPtr("gitlab-1"),
+		Address:    strPtr("another-address"), Ports: &[]string{"another-port"},
+		CloudContainerStatus: &status.StatusInfo{Status: status.Running, Message: "another message"},
+		AgentStatus:          &status.StatusInfo{Status: status.Idle},
+	})
+	// Missing units are handled by the GarbageCollect call.
+	s.st.app.units[2].CheckCallNames(c)
+
+	s.storage.CheckCallNames(c,
+		"UnitStorageAttachments", "StorageInstance", "UnitStorageAttachments", "StorageInstance",
+		"AllFilesystems", "Volume", "SetVolumeInfo", "SetVolumeAttachmentInfo", "Volume", "SetStatus",
+		"Volume", "SetStatus", "Filesystem", "SetFilesystemInfo", "SetFilesystemAttachmentInfo",
+		"Filesystem", "SetStatus", "Filesystem", "SetStatus")
+	s.storage.CheckCall(c, 0, "UnitStorageAttachments", names.NewUnitTag("gitlab/0"))
+	s.storage.CheckCall(c, 1, "StorageInstance", names.NewStorageTag("data/0"))
+	s.storage.CheckCall(c, 2, "UnitStorageAttachments", names.NewUnitTag("gitlab/1"))
+	s.storage.CheckCall(c, 3, "StorageInstance", names.NewStorageTag("data/1"))
+
+	s.storage.CheckCall(c, 6, "SetVolumeInfo",
+		names.NewVolumeTag("1"),
+		state.VolumeInfo{
+			Size:       200,
+			VolumeId:   "vol-id2",
+			Persistent: true,
+		})
+	s.storage.CheckCall(c, 7, "SetVolumeAttachmentInfo",
+		names.NewUnitTag("gitlab/1"), names.NewVolumeTag("1"),
+		state.VolumeAttachmentInfo{
+			ReadOnly: true,
+		})
+	s.storage.CheckCall(c, 9, "SetStatus",
+		status.StatusInfo{
+			Status:  status.Pending,
+			Message: "vol not ready",
+			Since:   &now,
+		})
+	s.storage.CheckCall(c, 11, "SetStatus",
+		status.StatusInfo{
+			Status:  status.Attached,
+			Message: "vol ready",
+			Since:   &now,
+		})
+
+	s.storage.CheckCall(c, 13, "SetFilesystemInfo",
+		names.NewFilesystemTag("gitlab/1/0"),
+		state.FilesystemInfo{
+			Size:         200,
+			FilesystemId: "fs-id2",
+		})
+	s.storage.CheckCall(c, 14, "SetFilesystemAttachmentInfo",
+		names.NewUnitTag("gitlab/1"), names.NewFilesystemTag("gitlab/1/0"),
+		state.FilesystemAttachmentInfo{
+			MountPoint: "/path/to/there",
+			ReadOnly:   true,
+		})
+	s.storage.CheckCall(c, 16, "SetStatus",
+		status.StatusInfo{
+			Status:  status.Pending,
+			Message: "not ready",
+			Since:   &now,
+		})
+	s.storage.CheckCall(c, 18, "SetStatus",
+		status.StatusInfo{
+			Status:  status.Attached,
+			Message: "ready",
+			Since:   &now,
+		})
+
 	s.st.model.CheckCallNames(c, "Containers")
-	c.Assert(s.st.app.Calls()[1].Args[0].(*state.UpdateUnitsOperation).Deletes, gc.HasLen, 1)
-	c.Assert(s.st.app.Calls()[1].Args[0].(*state.UpdateUnitsOperation).Deletes[0], gc.Equals, destroyOp)
-	s.st.app.units[1].CheckCallNames(c, "UpdateOperation", "DestroyOperation")
-}
-
-func (s *CAASApplicationProvisionerSuite) TestGarbageCollectDeployment(c *gc.C) {
-	c.Skip("skip for now, because of the TODO in CAASApplicationGarbageCollect facade: hardcoded deploymentType := caas.DeploymentStateful")
-
-	destroyOp := &state.DestroyUnitOperation{}
-	s.st.app = &mockApplication{
+	s.st.model.CheckCall(c, 0, "Containers", []string{"gitlab-0", "gitlab-1"})
+}
+
+func (s *CAASApplicationProvisionerSuite) TestUpdateApplicationsUnitsWithoutStorage(c *gc.C) {
+	s.st.app = &mockApplication{
+		tag:  names.NewApplicationTag("gitlab"),
 		life: state.Alive,
 		charm: &mockCharm{
 			meta: &charm.Meta{
 				Deployment: &charm.Deployment{
-					DeploymentType: charm.DeploymentStateless,
+					DeploymentType: charm.DeploymentStateful,
 				},
 			},
 			manifest: &charm.Manifest{
@@ -348,479 +514,6 @@
 					unit:       "gitlab/1",
 					providerId: "gitlab-1",
 				},
-				destroyOp: destroyOp,
-			},
-			{
-				tag: names.NewUnitTag("gitlab/2"),
-				containerInfo: &mockCloudContainer{
-					unit:       "gitlab/2",
-					providerId: "gitlab-2",
-				},
-			},
-		},
-	}
-	result, err := s.api.CAASApplicationGarbageCollect(params.CAASApplicationGarbageCollectArgs{
-		Args: []params.CAASApplicationGarbageCollectArg{{
-			Application:     params.Entity{Tag: "application-gitlab"},
-			ObservedUnits:   params.Entities{Entities: []params.Entity{{"unit-gitlab-0"}, {"unit-gitlab-1"}}},
-			DesiredReplicas: 3,
-			ActivePodNames:  []string{"gitlab-0"},
-			Force:           false,
-		}},
-	})
-	c.Assert(err, jc.ErrorIsNil)
-	c.Assert(result.Results[0].Error, gc.IsNil)
-	s.st.CheckCallNames(c, "Application", "Model")
-	s.st.app.CheckCallNames(c, "AllUnits", "UpdateUnits")
-	s.st.model.CheckCallNames(c, "Containers")
-	c.Assert(s.st.app.Calls()[1].Args[0].(*state.UpdateUnitsOperation).Deletes, gc.HasLen, 1)
-	c.Assert(s.st.app.Calls()[1].Args[0].(*state.UpdateUnitsOperation).Deletes[0], gc.Equals, destroyOp)
-	s.st.app.units[1].CheckCallNames(c, "ContainerInfo", "EnsureDead", "DestroyOperation")
-}
-
-func (s *CAASApplicationProvisionerSuite) TestGarbageCollectDaemon(c *gc.C) {
-	c.Skip("skip for now, because of the TODO in CAASApplicationGarbageCollect facade: hardcoded deploymentType := caas.DeploymentStateful")
-
-	destroyOp := &state.DestroyUnitOperation{}
-	s.st.app = &mockApplication{
-		life: state.Alive,
-		charm: &mockCharm{
-			meta: &charm.Meta{
-				Deployment: &charm.Deployment{
-					DeploymentType: charm.DeploymentDaemon,
-				},
-			},
-			manifest: &charm.Manifest{
-				// charm.FormatV2.
-				Bases: []charm.Base{
-					{
-						Name: "ubuntu",
-						Channel: charm.Channel{
-							Risk:  "stable",
-							Track: "20.04",
-						},
-					},
-				},
-			},
-			url: &charm.URL{
-				Schema:   "ch",
-				Name:     "gitlab",
-				Revision: -1,
-			},
-		},
-		units: []*mockUnit{
-			{
-				tag: names.NewUnitTag("gitlab/0"),
-				containerInfo: &mockCloudContainer{
-					unit:       "gitlab/0",
-					providerId: "gitlab-0",
-				},
-			},
-			{
-				tag: names.NewUnitTag("gitlab/1"),
-				containerInfo: &mockCloudContainer{
-					unit:       "gitlab/1",
-					providerId: "gitlab-1",
-				},
-				destroyOp: destroyOp,
-			},
-			{
-				tag: names.NewUnitTag("gitlab/2"),
-				containerInfo: &mockCloudContainer{
-					unit:       "gitlab/2",
-					providerId: "gitlab-2",
-				},
-			},
-			{
-				tag: names.NewUnitTag("gitlab/3"),
-			},
-		},
-	}
-	s.st.app.units[3].SetErrors(errors.NotFoundf("cloud container"))
-	result, err := s.api.CAASApplicationGarbageCollect(params.CAASApplicationGarbageCollectArgs{
-		Args: []params.CAASApplicationGarbageCollectArg{{
-			Application:     params.Entity{Tag: "application-gitlab"},
-			ObservedUnits:   params.Entities{Entities: []params.Entity{{"unit-gitlab-0"}, {"unit-gitlab-1"}, {"unit-gitlab-3"}}},
-			DesiredReplicas: 3,
-			ActivePodNames:  []string{"gitlab-0"},
-			Force:           false,
-		}},
-	})
-	c.Assert(err, jc.ErrorIsNil)
-	c.Assert(result.Results[0].Error, gc.IsNil)
-	s.st.CheckCallNames(c, "Application", "Model")
-	s.st.app.CheckCallNames(c, "Charm", "AllUnits", "UpdateUnits")
-	s.st.model.CheckCallNames(c, "Containers")
-	c.Assert(s.st.app.Calls()[2].Args[0].(*state.UpdateUnitsOperation).Deletes, gc.HasLen, 1)
-	c.Assert(s.st.app.Calls()[2].Args[0].(*state.UpdateUnitsOperation).Deletes[0], gc.Equals, destroyOp)
-	s.st.app.units[1].CheckCallNames(c, "ContainerInfo", "EnsureDead", "DestroyOperation")
-}
-
-func (s *CAASApplicationProvisionerSuite) TestGarbageCollectForced(c *gc.C) {
-	destroyOp := &state.DestroyUnitOperation{}
-	s.st.app = &mockApplication{
-		life: state.Dying,
-		charm: &mockCharm{
-			meta: &charm.Meta{
-				Deployment: &charm.Deployment{
-					DeploymentType: charm.DeploymentDaemon,
-				},
-			},
-			manifest: &charm.Manifest{
-				// charm.FormatV2.
-				Bases: []charm.Base{
-					{
-						Name: "ubuntu",
-						Channel: charm.Channel{
-							Risk:  "stable",
-							Track: "20.04",
-						},
-					},
-				},
-			},
-			url: &charm.URL{
-				Schema:   "ch",
-				Name:     "gitlab",
-				Revision: -1,
-			},
-		},
-		units: []*mockUnit{
-			{
-				tag: names.NewUnitTag("gitlab/0"),
-				containerInfo: &mockCloudContainer{
-					unit:       "gitlab/0",
-					providerId: "gitlab-0",
-				},
-				destroyOp: destroyOp,
-			},
-			{
-				tag: names.NewUnitTag("gitlab/1"),
-				containerInfo: &mockCloudContainer{
-					unit:       "gitlab/1",
-					providerId: "gitlab-1",
-				},
-				destroyOp: destroyOp,
-			},
-			{
-				tag: names.NewUnitTag("gitlab/2"),
-				containerInfo: &mockCloudContainer{
-					unit:       "gitlab/2",
-					providerId: "gitlab-2",
-				},
-				destroyOp: destroyOp,
-			},
-			{
-				tag:       names.NewUnitTag("gitlab/3"),
-				destroyOp: destroyOp,
-			},
-		},
-	}
-	result, err := s.api.CAASApplicationGarbageCollect(params.CAASApplicationGarbageCollectArgs{
-		Args: []params.CAASApplicationGarbageCollectArg{{
-			Application:     params.Entity{Tag: "application-gitlab"},
-			ObservedUnits:   params.Entities{Entities: []params.Entity{{"unit-gitlab-0"}, {"unit-gitlab-1"}, {"unit-gitlab-3"}}},
-			DesiredReplicas: 3,
-			ActivePodNames:  []string{"gitlab-0"},
-			Force:           true,
-		}},
-	})
-	c.Assert(err, jc.ErrorIsNil)
-	c.Assert(result.Results[0].Error, gc.IsNil)
-	s.st.CheckCallNames(c, "Application", "Model")
-	s.st.app.CheckCallNames(c, "AllUnits", "UpdateUnits")
-	s.st.model.CheckCallNames(c, "Containers")
-	c.Assert(s.st.app.Calls()[1].Args[0].(*state.UpdateUnitsOperation).Deletes, gc.HasLen, 4)
-	c.Assert(s.st.app.Calls()[1].Args[0].(*state.UpdateUnitsOperation).Deletes[0], gc.Equals, destroyOp)
-	c.Assert(s.st.app.Calls()[1].Args[0].(*state.UpdateUnitsOperation).Deletes[1], gc.Equals, destroyOp)
-	c.Assert(s.st.app.Calls()[1].Args[0].(*state.UpdateUnitsOperation).Deletes[2], gc.Equals, destroyOp)
-	c.Assert(s.st.app.Calls()[1].Args[0].(*state.UpdateUnitsOperation).Deletes[3], gc.Equals, destroyOp)
-}
-
-=======
->>>>>>> 243fd66d
-func (s *CAASApplicationProvisionerSuite) TestApplicationOCIResources(c *gc.C) {
-	s.st.app = &mockApplication{
-		tag:  names.NewApplicationTag("gitlab"),
-		life: state.Alive,
-		charm: &mockCharm{
-			meta: &charm.Meta{
-				Resources: map[string]charmresource.Meta{
-					"gitlab-image": {
-						Name: "gitlab-image",
-						Type: charmresource.TypeContainerImage,
-					},
-				},
-			},
-			url: &charm.URL{
-				Schema:   "ch",
-				Name:     "gitlab",
-				Revision: -1,
-			},
-		},
-	}
-	s.st.resource = &mockResources{
-		resource: &resources.DockerImageDetails{
-			RegistryPath: "gitlab:latest",
-			ImageRepoDetails: docker.ImageRepoDetails{
-				BasicAuthConfig: docker.BasicAuthConfig{
-					Username: "jujuqa",
-					Password: "pwd",
-				},
-			},
-		},
-	}
-
-	result, err := s.api.ApplicationOCIResources(params.Entities{
-		Entities: []params.Entity{{
-			Tag: "application-gitlab",
-		}},
-	})
-	c.Assert(err, jc.ErrorIsNil)
-	c.Assert(result.Results[0].Error, gc.IsNil)
-	c.Assert(result.Results[0].Result, gc.DeepEquals, &params.CAASApplicationOCIResources{
-		Images: map[string]params.DockerImageInfo{
-			"gitlab-image": {
-				RegistryPath: "gitlab:latest",
-				Username:     "jujuqa",
-				Password:     "pwd",
-			},
-		},
-	})
-}
-
-func (s *CAASApplicationProvisionerSuite) TestUpdateApplicationsUnitsWithStorage(c *gc.C) {
-	s.st.app = &mockApplication{
-		tag:  names.NewApplicationTag("gitlab"),
-		life: state.Alive,
-		charm: &mockCharm{
-			meta: &charm.Meta{
-				Deployment: &charm.Deployment{
-					DeploymentType: charm.DeploymentStateful,
-				},
-			},
-			manifest: &charm.Manifest{
-				// charm.FormatV2.
-				Bases: []charm.Base{
-					{
-						Name: "ubuntu",
-						Channel: charm.Channel{
-							Risk:  "stable",
-							Track: "20.04",
-						},
-					},
-				},
-			},
-			url: &charm.URL{
-				Schema:   "ch",
-				Name:     "gitlab",
-				Revision: -1,
-			},
-		},
-		units: []*mockUnit{
-			{
-				tag: names.NewUnitTag("gitlab/0"),
-				containerInfo: &mockCloudContainer{
-					unit:       "gitlab/0",
-					providerId: "gitlab-0",
-				},
-			},
-			{
-				tag: names.NewUnitTag("gitlab/1"),
-				containerInfo: &mockCloudContainer{
-					unit:       "gitlab/1",
-					providerId: "gitlab-1",
-				},
-			},
-			{
-				tag: names.NewUnitTag("gitlab/2"),
-				containerInfo: &mockCloudContainer{
-					unit:       "gitlab/2",
-					providerId: "gitlab-2",
-				},
-			},
-		},
-	}
-	s.storage.storageFilesystems[names.NewStorageTag("data/0")] = names.NewFilesystemTag("gitlab/0/0")
-	s.storage.storageFilesystems[names.NewStorageTag("data/1")] = names.NewFilesystemTag("gitlab/1/0")
-	s.storage.storageFilesystems[names.NewStorageTag("data/2")] = names.NewFilesystemTag("gitlab/2/0")
-	s.storage.storageVolumes[names.NewStorageTag("data/0")] = names.NewVolumeTag("0")
-	s.storage.storageVolumes[names.NewStorageTag("data/1")] = names.NewVolumeTag("1")
-	s.storage.storageAttachments[names.NewUnitTag("gitlab/0")] = names.NewStorageTag("data/0")
-	s.storage.storageAttachments[names.NewUnitTag("gitlab/1")] = names.NewStorageTag("data/1")
-	s.storage.storageAttachments[names.NewUnitTag("gitlab/2")] = names.NewStorageTag("data/2")
-
-	units := []params.ApplicationUnitParams{
-		{ProviderId: "gitlab-0", Address: "address", Ports: []string{"port"},
-			Status: "running", Info: "message", Stateful: true,
-			FilesystemInfo: []params.KubernetesFilesystemInfo{
-				{StorageName: "data", FilesystemId: "fs-id", Size: 100, MountPoint: "/path/to/here", ReadOnly: true,
-					Status: "pending", Info: "not ready",
-					Volume: params.KubernetesVolumeInfo{
-						VolumeId: "vol-id", Size: 100, Persistent: true,
-						Status: "pending", Info: "vol not ready",
-					}},
-			},
-		},
-		{ProviderId: "gitlab-1", Address: "another-address", Ports: []string{"another-port"},
-			Status: "running", Info: "another message", Stateful: true,
-			FilesystemInfo: []params.KubernetesFilesystemInfo{
-				{StorageName: "data", FilesystemId: "fs-id2", Size: 200, MountPoint: "/path/to/there", ReadOnly: true,
-					Status: "attached", Info: "ready",
-					Volume: params.KubernetesVolumeInfo{
-						VolumeId: "vol-id2", Size: 200, Persistent: true,
-						Status: "attached", Info: "vol ready",
-					}},
-			},
-		},
-	}
-
-	args := params.UpdateApplicationUnitArgs{
-		Args: []params.UpdateApplicationUnits{
-			{
-				ApplicationTag: "application-gitlab",
-				Units:          units,
-				Status:         params.EntityStatus{Status: status.Active, Info: "working"},
-			},
-		},
-	}
-
-	results, err := s.api.UpdateApplicationsUnits(args)
-	c.Assert(err, jc.ErrorIsNil)
-	c.Assert(results.Results[0], gc.DeepEquals, params.UpdateApplicationUnitResult{
-		Info: &params.UpdateApplicationUnitsInfo{
-			Units: []params.ApplicationUnitInfo{
-				{ProviderId: "gitlab-0", UnitTag: "unit-gitlab-0"},
-				{ProviderId: "gitlab-1", UnitTag: "unit-gitlab-1"},
-			},
-		},
-	})
-	s.st.app.CheckCallNames(c, "Life", "SetOperatorStatus", "AllUnits", "UpdateUnits", "Name")
-	now := s.clock.Now()
-	s.st.app.CheckCall(c, 1, "SetOperatorStatus",
-		status.StatusInfo{Status: status.Active, Message: "working", Since: &now})
-	s.st.app.units[0].CheckCallNames(c, "UpdateOperation")
-	s.st.app.units[0].CheckCall(c, 0, "UpdateOperation", state.UnitUpdateProperties{
-		ProviderId: strPtr("gitlab-0"),
-		Address:    strPtr("address"), Ports: &[]string{"port"},
-		CloudContainerStatus: &status.StatusInfo{Status: status.Running, Message: "message"},
-		AgentStatus:          &status.StatusInfo{Status: status.Idle},
-	})
-	s.st.app.units[1].CheckCallNames(c, "UpdateOperation")
-	s.st.app.units[1].CheckCall(c, 0, "UpdateOperation", state.UnitUpdateProperties{
-		ProviderId: strPtr("gitlab-1"),
-		Address:    strPtr("another-address"), Ports: &[]string{"another-port"},
-		CloudContainerStatus: &status.StatusInfo{Status: status.Running, Message: "another message"},
-		AgentStatus:          &status.StatusInfo{Status: status.Idle},
-	})
-	// Missing units are handled by the GarbageCollect call.
-	s.st.app.units[2].CheckCallNames(c)
-
-	s.storage.CheckCallNames(c,
-		"UnitStorageAttachments", "StorageInstance", "UnitStorageAttachments", "StorageInstance",
-		"AllFilesystems", "Volume", "SetVolumeInfo", "SetVolumeAttachmentInfo", "Volume", "SetStatus",
-		"Volume", "SetStatus", "Filesystem", "SetFilesystemInfo", "SetFilesystemAttachmentInfo",
-		"Filesystem", "SetStatus", "Filesystem", "SetStatus")
-	s.storage.CheckCall(c, 0, "UnitStorageAttachments", names.NewUnitTag("gitlab/0"))
-	s.storage.CheckCall(c, 1, "StorageInstance", names.NewStorageTag("data/0"))
-	s.storage.CheckCall(c, 2, "UnitStorageAttachments", names.NewUnitTag("gitlab/1"))
-	s.storage.CheckCall(c, 3, "StorageInstance", names.NewStorageTag("data/1"))
-
-	s.storage.CheckCall(c, 6, "SetVolumeInfo",
-		names.NewVolumeTag("1"),
-		state.VolumeInfo{
-			Size:       200,
-			VolumeId:   "vol-id2",
-			Persistent: true,
-		})
-	s.storage.CheckCall(c, 7, "SetVolumeAttachmentInfo",
-		names.NewUnitTag("gitlab/1"), names.NewVolumeTag("1"),
-		state.VolumeAttachmentInfo{
-			ReadOnly: true,
-		})
-	s.storage.CheckCall(c, 9, "SetStatus",
-		status.StatusInfo{
-			Status:  status.Pending,
-			Message: "vol not ready",
-			Since:   &now,
-		})
-	s.storage.CheckCall(c, 11, "SetStatus",
-		status.StatusInfo{
-			Status:  status.Attached,
-			Message: "vol ready",
-			Since:   &now,
-		})
-
-	s.storage.CheckCall(c, 13, "SetFilesystemInfo",
-		names.NewFilesystemTag("gitlab/1/0"),
-		state.FilesystemInfo{
-			Size:         200,
-			FilesystemId: "fs-id2",
-		})
-	s.storage.CheckCall(c, 14, "SetFilesystemAttachmentInfo",
-		names.NewUnitTag("gitlab/1"), names.NewFilesystemTag("gitlab/1/0"),
-		state.FilesystemAttachmentInfo{
-			MountPoint: "/path/to/there",
-			ReadOnly:   true,
-		})
-	s.storage.CheckCall(c, 16, "SetStatus",
-		status.StatusInfo{
-			Status:  status.Pending,
-			Message: "not ready",
-			Since:   &now,
-		})
-	s.storage.CheckCall(c, 18, "SetStatus",
-		status.StatusInfo{
-			Status:  status.Attached,
-			Message: "ready",
-			Since:   &now,
-		})
-
-	s.st.model.CheckCallNames(c, "Containers")
-	s.st.model.CheckCall(c, 0, "Containers", []string{"gitlab-0", "gitlab-1"})
-}
-
-func (s *CAASApplicationProvisionerSuite) TestUpdateApplicationsUnitsWithoutStorage(c *gc.C) {
-	s.st.app = &mockApplication{
-		tag:  names.NewApplicationTag("gitlab"),
-		life: state.Alive,
-		charm: &mockCharm{
-			meta: &charm.Meta{
-				Deployment: &charm.Deployment{
-					DeploymentType: charm.DeploymentStateful,
-				},
-			},
-			manifest: &charm.Manifest{
-				// charm.FormatV2.
-				Bases: []charm.Base{
-					{
-						Name: "ubuntu",
-						Channel: charm.Channel{
-							Risk:  "stable",
-							Track: "20.04",
-						},
-					},
-				},
-			},
-			url: &charm.URL{
-				Schema:   "ch",
-				Name:     "gitlab",
-				Revision: -1,
-			},
-		},
-		units: []*mockUnit{
-			{
-				tag: names.NewUnitTag("gitlab/0"),
-				containerInfo: &mockCloudContainer{
-					unit:       "gitlab/0",
-					providerId: "gitlab-0",
-				},
-			},
-			{
-				tag: names.NewUnitTag("gitlab/1"),
-				containerInfo: &mockCloudContainer{
-					unit:       "gitlab/1",
-					providerId: "gitlab-1",
-				},
 			},
 			{
 				tag: names.NewUnitTag("gitlab/2"),
