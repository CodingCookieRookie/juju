// Copyright 2017 Canonical Ltd.
// Licensed under the AGPLv3, see LICENCE file for details.

package caasfirewaller_test

import (
	"context"

	"github.com/juju/charm/v11"
	"github.com/juju/names/v4"
	jc "github.com/juju/testing/checkers"
	"github.com/juju/worker/v3/workertest"
	gc "gopkg.in/check.v1"

	"github.com/juju/juju/apiserver/common"
	charmscommon "github.com/juju/juju/apiserver/common/charms"
	"github.com/juju/juju/apiserver/facade"
	"github.com/juju/juju/apiserver/facades/controller/caasfirewaller"
	apiservertesting "github.com/juju/juju/apiserver/testing"
	"github.com/juju/juju/core/life"
	"github.com/juju/juju/core/network"
	"github.com/juju/juju/rpc/params"
	"github.com/juju/juju/state"
	statetesting "github.com/juju/juju/state/testing"
	coretesting "github.com/juju/juju/testing"
)

type firewallerSuite struct {
	coretesting.BaseSuite

	st                  *mockState
	applicationsChanges chan []string
	openPortsChanges    chan []string
	appExposedChanges   chan struct{}

	resources  *common.Resources
	authorizer *apiservertesting.FakeAuthorizer

	newFunc func(c *gc.C, resources facade.Resources,
		authorizer facade.Authorizer,
		st *mockState,
	) (facadeSidecar, error)

	facade facadeSidecar
}

var _ = gc.Suite(&firewallerSuite{
	newFunc: func(c *gc.C, resources facade.Resources,
		authorizer facade.Authorizer,
		st *mockState,
	) (facadeSidecar, error) {
		commonState := &mockCommonStateShim{st}
		commonCharmsAPI, err := charmscommon.NewCharmInfoAPI(commonState, authorizer)
		c.Assert(err, jc.ErrorIsNil)
		appCharmInfoAPI, err := charmscommon.NewApplicationCharmInfoAPI(commonState, authorizer)
		c.Assert(err, jc.ErrorIsNil)
		return caasfirewaller.NewFacadeForTest(
			resources,
			authorizer,
			st,
			commonCharmsAPI,
			appCharmInfoAPI,
		)
	},
})

func (s *firewallerSuite) SetUpTest(c *gc.C) {
	s.BaseSuite.SetUpTest(c)

	s.applicationsChanges = make(chan []string, 1)
	s.appExposedChanges = make(chan struct{}, 1)
	s.openPortsChanges = make(chan []string, 1)
	appExposedWatcher := statetesting.NewMockNotifyWatcher(s.appExposedChanges)
	s.st = &mockState{
		application: mockApplication{
			life:    state.Alive,
			watcher: appExposedWatcher,
			charm: mockCharm{
				meta: &charm.Meta{
					Deployment: &charm.Deployment{},
				},
				manifest: &charm.Manifest{},
				url:      &charm.URL{Schema: "ch", Name: "gitlab", Revision: -1},
			},
		},
		applicationsWatcher: statetesting.NewMockStringsWatcher(s.applicationsChanges),
		openPortsWatcher:    statetesting.NewMockStringsWatcher(s.openPortsChanges),
		appExposedWatcher:   appExposedWatcher,
	}
	s.AddCleanup(func(c *gc.C) { workertest.DirtyKill(c, s.st.applicationsWatcher) })
	s.AddCleanup(func(c *gc.C) { workertest.DirtyKill(c, s.st.openPortsWatcher) })
	s.AddCleanup(func(c *gc.C) { workertest.DirtyKill(c, s.st.appExposedWatcher) })

	s.resources = common.NewResources()
	s.authorizer = &apiservertesting.FakeAuthorizer{
		Tag:        names.NewMachineTag("0"),
		Controller: true,
	}

	facade, err := s.newFunc(c, s.resources, s.authorizer, s.st)
	c.Assert(err, jc.ErrorIsNil)
	s.facade = facade

	// charm.FormatV2.
	s.st.application.charm.manifest.Bases = []charm.Base{
		{
			Name: "ubuntu",
			Channel: charm.Channel{
				Risk:  "stable",
				Track: "20.04",
			},
		},
	}
}

func (s *firewallerSuite) TestWatchOpenedPorts(c *gc.C) {
	openPortsChanges := []string{"port1", "port2"}
	s.openPortsChanges <- openPortsChanges

	results, err := s.facade.WatchOpenedPorts(context.Background(), params.Entities{
		Entities: []params.Entity{{
			Tag: "model-deadbeef-0bad-400d-8000-4b1d0d06f00d",
		}},
	})
	c.Assert(err, jc.ErrorIsNil)
	result := results.Results[0]
	c.Assert(result.Error, gc.IsNil)
	c.Assert(result.StringsWatcherId, gc.Equals, "1")
	c.Assert(result.Changes, jc.DeepEquals, openPortsChanges)
}

func (s *firewallerSuite) TestGetApplicationOpenedPorts(c *gc.C) {
	s.st.application.appPortRanges = network.GroupedPortRanges{
		"": []network.PortRange{
			{
				FromPort: 80,
				ToPort:   80,
				Protocol: "tcp",
			},
		},
		"endport-1": []network.PortRange{
			{
				FromPort: 8888,
				ToPort:   8888,
				Protocol: "tcp",
			},
		},
	}

	results, err := s.facade.GetOpenedPorts(context.Background(), params.Entity{
		Tag: "application-gitlab",
	})
	c.Assert(err, jc.ErrorIsNil)
	result := results.Results[0]
	c.Assert(result.Error, gc.IsNil)
	c.Assert(result.ApplicationPortRanges, gc.DeepEquals, []params.ApplicationOpenedPorts{
		{
			PortRanges: []params.PortRange{
				{FromPort: 80, ToPort: 80, Protocol: "tcp"},
			},
		},
		{
			Endpoint: "endport-1",
			PortRanges: []params.PortRange{
				{FromPort: 8888, ToPort: 8888, Protocol: "tcp"},
			},
		},
	})
}

type facadeSidecar interface {
<<<<<<< HEAD
	IsExposed(ctx context.Context, args params.Entities) (params.BoolResults, error)
	ApplicationsConfig(ctx context.Context, args params.Entities) (params.ApplicationGetConfigResults, error)
	WatchApplications(ctx context.Context) (params.StringsWatchResult, error)
	Life(ctx context.Context, args params.Entities) (params.LifeResults, error)
	Watch(ctx context.Context, args params.Entities) (params.NotifyWatchResults, error)
	ApplicationCharmInfo(ctx context.Context, args params.Entity) (params.Charm, error)
	WatchOpenedPorts(ctx context.Context, args params.Entities) (params.StringsWatchResults, error)
	GetOpenedPorts(ctx context.Context, arg params.Entity) (params.ApplicationOpenedPortsResults, error)
=======
	facadeCommon
	WatchOpenedPorts(args params.Entities) (params.StringsWatchResults, error)
	GetOpenedPorts(arg params.Entity) (params.ApplicationOpenedPortsResults, error)
}

func (s *firewallerBaseSuite) SetUpTest(c *gc.C) {
	s.BaseSuite.SetUpTest(c)

	s.applicationsChanges = make(chan []string, 1)
	s.appExposedChanges = make(chan struct{}, 1)
	s.openPortsChanges = make(chan []string, 1)
	appExposedWatcher := statetesting.NewMockNotifyWatcher(s.appExposedChanges)
	s.st = &mockState{
		application: mockApplication{
			life:    state.Alive,
			watcher: appExposedWatcher,
			charm: mockCharm{
				meta: &charm.Meta{
					Deployment: &charm.Deployment{},
				},
				manifest: &charm.Manifest{},
				url:      "ch:gitlab",
			},
		},
		applicationsWatcher: statetesting.NewMockStringsWatcher(s.applicationsChanges),
		openPortsWatcher:    statetesting.NewMockStringsWatcher(s.openPortsChanges),
		appExposedWatcher:   appExposedWatcher,
	}
	s.AddCleanup(func(c *gc.C) { workertest.DirtyKill(c, s.st.applicationsWatcher) })
	s.AddCleanup(func(c *gc.C) { workertest.DirtyKill(c, s.st.openPortsWatcher) })
	s.AddCleanup(func(c *gc.C) { workertest.DirtyKill(c, s.st.appExposedWatcher) })

	s.resources = common.NewResources()
	s.authorizer = &apiservertesting.FakeAuthorizer{
		Tag:        names.NewMachineTag("0"),
		Controller: true,
	}

	facade, err := s.newFunc(c, s.resources, s.authorizer, s.st)
	c.Assert(err, jc.ErrorIsNil)
	s.facade = facade
>>>>>>> 3e561add
}

func (s *firewallerSuite) TestPermission(c *gc.C) {
	s.authorizer = &apiservertesting.FakeAuthorizer{
		Tag: names.NewMachineTag("0"),
	}
	_, err := s.newFunc(c, s.resources, s.authorizer, s.st)
	c.Assert(err, gc.ErrorMatches, "permission denied")
}

func (s *firewallerSuite) TestWatchApplications(c *gc.C) {
	applicationNames := []string{"db2", "hadoop"}
	s.applicationsChanges <- applicationNames
	result, err := s.facade.WatchApplications(context.Background())
	c.Assert(err, jc.ErrorIsNil)
	c.Assert(result.Error, gc.IsNil)
	c.Assert(result.StringsWatcherId, gc.Equals, "1")
	c.Assert(result.Changes, jc.DeepEquals, applicationNames)
}

func (s *firewallerSuite) TestWatchApplication(c *gc.C) {
	s.appExposedChanges <- struct{}{}

	results, err := s.facade.Watch(context.Background(), params.Entities{
		Entities: []params.Entity{
			{Tag: "application-gitlab"},
			{Tag: "unit-gitlab-0"},
		},
	})
	c.Assert(err, jc.ErrorIsNil)
	c.Assert(results.Results, gc.HasLen, 2)
	c.Assert(results.Results[0].Error, gc.IsNil)
	c.Assert(results.Results[1].Error, jc.DeepEquals, &params.Error{
		Message: "permission denied",
		Code:    "unauthorized access",
	})

	c.Assert(results.Results[0].NotifyWatcherId, gc.Equals, "1")
	resource := s.resources.Get("1")
	c.Assert(resource, gc.Equals, s.st.appExposedWatcher)
}

func (s *firewallerSuite) TestIsExposed(c *gc.C) {
	s.st.application.exposed = true
	results, err := s.facade.IsExposed(context.Background(), params.Entities{
		Entities: []params.Entity{
			{Tag: "application-gitlab"},
			{Tag: "unit-gitlab-0"},
		},
	})
	c.Assert(err, jc.ErrorIsNil)
	c.Assert(results, jc.DeepEquals, params.BoolResults{
		Results: []params.BoolResult{{
			Result: true,
		}, {
			Error: &params.Error{
				Message: `"unit-gitlab-0" is not a valid application tag`,
			},
		}},
	})
}

func (s *firewallerSuite) TestLife(c *gc.C) {
	results, err := s.facade.Life(context.Background(), params.Entities{
		Entities: []params.Entity{
			{Tag: "application-gitlab"},
			{Tag: "machine-0"},
		},
	})
	c.Assert(err, jc.ErrorIsNil)
	c.Assert(results, jc.DeepEquals, params.LifeResults{
		Results: []params.LifeResult{{
			Life: life.Alive,
		}, {
			Error: &params.Error{
				Code:    "unauthorized access",
				Message: "permission denied",
			},
		}},
	})
}

func (s *firewallerSuite) TestApplicationConfig(c *gc.C) {
	results, err := s.facade.ApplicationsConfig(context.Background(), params.Entities{
		Entities: []params.Entity{
			{Tag: "application-gitlab"},
			{Tag: "unit-gitlab-0"},
		},
	})
	c.Assert(err, jc.ErrorIsNil)
	c.Assert(results.Results, gc.HasLen, 2)
	c.Assert(results.Results[0].Error, gc.IsNil)
	c.Assert(results.Results[1].Error, jc.DeepEquals, &params.Error{
		Message: `"unit-gitlab-0" is not a valid application tag`,
	})
	c.Assert(results.Results[0].Config, jc.DeepEquals, map[string]interface{}{"foo": "bar"})
}<|MERGE_RESOLUTION|>--- conflicted
+++ resolved
@@ -80,7 +80,7 @@
 					Deployment: &charm.Deployment{},
 				},
 				manifest: &charm.Manifest{},
-				url:      &charm.URL{Schema: "ch", Name: "gitlab", Revision: -1},
+				url:      "ch:gitlab",
 			},
 		},
 		applicationsWatcher: statetesting.NewMockStringsWatcher(s.applicationsChanges),
@@ -169,7 +169,6 @@
 }
 
 type facadeSidecar interface {
-<<<<<<< HEAD
 	IsExposed(ctx context.Context, args params.Entities) (params.BoolResults, error)
 	ApplicationsConfig(ctx context.Context, args params.Entities) (params.ApplicationGetConfigResults, error)
 	WatchApplications(ctx context.Context) (params.StringsWatchResult, error)
@@ -178,49 +177,6 @@
 	ApplicationCharmInfo(ctx context.Context, args params.Entity) (params.Charm, error)
 	WatchOpenedPorts(ctx context.Context, args params.Entities) (params.StringsWatchResults, error)
 	GetOpenedPorts(ctx context.Context, arg params.Entity) (params.ApplicationOpenedPortsResults, error)
-=======
-	facadeCommon
-	WatchOpenedPorts(args params.Entities) (params.StringsWatchResults, error)
-	GetOpenedPorts(arg params.Entity) (params.ApplicationOpenedPortsResults, error)
-}
-
-func (s *firewallerBaseSuite) SetUpTest(c *gc.C) {
-	s.BaseSuite.SetUpTest(c)
-
-	s.applicationsChanges = make(chan []string, 1)
-	s.appExposedChanges = make(chan struct{}, 1)
-	s.openPortsChanges = make(chan []string, 1)
-	appExposedWatcher := statetesting.NewMockNotifyWatcher(s.appExposedChanges)
-	s.st = &mockState{
-		application: mockApplication{
-			life:    state.Alive,
-			watcher: appExposedWatcher,
-			charm: mockCharm{
-				meta: &charm.Meta{
-					Deployment: &charm.Deployment{},
-				},
-				manifest: &charm.Manifest{},
-				url:      "ch:gitlab",
-			},
-		},
-		applicationsWatcher: statetesting.NewMockStringsWatcher(s.applicationsChanges),
-		openPortsWatcher:    statetesting.NewMockStringsWatcher(s.openPortsChanges),
-		appExposedWatcher:   appExposedWatcher,
-	}
-	s.AddCleanup(func(c *gc.C) { workertest.DirtyKill(c, s.st.applicationsWatcher) })
-	s.AddCleanup(func(c *gc.C) { workertest.DirtyKill(c, s.st.openPortsWatcher) })
-	s.AddCleanup(func(c *gc.C) { workertest.DirtyKill(c, s.st.appExposedWatcher) })
-
-	s.resources = common.NewResources()
-	s.authorizer = &apiservertesting.FakeAuthorizer{
-		Tag:        names.NewMachineTag("0"),
-		Controller: true,
-	}
-
-	facade, err := s.newFunc(c, s.resources, s.authorizer, s.st)
-	c.Assert(err, jc.ErrorIsNil)
-	s.facade = facade
->>>>>>> 3e561add
 }
 
 func (s *firewallerSuite) TestPermission(c *gc.C) {
