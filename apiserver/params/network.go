// Copyright 2015 Canonical Ltd.
// Licensed under the AGPLv3, see LICENCE file for details.

package params

import (
	"github.com/juju/juju/core/life"
	"github.com/juju/juju/core/network"
)

// Subnet describes a single subnet within a network.
type Subnet struct {
	// CIDR of the subnet in IPv4 or IPv6 notation.
	CIDR string `json:"cidr"`

	// ProviderId is the provider-specific subnet ID (if applicable).
	ProviderId string `json:"provider-id,omitempty"`

	// ProviderNetworkId is the id of the network containing this
	// subnet from the provider's perspective. It can be empty if the
	// provider doesn't support distinct networks.
	ProviderNetworkId string `json:"provider-network-id,omitempty"`

	// ProviderSpaceId is the id of the space containing this subnet
	// from the provider's perspective. It can be empty if the
	// provider doesn't support spaces (in which case all subnets are
	// effectively in the default space).
	ProviderSpaceId string `json:"provider-space-id,omitempty"`

	// VLANTag needs to be between 1 and 4094 for VLANs and 0 for
	// normal networks. It's defined by IEEE 802.1Q standard.
	VLANTag int `json:"vlan-tag"`

	// Life is the subnet's life cycle value - Alive means the subnet
	// is in use by one or more machines, Dying or Dead means the
	// subnet is about to be removed.
	Life life.Value `json:"life"`

	// SpaceTag is the Juju network space this subnet is associated
	// with.
	SpaceTag string `json:"space-tag"`

	// Zones contain one or more availability zones this subnet is
	// associated with.
	Zones []string `json:"zones"`

	// Status returns the status of the subnet, whether it is in use, not
	// in use or terminating.
	Status string `json:"status,omitempty"`
}

// SubnetV2 is used by versions of spaces/subnets APIs that must include
// subnet ID in payloads.
type SubnetV2 struct {
	Subnet

	// ID uniquely identifies the subnet.
	ID string `json:"id,omitempty"`
}

// SubnetV3 is used by the SpaceInfos API call. Its payload matches the fields
// of the core/network.SubnetInfo struct.
type SubnetV3 struct {
	SubnetV2

	SpaceID  string          `json:"space-id"`
	FanInfo  *FanConfigEntry `json:"fan-info,omitempty"`
	IsPublic bool            `json:"is-public,omitempty"`
}

// NetworkRoute describes a special route that should be added for a given
// network interface.
type NetworkRoute struct {
	// DestinationCIDR is the Subnet CIDR of traffic that needs a custom route.
	DestinationCIDR string `json:"destination-cidr"`
	// GatewayIP is the target IP to use as the next-hop when sending traffic to DestinationCIDR
	GatewayIP string `json:"gateway-ip"`
	// Metric is the cost for this particular route.
	Metric int `json:"metric"`
}

// NetworkOrigin specifies where an address comes from, whether it was reported
// by a provider or by a machine.
type NetworkOrigin string

// NetworkConfig describes the necessary information to configure
// a single network interface on a machine. This mostly duplicates
// network.InterfaceInfo type and it's defined here so it can be kept
// separate and stable as definition to ensure proper wire-format for
// the API.
type NetworkConfig struct {
	// DeviceIndex specifies the order in which the network interface
	// appears on the host. The primary interface has an index of 0.
	DeviceIndex int `json:"device-index"`

	// MACAddress is the network interface's hardware MAC address
	// (e.g. "aa:bb:cc:dd:ee:ff").
	MACAddress string `json:"mac-address"`

	// CIDR of the network, in 123.45.67.89/24 format.
	CIDR string `json:"cidr"`

	// MTU is the Maximum Transmission Unit controlling the maximum size of the
	// protocol packets that the interface can pass through. It is only used
	// when > 0.
	MTU int `json:"mtu"`

	// ProviderId is a provider-specific network interface id.
	ProviderId string `json:"provider-id"`

	// ProviderNetworkId is a provider-specific id for the network this
	// interface is part of.
	ProviderNetworkId string `json:"provider-network-id"`

	// ProviderSubnetId is a provider-specific subnet id, to which the
	// interface is attached to.
	ProviderSubnetId string `json:"provider-subnet-id"`

	// ProviderSpaceId is a provider-specific space id to which the interface
	// is attached, if known and supported.
	ProviderSpaceId string `json:"provider-space-id"`

	// ProviderAddressId is the provider-specific id of the assigned address,
	// if supported and known.
	ProviderAddressId string `json:"provider-address-id"`

	// ProviderVLANId is the provider-specific id of the assigned address's
	// VLAN, if supported and known.
	ProviderVLANId string `json:"provider-vlan-id"`

	// VLANTag needs to be between 1 and 4094 for VLANs and 0 for
	// normal networks. It's defined by IEEE 802.1Q standard.
	VLANTag int `json:"vlan-tag"`

	// InterfaceName is the raw OS-specific network device name (e.g.
	// "eth1", even for a VLAN eth1.42 virtual interface).
	InterfaceName string `json:"interface-name"`

	// ParentInterfaceName is the name of the parent interface to use, if known.
	ParentInterfaceName string `json:"parent-interface-name"`

	// InterfaceType is the type of the interface.
	InterfaceType string `json:"interface-type"`

	// Disabled is true when the interface needs to be disabled on the
	// machine, e.g. not to configure it at all or stop it if running.
	Disabled bool `json:"disabled"`

	// NoAutoStart is true when the interface should not be configured
	// to start automatically on boot. By default and for
	// backwards-compatibility, interfaces are configured to
	// auto-start.
	NoAutoStart bool `json:"no-auto-start,omitempty"`

	// ConfigType, if set, defines what type of configuration to use.
	// See network.AddressConfigType for more info. If not set, for
	// backwards-compatibility, "dhcp" is assumed.
	ConfigType string `json:"config-type,omitempty"`

	// Address contains an optional static IP address to configure for
	// this network interface. The subnet mask to set will be inferred
	// from the CIDR value.
	//
	// NOTE(achilleasa) this field is retained for backwards compatibility
	// purposes and will be removed in juju 3. New features should use
	// the Addresses field below which also include scope information.
	Address string `json:"address,omitempty"`

	// Addresses contains an optional list of static IP address to
	// configure for this network interface. The subnet mask to set will be
	// inferred from the CIDR value of the first entry which is always
	// assumed to be the primary IP address for the interface.
	Addresses []Address `json:"addresses,omitempty"`

	// ShadowAddresses contains an optional list of additional IP addresses
	// that the underlying network provider associates with this network
	// interface instance. These IP addresses are not typically visible
	// to the machine that the interface is connected to.
	ShadowAddresses []Address `json:"shadow-addresses,omitempty"`

	// DNSServers contains an optional list of IP addresses and/or
	// hostnames to configure as DNS servers for this network
	// interface.
	DNSServers []string `json:"dns-servers,omitempty"`

	// DNSServers contains an optional list of IP addresses and/or
	// hostnames to configure as DNS servers for this network
	// interface.
	DNSSearchDomains []string `json:"dns-search-domains,omitempty"`

	// Gateway address, if set, defines the default gateway to
	// configure for this network interface. For containers this
	// usually (one of) the host address(es).
	GatewayAddress string `json:"gateway-address,omitempty"`

	// Routes is a list of routes that should be applied when this interface is
	// active.
	Routes []NetworkRoute `json:"routes,omitempty"`

	// IsDefaultGateway marks an interface that is a default gateway for a machine.
	IsDefaultGateway bool `json:"is-default-gateway,omitempty"`

	// VirtualPortType provides additional information about the type of
	// this device if it belongs to a virtual switch (e.g. when using
	// open-vswitch).
	VirtualPortType string `json:"virtual-port-type,omitempty"`

	// NetworkOrigin represents the authoritative source of the NetworkConfig.
	// It is expected that either the provider gave us this info or the
	// machine gave us this info.
	// Giving us this information allows us to reason about when a InterfaceInfo
	// is in use.
	NetworkOrigin NetworkOrigin `json:"origin,omitempty"`
}

// NetworkConfigFromInterfaceInfo converts a slice of network.InterfaceInfo into
// the equivalent NetworkConfig slice.
func NetworkConfigFromInterfaceInfo(interfaceInfos network.InterfaceInfos) []NetworkConfig {
	result := make([]NetworkConfig, len(interfaceInfos))
	for i, v := range interfaceInfos {
		var dnsServers []string
		for _, nameserver := range v.DNSServers {
			dnsServers = append(dnsServers, nameserver.Value)
		}
		routes := make([]NetworkRoute, len(v.Routes))
		for j, route := range v.Routes {
			routes[j] = NetworkRoute{
				DestinationCIDR: route.DestinationCIDR,
				GatewayIP:       route.GatewayIP,
				Metric:          route.Metric,
			}
		}

		result[i] = NetworkConfig{
			DeviceIndex:         v.DeviceIndex,
			MACAddress:          v.MACAddress,
			ConfigType:          string(v.ConfigType),
			MTU:                 v.MTU,
			ProviderId:          string(v.ProviderId),
			ProviderNetworkId:   string(v.ProviderNetworkId),
			ProviderSubnetId:    string(v.ProviderSubnetId),
			ProviderSpaceId:     string(v.ProviderSpaceId),
			ProviderVLANId:      string(v.ProviderVLANId),
			ProviderAddressId:   string(v.ProviderAddressId),
			VLANTag:             v.VLANTag,
			InterfaceName:       v.InterfaceName,
			ParentInterfaceName: v.ParentInterfaceName,
			InterfaceType:       string(v.InterfaceType),
			Disabled:            v.Disabled,
			NoAutoStart:         v.NoAutoStart,
			Addresses:           FromProviderAddresses(v.Addresses...),
			ShadowAddresses:     FromProviderAddresses(v.ShadowAddresses...),
			DNSServers:          dnsServers,
			DNSSearchDomains:    v.DNSSearchDomains,
			GatewayAddress:      v.GatewayAddress.Value,
			Routes:              routes,
			IsDefaultGateway:    v.IsDefaultGateway,
			VirtualPortType:     string(v.VirtualPortType),
			NetworkOrigin:       NetworkOrigin(v.Origin),

			// TODO (manadart 2021-03-24): Retained for compatibility.
			// Delete CIDR and Address for Juju 3/4.
			CIDR:    v.PrimaryAddress().CIDR,
			Address: v.PrimaryAddress().Value,
		}
	}
	return result
}

// InterfaceInfoFromNetworkConfig converts a slice of NetworkConfig into the
// equivalent network.InterfaceInfo slice.
func InterfaceInfoFromNetworkConfig(configs []NetworkConfig) network.InterfaceInfos {
	result := make(network.InterfaceInfos, len(configs))
	for i, v := range configs {
		routes := make([]network.Route, len(v.Routes))
		for j, route := range v.Routes {
			routes[j] = network.Route{
				DestinationCIDR: route.DestinationCIDR,
				GatewayIP:       route.GatewayIP,
				Metric:          route.Metric,
			}
		}

		configType := network.AddressConfigType(v.ConfigType)

		result[i] = network.InterfaceInfo{
			DeviceIndex:         v.DeviceIndex,
			MACAddress:          v.MACAddress,
			MTU:                 v.MTU,
			ProviderId:          network.Id(v.ProviderId),
			ProviderNetworkId:   network.Id(v.ProviderNetworkId),
			ProviderSubnetId:    network.Id(v.ProviderSubnetId),
			ProviderSpaceId:     network.Id(v.ProviderSpaceId),
			ProviderVLANId:      network.Id(v.ProviderVLANId),
			ProviderAddressId:   network.Id(v.ProviderAddressId),
			VLANTag:             v.VLANTag,
			InterfaceName:       v.InterfaceName,
			ParentInterfaceName: v.ParentInterfaceName,
			InterfaceType:       network.LinkLayerDeviceType(v.InterfaceType),
			Disabled:            v.Disabled,
			NoAutoStart:         v.NoAutoStart,
			ConfigType:          configType,
			Addresses:           ToProviderAddresses(v.Addresses...),
			ShadowAddresses:     ToProviderAddresses(v.ShadowAddresses...),
			DNSServers:          network.NewProviderAddresses(v.DNSServers...),
			DNSSearchDomains:    v.DNSSearchDomains,
			GatewayAddress:      network.NewProviderAddress(v.GatewayAddress),
			Routes:              routes,
			IsDefaultGateway:    v.IsDefaultGateway,
			VirtualPortType:     network.VirtualPortType(v.VirtualPortType),
			Origin:              network.Origin(v.NetworkOrigin),
		}

		// Compatibility accommodations follow.
		// TODO (manadart 2021-03-05): Juju 3/4 should require that only the
		// address collections are used, and the following fields removed from
		// the top-level interface:
		// - CIDR
		// - Address

		// 1) For clients that populate Addresses, but still set
		//    address-specific fields on the device.
		//    Note that the assumption must hold (as it does at the time of
		//    writing) that the collections are only populated with a single
		//    member, with repeated devices for each address.
		if len(result[i].Addresses) > 0 {
			if result[i].Addresses[0].CIDR == "" {
				result[i].Addresses[0].CIDR = v.CIDR
			}
			if result[i].Addresses[0].ConfigType == "" {
				result[i].Addresses[0].ConfigType = configType
			}
		} else {
			// 2) For even older clients that do not populate Addresses.
			if v.Address != "" {
				result[i].Addresses = network.ProviderAddresses{
					network.NewProviderAddress(
						v.Address,
						network.WithCIDR(v.CIDR),
						network.WithConfigType(configType),
					),
				}
			}
		}
	}

	return result
}

// DeviceBridgeInfo lists the host device and the expected bridge to be
// created.
type DeviceBridgeInfo struct {
	HostDeviceName string `json:"host-device-name"`
	BridgeName     string `json:"bridge-name"`
	MACAddress     string `json:"mac-address"`
}

// ProviderInterfaceInfoResults holds the results of a
// GetProviderInterfaceInfo call.
type ProviderInterfaceInfoResults struct {
	Results []ProviderInterfaceInfoResult `json:"results"`
}

// ProviderInterfaceInfoResult stores the provider interface
// information for one machine, or any error that occurred getting the
// information for that machine.
type ProviderInterfaceInfoResult struct {
	MachineTag string                  `json:"machine-tag"`
	Interfaces []ProviderInterfaceInfo `json:"interfaces"`
	Error      *Error                  `json:"error,omitempty"`
}

// ProviderInterfaceInfo stores the details needed to identify an
// interface to a provider. It's the params equivalent of
// network.ProviderInterfaceInfo, defined here separately to ensure
// that API structures aren't inadvertently changed by internal
// changes.
type ProviderInterfaceInfo struct {
	InterfaceName string `json:"interface-name"`
	MACAddress    string `json:"mac-address"`
	ProviderId    string `json:"provider-id"`
}

// Port encapsulates a protocol and port number. It is used in API
// requests/responses. See also network.Port, from/to which this is
// transformed.
type Port struct {
	Protocol string `json:"protocol"`
	Number   int    `json:"number"`
}

// PortRange represents a single range of ports. It is used in API
// requests/responses. See also network.PortRange, from/to which this is
// transformed.
type PortRange struct {
	FromPort int    `json:"from-port"`
	ToPort   int    `json:"to-port"`
	Protocol string `json:"protocol"`
}

// FromNetworkPortRange is a convenience helper to create a parameter
// out of the network type, here for PortRange.
func FromNetworkPortRange(pr network.PortRange) PortRange {
	return PortRange{
		FromPort: pr.FromPort,
		ToPort:   pr.ToPort,
		Protocol: pr.Protocol,
	}
}

// NetworkPortRange is a convenience helper to return the parameter
// as network type, here for PortRange.
func (pr PortRange) NetworkPortRange() network.PortRange {
	return network.PortRange{
		FromPort: pr.FromPort,
		ToPort:   pr.ToPort,
		Protocol: pr.Protocol,
	}
}

// EntityPort holds an entity's tag, a protocol and a port.
type EntityPort struct {
	Tag      string `json:"tag"`
	Protocol string `json:"protocol"`
	Port     int    `json:"port"`
}

// EntitiesPorts holds the parameters for making an OpenPort or
// ClosePort on some entities.
type EntitiesPorts struct {
	Entities []EntityPort `json:"entities"`
}

// EntityPortRange holds an entity's tag, a protocol and a port range.
type EntityPortRange struct {
	Tag      string `json:"tag"`
	Protocol string `json:"protocol"`
	FromPort int    `json:"from-port"`
	ToPort   int    `json:"to-port"`

	// Endpoint can be left empty to indicate that this port range applies
	// to all application endpoints.
	Endpoint string `json:"endpoint"`
}

// EntitiesPortRanges holds the parameters for making an OpenPorts or
// ClosePorts on some entities.
type EntitiesPortRanges struct {
	Entities []EntityPortRange `json:"entities"`
}

// Address represents the location of a machine, including metadata
// about what kind of location the address describes.
// See also the address types in core/network that this type can be
// transformed to/from.
// TODO (manadart 2021-03-05): CIDR is here to correct the old cardinality
// mismatch of having it on the parent NetworkConfig.
// Once we are liberated from backwards compatibility concerns (Juju 3/4),
// we should consider just ensuring that the Value field is in CIDR form.
// This way we can push any required parsing to a single location server-side
// instead of doing it for every implementation of environ.NetworkInterfaces
// plus on-machine detection.
// There are cases when we convert it *back* to the ip/mask form anyway.
type Address struct {
	Value           string `json:"value"`
	CIDR            string `json:"cidr,omitempty"`
	Type            string `json:"type"`
	Scope           string `json:"scope"`
	SpaceName       string `json:"space-name,omitempty"`
	ProviderSpaceID string `json:"space-id,omitempty"`
	ConfigType      string `json:"config-type,omitempty"`
	IsSecondary     bool   `json:"is-secondary,omitempty"`
}

// MachineAddress transforms the Address to a MachineAddress,
// effectively ignoring the space fields.
func (addr Address) MachineAddress() network.MachineAddress {
	return network.MachineAddress{
		Value:       addr.Value,
		CIDR:        addr.CIDR,
		Type:        network.AddressType(addr.Type),
		Scope:       network.Scope(addr.Scope),
		ConfigType:  network.AddressConfigType(addr.ConfigType),
		IsSecondary: addr.IsSecondary,
	}
}

// ProviderAddress transforms the Address to a ProviderAddress.
func (addr Address) ProviderAddress() network.ProviderAddress {
	return network.ProviderAddress{
		MachineAddress:  addr.MachineAddress(),
		SpaceName:       network.SpaceName(addr.SpaceName),
		ProviderSpaceID: network.Id(addr.ProviderSpaceID),
	}
}

// ToProviderAddresses transforms multiple Addresses into a
// ProviderAddresses collection.
func ToProviderAddresses(addrs ...Address) network.ProviderAddresses {
	pAddrs := make([]network.ProviderAddress, len(addrs))
	for i, addr := range addrs {
		pAddrs[i] = addr.ProviderAddress()
	}
	return pAddrs
}

// FromProviderAddresses transforms multiple ProviderAddresses
// into a slice of Address.
func FromProviderAddresses(pAddrs ...network.ProviderAddress) []Address {
	addrs := make([]Address, len(pAddrs))
	for i, pAddr := range pAddrs {
		addrs[i] = FromProviderAddress(pAddr)
	}
	return addrs
}

// FromProviderAddress returns an Address for the input ProviderAddress.
func FromProviderAddress(addr network.ProviderAddress) Address {
	return Address{
		Value:           addr.Value,
		CIDR:            addr.CIDR,
		Type:            string(addr.Type),
		Scope:           string(addr.Scope),
		SpaceName:       string(addr.SpaceName),
		ProviderSpaceID: string(addr.ProviderSpaceID),
		ConfigType:      string(addr.ConfigType),
		IsSecondary:     addr.IsSecondary,
	}
}

// FromMachineAddresses transforms multiple MachineAddresses
// into a slice of Address.
func FromMachineAddresses(mAddrs ...network.MachineAddress) []Address {
	addrs := make([]Address, len(mAddrs))
	for i, mAddr := range mAddrs {
		addrs[i] = FromMachineAddress(mAddr)
	}
	return addrs
}

// FromMachineAddress returns an Address for the input MachineAddress.
func FromMachineAddress(addr network.MachineAddress) Address {
	return Address{
		Value:       addr.Value,
		CIDR:        addr.CIDR,
		Type:        string(addr.Type),
		Scope:       string(addr.Scope),
		ConfigType:  string(addr.ConfigType),
		IsSecondary: addr.IsSecondary,
	}
}

// HostPort associates an address with a port. It's used in
// the API requests/responses. See also network.HostPort, from/to
// which this is transformed.
type HostPort struct {
	Address
	Port int `json:"port"`
}

// MachineHostPort transforms the HostPort to a MachineHostPort.
func (hp HostPort) MachineHostPort() network.MachineHostPort {
	return network.MachineHostPort{MachineAddress: hp.Address.MachineAddress(), NetPort: network.NetPort(hp.Port)}
}

// ToMachineHostsPorts transforms slices of HostPort grouped by server into
// a slice of MachineHostPorts collections.
func ToMachineHostsPorts(hpm [][]HostPort) []network.MachineHostPorts {
	mHpm := make([]network.MachineHostPorts, len(hpm))
	for i, hps := range hpm {
		mHpm[i] = ToMachineHostPorts(hps)
	}
	return mHpm
}

// ToMachineHostPorts transforms multiple Addresses into a
// MachineHostPort collection.
func ToMachineHostPorts(hps []HostPort) network.MachineHostPorts {
	mHps := make(network.MachineHostPorts, len(hps))
	for i, hp := range hps {
		mHps[i] = hp.MachineHostPort()
	}
	return mHps
}

// ProviderHostPort transforms the HostPort to a ProviderHostPort.
func (hp HostPort) ProviderHostPort() network.ProviderHostPort {
	return network.ProviderHostPort{ProviderAddress: hp.Address.ProviderAddress(), NetPort: network.NetPort(hp.Port)}
}

// ToProviderHostsPorts transforms slices of HostPort grouped by server into
// a slice of ProviderHostPort collections.
func ToProviderHostsPorts(hpm [][]HostPort) []network.ProviderHostPorts {
	pHpm := make([]network.ProviderHostPorts, len(hpm))
	for i, hps := range hpm {
		pHpm[i] = ToProviderHostPorts(hps)
	}
	return pHpm
}

// ToProviderHostPorts transforms multiple Addresses into a
// ProviderHostPorts collection.
func ToProviderHostPorts(hps []HostPort) network.ProviderHostPorts {
	pHps := make(network.ProviderHostPorts, len(hps))
	for i, hp := range hps {
		pHps[i] = hp.ProviderHostPort()
	}
	return pHps
}

// FromProviderHostsPorts is a helper to create a parameter
// out of the network type, here for a nested slice of HostPort.
func FromProviderHostsPorts(nhpm []network.ProviderHostPorts) [][]HostPort {
	hpm := make([][]HostPort, len(nhpm))
	for i, nhps := range nhpm {
		hpm[i] = FromProviderHostPorts(nhps)
	}
	return hpm
}

// FromProviderHostPorts is a helper to create a parameter
// out of the network type, here for a slice of HostPort.
func FromProviderHostPorts(nhps network.ProviderHostPorts) []HostPort {
	hps := make([]HostPort, len(nhps))
	for i, nhp := range nhps {
		hps[i] = FromProviderHostPort(nhp)
	}
	return hps
}

// FromProviderHostPort is a convenience helper to create a parameter
// out of the network type, here for ProviderHostPort.
func FromProviderHostPort(nhp network.ProviderHostPort) HostPort {
	return HostPort{FromProviderAddress(nhp.ProviderAddress), nhp.Port()}
}

// FromHostsPorts is a helper to create a parameter
// out of the network type, here for a nested slice of HostPort.
func FromHostsPorts(nhpm []network.HostPorts) [][]HostPort {
	hpm := make([][]HostPort, len(nhpm))
	for i, nhps := range nhpm {
		hpm[i] = FromHostPorts(nhps)
	}
	return hpm
}

// FromHostPorts is a helper to create a parameter
// out of the network type, here for a slice of HostPort.
func FromHostPorts(nhps network.HostPorts) []HostPort {
	hps := make([]HostPort, len(nhps))
	for i, nhp := range nhps {
		hps[i] = FromHostPort(nhp)
	}
	return hps
}

// FromHostPort is a convenience helper to create a parameter
// out of the network type, here for HostPort.
func FromHostPort(nhp network.HostPort) HostPort {
	return HostPort{
		Address: Address{
			Value: nhp.Host(),
			Type:  string(nhp.AddressType()),
			Scope: string(nhp.AddressScope()),
		},
		Port: nhp.Port(),
	}
}

<<<<<<< HEAD
=======
// UnitsNetworkConfig holds the parameters for calling Uniter.NetworkConfig()
// API. We need to retain until V4 of the Uniter API is removed.
// TODO (wpk) Uniter.NetworkConfig API is obsolete, use NetworkInfo instead
type UnitsNetworkConfig struct {
	Args []UnitNetworkConfig `json:"args"`
}

>>>>>>> 4d120ac5
// UnitNetworkConfig holds a unit tag and an endpoint binding name.
type UnitNetworkConfig struct {
	UnitTag     string `json:"unit-tag"`
	BindingName string `json:"binding-name"`
}

<<<<<<< HEAD
// SetProviderNetworkConfig holds a machine tag and a list of network interface
// info obtained by querying the provider.
=======
// SetProviderNetworkConfig holds a slice of machine network configs sourced
// from a provider.
>>>>>>> 4d120ac5
type SetProviderNetworkConfig struct {
	Args []ProviderNetworkConfig `json:"args"`
}

// ProviderNetworkConfig holds a machine tag and a list of network interface
// info obtained by querying the provider.
type ProviderNetworkConfig struct {
	Tag     string          `json:"tag"`
	Configs []NetworkConfig `json:"config"`
}

// SetProviderNetworkConfigResults holds a list of SetProviderNetwork config
// results.
type SetProviderNetworkConfigResults struct {
	Results []SetProviderNetworkConfigResult `json:"results"`
}

// SetProviderNetworkConfigResult holds a list of provider addresses or an
// error.
type SetProviderNetworkConfigResult struct {
	Error     *Error    `json:"error,omitempty"`
	Addresses []Address `json:"addresses"`

	// Modified will be set to true if the provider address list has been
	// updated.
	Modified bool `json:"modified"`
}

// MachineAddresses holds an machine tag and addresses.
type MachineAddresses struct {
	Tag       string    `json:"tag"`
	Addresses []Address `json:"addresses"`
}

// SetMachinesAddresses holds the parameters for making an
// API call to update machine addresses.
type SetMachinesAddresses struct {
	MachineAddresses []MachineAddresses `json:"machine-addresses"`
}

// SetMachineNetworkConfig holds the parameters for making an API call to update
// machine network config.
type SetMachineNetworkConfig struct {
	Tag    string          `json:"tag"`
	Config []NetworkConfig `json:"config"`
}

// BackFillMachineOrigin sets all empty NetworkOrigin entries to indicate that
// they are sourced from the local machine.
// TODO (manadart 2020-05-12): This is used by superseded methods on the
// Machiner and NetworkConfig APIs, which along with this should considered for
// removing for Juju 3.0.
func (c *SetMachineNetworkConfig) BackFillMachineOrigin() {
	for i := range c.Config {
		if c.Config[i].NetworkOrigin != "" {
			continue
		}
		c.Config[i].NetworkOrigin = NetworkOrigin(network.OriginMachine)
	}
}

// MachineAddressesResult holds a list of machine addresses or an
// error.
type MachineAddressesResult struct {
	Error     *Error    `json:"error,omitempty"`
	Addresses []Address `json:"addresses"`
}

// MachineAddressesResults holds the results of calling an API method
// returning a list of addresses per machine.
type MachineAddressesResults struct {
	Results []MachineAddressesResult `json:"results"`
}

// MachinePortRange holds a single port range open on a machine for
// the given unit and relation tags.
type MachinePortRange struct {
	UnitTag     string    `json:"unit-tag"`
	RelationTag string    `json:"relation-tag"`
	PortRange   PortRange `json:"port-range"`
}

// MachinePorts holds a machine and subnet tags. It's used when referring to
// opened ports on the machine for a subnet.
type MachinePorts struct {
	MachineTag string `json:"machine-tag"`
	SubnetTag  string `json:"subnet-tag"`
}

// PortsResults holds the bulk operation result of an API call
// that returns a slice of Port.
type PortsResults struct {
	Results []PortsResult `json:"results"`
}

// PortsResult holds the result of an API call that returns a slice
// of Port or an error.
type PortsResult struct {
	Error *Error `json:"error,omitempty"`
	Ports []Port `json:"ports"`
}

// UnitNetworkConfigResult holds network configuration for a single unit.
type UnitNetworkConfigResult struct {
	Error *Error `json:"error,omitempty"`

	// Tagged to Info due to compatibility reasons.
	Config []NetworkConfig `json:"info"`
}

// UnitNetworkConfigResults holds network configuration for multiple units.
type UnitNetworkConfigResults struct {
	Results []UnitNetworkConfigResult `json:"results"`
}

// MachineNetworkConfigResult holds network configuration for a single machine.
type MachineNetworkConfigResult struct {
	Error *Error `json:"error,omitempty"`

	// Tagged to Info due to compatibility reasons.
	Config []NetworkConfig `json:"info"`
}

// MachineNetworkConfigResults holds network configuration for multiple machines.
type MachineNetworkConfigResults struct {
	Results []MachineNetworkConfigResult `json:"results"`
}

// HostNetworkChange holds the information about how a host machine should be
// modified to prepare for a container.
type HostNetworkChange struct {
	Error *Error `json:"error,omitempty"`

	// NewBridges lists the bridges that need to be created and what host
	// device they should be connected to.
	NewBridges []DeviceBridgeInfo `json:"new-bridges"`

	// ReconfigureDelay is the duration in seconds to sleep before
	// raising the bridged interface
	ReconfigureDelay int `json:"reconfigure-delay"`
}

// HostNetworkChangeResults holds the network changes that are necessary for multiple containers to be created.
type HostNetworkChangeResults struct {
	Results []HostNetworkChange `json:"results"`
}

// MachinePortsResult holds a single result of the
// Uniter.AllMachinePorts() API call.
// Deprecated: retained to allow upgrading from 2.8.9 (LTS).
type MachinePortsResult struct {
	Error *Error             `json:"error,omitempty"`
	Ports []MachinePortRange `json:"ports"`
}

// MachinePortsResults holds all the results of the
// Uniter.AllMachinePorts() API call.
// Deprecated: retained to allow upgrading from 2.8.9 (LTS).
type MachinePortsResults struct {
	Results []MachinePortsResult `json:"results"`
}

// OpenMachinePortRangesByEndpointResults holds the results of a request to the
// uniter's OpenedMachinePortRangesByEndpoint API.
type OpenMachinePortRangesByEndpointResults struct {
	Results []OpenMachinePortRangesByEndpointResult `json:"results"`
}

// OpenMachinePortRangesByEndpointResult holds a single result of a request to
// the uniter's OpenedMachinePortRangesByEndpoint API.
type OpenMachinePortRangesByEndpointResult struct {
	Error *Error `json:"error,omitempty"`

	// The set of opened port ranges grouped by unit tag.
	UnitPortRanges map[string][]OpenUnitPortRangesByEndpoint `json:"unit-port-ranges"`
}

// OpenUnitPortRangesByEndpoint describes the set of port ranges that have been
// opened by a unit on the machine it is deployed to for an endpoint.
type OpenUnitPortRangesByEndpoint struct {
	Endpoint   string      `json:"endpoint"`
	PortRanges []PortRange `json:"port-ranges"`
}

// OpenMachinePortRangesResults holds the results of a request to the
// firewaller's OpenedMachinePortRanges API.
type OpenMachinePortRangesResults struct {
	Results []OpenMachinePortRangesResult `json:"results"`
}

// OpenMachinePortRangesResult holds a single result of a request to
// the firewaller's OpenedMachinePortRanges API.
type OpenMachinePortRangesResult struct {
	Error *Error `json:"error,omitempty"`

	// The set of opened port ranges grouped by unit tag.
	UnitPortRanges map[string][]OpenUnitPortRanges `json:"unit-port-ranges"`
}

// OpenUnitPortRanges describes the set of port ranges that have been
// opened by a unit on the machine it is deployed to for an endpoint.
type OpenUnitPortRanges struct {
	Endpoint   string      `json:"endpoint"`
	PortRanges []PortRange `json:"port-ranges"`

	// The CIDRs that correspond to the subnets assigned to the space that
	// this endpoint is bound to.
	SubnetCIDRs []string `json:"subnet-cidrs"`
}

// APIHostPortsResult holds the result of an APIHostPorts
// call. Each element in the top level slice holds
// the addresses for one API server.
type APIHostPortsResult struct {
	Servers [][]HostPort `json:"servers"`
}

// MachineHostsPorts transforms the APIHostPortsResult into a slice of
// MachineHostPorts.
func (r APIHostPortsResult) MachineHostsPorts() []network.MachineHostPorts {
	return ToMachineHostsPorts(r.Servers)
}

// ZoneResult holds the result of an API call that returns an
// availability zone name and whether it's available for use.
type ZoneResult struct {
	Error     *Error `json:"error,omitempty"`
	Name      string `json:"name"`
	Available bool   `json:"available"`
}

// ZoneResults holds multiple ZoneResult results
type ZoneResults struct {
	Results []ZoneResult `json:"results"`
}

// SpaceResult holds a single space tag or an error.
type SpaceResult struct {
	Error *Error `json:"error,omitempty"`
	Tag   string `json:"tag"`
}

// SpaceResults holds the bulk operation result of an API call
// that returns space tags or an errors.
type SpaceResults struct {
	Results []SpaceResult `json:"results"`
}

// RemoveSpaceParam holds a single space tag and whether it should be forced.
type RemoveSpaceParam struct {
	Space Entity `json:"space"`
	// Force specifies whether the space removal will be forced, even if existing bindings, constraints or configurations are found.
	Force bool `json:"force,omitempty"`
	// DryRun specifies whether this command should only be run to return which constraints, bindings and configs are using given space.
	// Without applying the remove operations.
	DryRun bool `json:"dry-run,omitempty"`
}

// RemoveSpaceParams holds a single space tag and whether it should be forced.
type RemoveSpaceParams struct {
	SpaceParams []RemoveSpaceParam `json:"space-param"`
}

// RemoveSpaceResults contains multiple RemoveSpace results.
type RemoveSpaceResults struct {
	Results []RemoveSpaceResult `json:"results"`
}

// RemoveSpaceResult contains entries if removing a space is not possible.
// Constraints are a slice of entities which has constraints on the space.
// Bindings are a slice of entities which has bindings on that space.
// Error is filled if an error has occurred which is unexpected.
type RemoveSpaceResult struct {
	Constraints        []Entity `json:"constraints,omitempty"`
	Bindings           []Entity `json:"bindings,omitempty"`
	ControllerSettings []string `json:"controller-settings,omitempty"`
	Error              *Error   `json:"error,omitempty"`
}

// ListSubnetsResults holds the result of a ListSubnets API call.
type ListSubnetsResults struct {
	Results []Subnet `json:"results"`
}

// SubnetsFilters holds an optional SpaceTag and Zone for filtering
// the subnets returned by a ListSubnets call.
type SubnetsFilters struct {
	SpaceTag string `json:"space-tag,omitempty"`
	Zone     string `json:"zone,omitempty"`
}

// AddSubnetsParams holds the arguments of AddSubnets API call.
type AddSubnetsParams struct {
	Subnets []AddSubnetParams `json:"subnets"`
}

// AddSubnetParams holds a cidr and space tags, subnet provider ID,
// and a list of zones to associate the subnet to. Either SubnetTag or
// SubnetProviderId must be set, but not both. Zones can be empty if
// they can be discovered
type AddSubnetParams struct {
	CIDR              string   `json:"cidr,omitempty"`
	SubnetProviderId  string   `json:"subnet-provider-id,omitempty"`
	ProviderNetworkId string   `json:"provider-network-id,omitempty"`
	SpaceTag          string   `json:"space-tag"`
	VLANTag           int      `json:"vlan-tag,omitempty"`
	Zones             []string `json:"zones,omitempty"`
}

// AddSubnetsParamsV2 holds the arguments of AddSubnets APIv2 call.
type AddSubnetsParamsV2 struct {
	Subnets []AddSubnetParamsV2 `json:"subnets"`
}

// AddSubnetParamsV2 holds a subnet and space tags, subnet provider ID,
// and a list of zones to associate the subnet to. Either SubnetTag or
// SubnetProviderId must be set, but not both. Zones can be empty if
// they can be discovered.
type AddSubnetParamsV2 struct {
	SubnetTag         string   `json:"subnet-tag,omitempty"`
	SubnetProviderId  string   `json:"subnet-provider-id,omitempty"`
	ProviderNetworkId string   `json:"provider-network-id,omitempty"`
	SpaceTag          string   `json:"space-tag"`
	VLANTag           int      `json:"vlan-tag,omitempty"`
	Zones             []string `json:"zones,omitempty"`
}

// CreateSubnetsParams holds the arguments of CreateSubnets API call.
type CreateSubnetsParams struct {
	Subnets []CreateSubnetParams `json:"subnets"`
}

// CreateSubnetParams holds a subnet and space tags, vlan tag,
// and a list of zones to associate the subnet to.
type CreateSubnetParams struct {
	SubnetTag string   `json:"subnet-tag,omitempty"`
	SpaceTag  string   `json:"space-tag"`
	Zones     []string `json:"zones,omitempty"`
	VLANTag   int      `json:"vlan-tag,omitempty"`
	IsPublic  bool     `json:"is-public"`
}

// RenameSpaceParams holds params to rename a space.
// A `from` and `to` space tag.
type RenameSpaceParams struct {
	FromSpaceTag string `json:"from-space-tag"`
	ToSpaceTag   string `json:"to-space-tag"`
}

// RenameSpacesParams holds the arguments of the RenameSpaces API call.
type RenameSpacesParams struct {
	Changes []RenameSpaceParams `json:"changes"`
}

// CreateSpacesParamsV4 holds the arguments of the AddSpaces API call.
type CreateSpacesParamsV4 struct {
	Spaces []CreateSpaceParamsV4 `json:"spaces"`
}

// CreateSpaceParamsV4 holds the space tag and at least one subnet
// tag required to create a new space.
type CreateSpaceParamsV4 struct {
	SubnetTags []string `json:"subnet-tags"`
	SpaceTag   string   `json:"space-tag"`
	Public     bool     `json:"public"`
	ProviderId string   `json:"provider-id,omitempty"`
}

// CreateSpacesParams holds the arguments of the AddSpaces API call.
type CreateSpacesParams struct {
	Spaces []CreateSpaceParams `json:"spaces"`
}

// CreateSpaceParams holds the space tag and at least one subnet
// tag required to create a new space.
type CreateSpaceParams struct {
	CIDRs      []string `json:"cidrs"`
	SpaceTag   string   `json:"space-tag"`
	Public     bool     `json:"public"`
	ProviderId string   `json:"provider-id,omitempty"`
}

// MoveSubnetsParam contains the information required to
// move a collection of subnets into a space.
type MoveSubnetsParam struct {
	// SubnetTags identifies the subnets to move.
	SubnetTags []string `json:"subnets"`

	// SpaceTag identifies the space that the subnets will move to.
	SpaceTag string `json:"space-tag"`

	// Force, when true, moves the subnets despite existing constraints that
	// might be violated by such a topology change.
	Force bool `json:"force"`
}

// MoveSubnetsParams contains the arguments of MoveSubnets API call.
type MoveSubnetsParams struct {
	Args []MoveSubnetsParam `json:"args"`
}

// MovedSubnet represents the prior state of a relocated subnet.
type MovedSubnet struct {
	// SubnetTag identifies the subnet that was moved.
	SubnetTag string `json:"subnet"`

	// OldSpaceTag identifies the space that the subnet was in before being
	// successfully moved.
	OldSpaceTag string `json:"old-space"`

	// CIDR identifies the moved CIDR in the subnet move.
	CIDR string `json:"cidr"`
}

// MoveSubnetsResult contains the result of moving
// a collection of subnets into a new space.
type MoveSubnetsResult struct {
	// MovedSubnets contains the prior state of relocated subnets.
	MovedSubnets []MovedSubnet `json:"moved-subnets,omitempty"`

	// NewSpaceTag identifies the space that the the subnets were moved to.
	// It is intended to facilitate from/to confirmation messages without
	// clients needing to match up parameters with results.
	NewSpaceTag string `json:"new-space"`

	// Error will be non-nil if the subnets could not be moved.
	Error *Error `json:"error,omitempty"`
}

// MoveSubnetsResults contains the results of a call to MoveSubnets.
type MoveSubnetsResults struct {
	Results []MoveSubnetsResult `json:"results"`
}

// ShowSpaceResult holds the list of all available spaces.
type ShowSpaceResult struct {
	// Information about a given space.
	Space Space `json:"space"`
	// Application names which are bound to a given space.
	Applications []string `json:"applications"`
	// MachineCount is the number of machines connected to a given space.
	MachineCount int    `json:"machine-count"`
	Error        *Error `json:"error,omitempty"`
}

// ShowSpaceResults holds the list of all available spaces.
type ShowSpaceResults struct {
	Results []ShowSpaceResult `json:"results"`
}

// ListSpacesResults holds the list of all available spaces.
type ListSpacesResults struct {
	Results []Space `json:"results"`
}

// Space holds the information about a single space and its associated subnets.
type Space struct {
	Id      string   `json:"id"`
	Name    string   `json:"name"`
	Subnets []Subnet `json:"subnets"`
	Error   *Error   `json:"error,omitempty"`
}

// ProviderSpace holds the information about a single space and its associated subnets.
type ProviderSpace struct {
	Name       string   `json:"name"`
	ProviderId string   `json:"provider-id"`
	Subnets    []Subnet `json:"subnets"`
	Error      *Error   `json:"error,omitempty"`
}

type ProxyConfig struct {
	HTTP    string `json:"http"`
	HTTPS   string `json:"https"`
	FTP     string `json:"ftp"`
	NoProxy string `json:"no-proxy"`
}

// ProxyConfigResult contains information needed to configure a clients proxy settings
type ProxyConfigResult struct {
	LegacyProxySettings      ProxyConfig `json:"legacy-proxy-settings"`
	JujuProxySettings        ProxyConfig `json:"juju-proxy-settings"`
	APTProxySettings         ProxyConfig `json:"apt-proxy-settings,omitempty"`
	SnapProxySettings        ProxyConfig `json:"snap-proxy-settings,omitempty"`
	SnapStoreProxyId         string      `json:"snap-store-id,omitempty"`
	SnapStoreProxyAssertions string      `json:"snap-store-assertions,omitempty"`
	SnapStoreProxyURL        string      `json:"snap-store-proxy-url,omitempty"`
	Error                    *Error      `json:"error,omitempty"`
}

// ProxyConfigResults contains information needed to configure multiple clients proxy settings
type ProxyConfigResults struct {
	Results []ProxyConfigResult `json:"results"`
}

// ProxyConfigResultV1 contains information needed to configure a clients proxy settings.
// Result for facade v1 call.
type ProxyConfigResultV1 struct {
	ProxySettings    ProxyConfig `json:"proxy-settings"`
	APTProxySettings ProxyConfig `json:"apt-proxy-settings"`
	Error            *Error      `json:"error,omitempty"`
}

// ProxyConfigResultsV1 contains information needed to configure multiple clients proxy settings.
// Result for facade v1 call.
type ProxyConfigResultsV1 struct {
	Results []ProxyConfigResultV1 `json:"results"`
}

// InterfaceAddress represents a single address attached to the interface.
// The serialization is different between json and yaml because of accidental
// differences in the past, but should be preserved for compatibility
type InterfaceAddress struct {
	Hostname string `json:"hostname" yaml:"hostname"`
	Address  string `json:"value" yaml:"address"`
	CIDR     string `json:"cidr" yaml:"cidr"`
}

// NetworkInfo describes one interface with IP addresses.
// The serialization is different between json and yaml because of accidental
// differences in the past, but should be preserved for compatibility
type NetworkInfo struct {
	// MACAddress is the network interface's hardware MAC address
	// (e.g. "aa:bb:cc:dd:ee:ff").
	MACAddress string `json:"mac-address" yaml:"macaddress"`

	// InterfaceName is the raw OS-specific network device name (e.g.
	// "eth1", even for a VLAN eth1.42 virtual interface).
	InterfaceName string `json:"interface-name" yaml:"interfacename"`

	// Addresses contains a list of addresses configured on the interface.
	Addresses []InterfaceAddress `json:"addresses" yaml:"addresses"`
}

// NetworkInfoResult Adds egress and ingress subnets and changes the serialized
// `Info` key name in the yaml/json API protocol.
type NetworkInfoResult struct {
	Error            *Error        `json:"error,omitempty" yaml:"error,omitempty"`
	Info             []NetworkInfo `json:"bind-addresses,omitempty" yaml:"bind-addresses,omitempty"`
	EgressSubnets    []string      `json:"egress-subnets,omitempty" yaml:"egress-subnets,omitempty"`
	IngressAddresses []string      `json:"ingress-addresses,omitempty" yaml:"ingress-addresses,omitempty"`
}

// NetworkInfoResults holds a mapping from binding name to NetworkInfoResult.
type NetworkInfoResults struct {
	Results map[string]NetworkInfoResult `json:"results"`
}

<<<<<<< HEAD
=======
// NetworkInfoResultV6 holds either and error or a list of NetworkInfos for given binding.
type NetworkInfoResultV6 struct {
	Error *Error        `json:"error,omitempty" yaml:"error,omitempty"`
	Info  []NetworkInfo `json:"network-info" yaml:"info"`
}

// NetworkInfoResultsV6 holds a mapping from binding name to NetworkInfoResultV6.
type NetworkInfoResultsV6 struct {
	Results map[string]NetworkInfoResultV6 `json:"results"`
}

>>>>>>> 4d120ac5
// NetworkInfoParams holds a name of the unit and list of bindings for which we want to get NetworkInfos.
type NetworkInfoParams struct {
	Unit       string `json:"unit"`
	RelationId *int   `json:"relation-id,omitempty"`
	// TODO (manadart 2019-10-28): The name of this member was changed to
	// better indicate what it is, but the encoded name was left as-is to
	// avoid the need for facade schema regeneration.
	// Change it to "endpoints" if bumping the facade version for another
	// purpose.
	Endpoints []string `json:"bindings"`
}

// FanConfigEntry holds configuration for a single fan.
type FanConfigEntry struct {
	Underlay string `json:"underlay"`
	Overlay  string `json:"overlay"`
}

// FanConfigResult holds configuration for all fans in a model.
type FanConfigResult struct {
	Fans []FanConfigEntry `json:"fans"`
}

// CIDRParams contains a slice of subnet CIDRs used for querying subnets.
type CIDRParams struct {
	CIDRS []string `json:"cidrs"`
}

// SubnetsResult contains a collection of subnets or an error.
type SubnetsResult struct {
	Subnets []SubnetV2 `json:"subnets,omitempty"`
	Error   *Error     `json:"error,omitempty"`
}

// SubnetsResults contains a collection of subnets results.
type SubnetsResults struct {
	Results []SubnetsResult `json:"results"`
}

// SpaceInfosParams provides the arguments for a SpaceInfos call.
type SpaceInfosParams struct {
	// A list of space IDs for filtering the returned set of results. If
	// empty, all spaces will be returned.
	FilterBySpaceIDs []string `json:"space-ids,omitempty"`
}

// SpaceInfos represents the result of a SpaceInfos API call.
type SpaceInfos struct {
	Infos []SpaceInfo `json:"space-infos,omitempty"`
}

// SpaceInfo describes a space and its subnets.
type SpaceInfo struct {
	ID         string     `json:"id"`
	Name       string     `json:"name"`
	ProviderID string     `json:"provider-id,omitempty"`
	Subnets    []SubnetV3 `json:"subnets,omitempty"`
}

// FromNetworkSpaceInfos converts a network.SpaceInfos into a serializable
// payload that can be sent over the wire.
func FromNetworkSpaceInfos(allInfos network.SpaceInfos) SpaceInfos {
	res := SpaceInfos{
		Infos: make([]SpaceInfo, len(allInfos)),
	}

	for i, si := range allInfos {
		mappedSubnets := make([]SubnetV3, len(si.Subnets))
		for j, subnetInfo := range si.Subnets {
			var mappedFanInfo *FanConfigEntry
			if subnetInfo.FanInfo != nil {
				mappedFanInfo = &FanConfigEntry{
					Underlay: subnetInfo.FanInfo.FanLocalUnderlay,
					Overlay:  subnetInfo.FanInfo.FanOverlay,
				}
			}

			mappedSubnets[j] = SubnetV3{
				SpaceID:  subnetInfo.SpaceID,
				FanInfo:  mappedFanInfo,
				IsPublic: subnetInfo.IsPublic,

				SubnetV2: SubnetV2{
					ID: string(subnetInfo.ID),
					Subnet: Subnet{
						CIDR:              subnetInfo.CIDR,
						ProviderId:        string(subnetInfo.ProviderId),
						ProviderNetworkId: string(subnetInfo.ProviderNetworkId),
						ProviderSpaceId:   string(subnetInfo.ProviderSpaceId),
						VLANTag:           subnetInfo.VLANTag,
						Zones:             subnetInfo.AvailabilityZones,
						// NOTE(achilleasa): the SpaceTag is not populated
						// as we can grab the space name from the parent
						// SpaceInfo when unmarshaling.
					},
				},
			}
		}

		res.Infos[i] = SpaceInfo{
			ID:         si.ID,
			Name:       string(si.Name),
			ProviderID: string(si.ProviderId),
			Subnets:    mappedSubnets,
		}
	}

	return res
}

// ToNetworkSpaceInfos converts a serializable SpaceInfos payload into a
// network.SpaceInfos instance.
func ToNetworkSpaceInfos(allInfos SpaceInfos) network.SpaceInfos {
	res := make(network.SpaceInfos, len(allInfos.Infos))

	for i, si := range allInfos.Infos {
		mappedSubnets := make(network.SubnetInfos, len(si.Subnets))
		for j, subnetInfo := range si.Subnets {
			mappedSubnets[j] = network.SubnetInfo{
				ID:                network.Id(subnetInfo.ID),
				CIDR:              subnetInfo.CIDR,
				ProviderId:        network.Id(subnetInfo.ProviderId),
				ProviderSpaceId:   network.Id(subnetInfo.ProviderSpaceId),
				ProviderNetworkId: network.Id(subnetInfo.ProviderNetworkId),
				VLANTag:           subnetInfo.VLANTag,
				AvailabilityZones: subnetInfo.Zones,
				SpaceID:           subnetInfo.SpaceID,
				IsPublic:          subnetInfo.IsPublic,
				SpaceName:         si.Name,
			}

			if subnetInfo.FanInfo != nil {
				mappedSubnets[j].SetFan(subnetInfo.FanInfo.Underlay, subnetInfo.FanInfo.Overlay)
			}
		}

		res[i] = network.SpaceInfo{
			ID:         si.ID,
			Name:       network.SpaceName(si.Name),
			ProviderId: network.Id(si.ProviderID),
			Subnets:    mappedSubnets,
		}
	}

	return res
}<|MERGE_RESOLUTION|>--- conflicted
+++ resolved
@@ -667,29 +667,8 @@
 	}
 }
 
-<<<<<<< HEAD
-=======
-// UnitsNetworkConfig holds the parameters for calling Uniter.NetworkConfig()
-// API. We need to retain until V4 of the Uniter API is removed.
-// TODO (wpk) Uniter.NetworkConfig API is obsolete, use NetworkInfo instead
-type UnitsNetworkConfig struct {
-	Args []UnitNetworkConfig `json:"args"`
-}
-
->>>>>>> 4d120ac5
-// UnitNetworkConfig holds a unit tag and an endpoint binding name.
-type UnitNetworkConfig struct {
-	UnitTag     string `json:"unit-tag"`
-	BindingName string `json:"binding-name"`
-}
-
-<<<<<<< HEAD
-// SetProviderNetworkConfig holds a machine tag and a list of network interface
-// info obtained by querying the provider.
-=======
 // SetProviderNetworkConfig holds a slice of machine network configs sourced
 // from a provider.
->>>>>>> 4d120ac5
 type SetProviderNetworkConfig struct {
 	Args []ProviderNetworkConfig `json:"args"`
 }
@@ -1238,8 +1217,6 @@
 	Results map[string]NetworkInfoResult `json:"results"`
 }
 
-<<<<<<< HEAD
-=======
 // NetworkInfoResultV6 holds either and error or a list of NetworkInfos for given binding.
 type NetworkInfoResultV6 struct {
 	Error *Error        `json:"error,omitempty" yaml:"error,omitempty"`
@@ -1251,7 +1228,6 @@
 	Results map[string]NetworkInfoResultV6 `json:"results"`
 }
 
->>>>>>> 4d120ac5
 // NetworkInfoParams holds a name of the unit and list of bindings for which we want to get NetworkInfos.
 type NetworkInfoParams struct {
 	Unit       string `json:"unit"`
