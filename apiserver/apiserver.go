// Copyright 2013 Canonical Ltd.
// Licensed under the AGPLv3, see LICENCE file for details.

package apiserver

import (
	"context"
	"fmt"
	"io"
	"net/http"
	"net/url"
	"os"
	"path"
	"path/filepath"
	"strconv"
	"strings"
	"sync"
	"sync/atomic"
	"time"

	"github.com/juju/clock"
	"github.com/juju/errors"
	"github.com/juju/names/v5"
	"github.com/juju/pubsub/v2"
	"github.com/juju/ratelimit"
	"github.com/prometheus/client_golang/prometheus"
	"gopkg.in/tomb.v2"

	"github.com/juju/juju/apiserver/apiserverhttp"
	"github.com/juju/juju/apiserver/authentication"
	"github.com/juju/juju/apiserver/authentication/jwt"
	"github.com/juju/juju/apiserver/authentication/macaroon"
	"github.com/juju/juju/apiserver/common"
	"github.com/juju/juju/apiserver/common/apihttp"
	"github.com/juju/juju/apiserver/common/crossmodel"
	apiservererrors "github.com/juju/juju/apiserver/errors"
	"github.com/juju/juju/apiserver/facade"
	"github.com/juju/juju/apiserver/httpcontext"
	"github.com/juju/juju/apiserver/logsink"
	"github.com/juju/juju/apiserver/observer"
	"github.com/juju/juju/apiserver/stateauthenticator"
	"github.com/juju/juju/apiserver/websocket"
	"github.com/juju/juju/controller"
	"github.com/juju/juju/core/auditlog"
	"github.com/juju/juju/core/changestream"
	"github.com/juju/juju/core/database"
	"github.com/juju/juju/core/lease"
	corelogger "github.com/juju/juju/core/logger"
	"github.com/juju/juju/core/model"
	"github.com/juju/juju/core/objectstore"
	"github.com/juju/juju/core/presence"
	"github.com/juju/juju/core/resources"
	coretrace "github.com/juju/juju/core/trace"
	internallogger "github.com/juju/juju/internal/logger"
	controllermsg "github.com/juju/juju/internal/pubsub/controller"
	"github.com/juju/juju/internal/resource"
	"github.com/juju/juju/internal/services"
	"github.com/juju/juju/internal/worker/trace"
	"github.com/juju/juju/rpc"
	"github.com/juju/juju/rpc/jsoncodec"
	"github.com/juju/juju/state"
)

var logger = internallogger.GetLogger("juju.apiserver")

var defaultHTTPMethods = []string{"GET", "POST", "HEAD", "PUT", "DELETE", "OPTIONS"}

// Server holds the server side of the API.
type Server struct {
	tomb      tomb.Tomb
	clock     clock.Clock
	pingClock clock.Clock
	wg        sync.WaitGroup

	shared *sharedServerContext

	// tag of the machine where the API server is running.
	tag     names.Tag
	dataDir string
	logDir  string
	facades *facade.Registry

	localMacaroonAuthenticator macaroon.LocalMacaroonAuthenticator
	jwtAuthenticator           jwt.Authenticator

	httpAuthenticators  []authentication.HTTPAuthenticator
	loginAuthenticators []authentication.LoginAuthenticator

	offerAuthCtxt    *crossmodel.AuthContext
	lastConnectionID uint64
	newObserver      observer.ObserverFactory
	allowModelAccess bool
	// TODO(debug-log) - move into logSink
	logSinkWriter          io.WriteCloser
	logsinkRateLimitConfig logsink.RateLimitConfig
	logSink                corelogger.ModelLogger
	getAuditConfig         func() auditlog.Config
	upgradeComplete        func() bool
	mux                    *apiserverhttp.Mux
	metricsCollector       *Collector
	execEmbeddedCommand    ExecEmbeddedCommandFunc

	// mu guards the fields below it.
	mu sync.Mutex

	// healthStatus is returned from the health endpoint.
	healthStatus string

	// publicDNSName_ holds the value that will be returned in
	// LoginResult.PublicDNSName. Currently this is set once and does
	// not change but in the future it may change when a server
	// certificate is explicitly set, hence it's here guarded by the
	// mutex.
	publicDNSName_ string

	// agentRateLimitMax and agentRateLimitRate are values used to create
	// the token bucket that ratelimits the agent connections. These values
	// come from controller config, and can be updated on the fly to adjust
	// the rate limiting.
	agentRateLimitMax  int
	agentRateLimitRate time.Duration
	agentRateLimit     *ratelimit.Bucket

	// resourceLock is used to limit the number of
	// concurrent resource downloads to units.
	resourceLock resource.ResourceDownloadLock

	// registerIntrospectionHandlers is a function that will
	// call a function with (path, http.Handler) tuples. This
	// is to support registering the handlers underneath the
	// "/introspection" prefix.
	registerIntrospectionHandlers func(func(string, http.Handler))
}

// ServerConfig holds parameters required to set up an API server.
type ServerConfig struct {
	Clock     clock.Clock
	PingClock clock.Clock
	Tag       names.Tag
	DataDir   string
	LogDir    string
	Hub       *pubsub.StructuredHub
	Presence  presence.Recorder
	Mux       *apiserverhttp.Mux

	// ControllerUUID is the controller unique identifier.
	ControllerUUID string

	// ControllerModelUUID is the ID for the controller model.
	ControllerModelUUID model.UUID

	// LocalMacaroonAuthenticator is the request authenticator used for verifying
	// local user macaroons.
	LocalMacaroonAuthenticator macaroon.LocalMacaroonAuthenticator

	// JWTAuthenticator is the request authenticator used for validating jwt
	// tokens when the controller has been bootstrapped with a trusted token
	// provider.
	JWTAuthenticator jwt.Authenticator

	// StatePool is the StatePool used for looking up State
	// to pass to facades. StatePool will not be closed by the
	// server; it is the callers responsibility to close it
	// after the apiserver has exited.
	StatePool *state.StatePool

	// UpgradeComplete is a function that reports whether or not
	// the if the agent running the API server has completed
	// running upgrade steps. This is used by the API server to
	// limit logins during upgrades.
	UpgradeComplete func() bool

	// PublicDNSName is reported to the API clients who connect.
	PublicDNSName string

	// AllowModelAccess holds whether users will be allowed to
	// access models that they have access rights to even when
	// they don't have access to the controller.
	AllowModelAccess bool

	// NewObserver is a function which will return an observer. This
	// is used per-connection to instantiate a new observer to be
	// notified of key events during API requests.
	NewObserver observer.ObserverFactory

	// RegisterIntrospectionHandlers is a function that will
	// call a function with (path, http.Handler) tuples. This
	// is to support registering the handlers underneath the
	// "/introspection" prefix.
	RegisterIntrospectionHandlers func(func(string, http.Handler))

	// LogSinkConfig holds parameters to control the API server's
	// logsink endpoint behaviour. If this is nil, the values from
	// DefaultLogSinkConfig() will be used.
	LogSinkConfig *LogSinkConfig

	// LogSink is used to store log records received from connected agents.
	LogSink corelogger.ModelLogger

	// GetAuditConfig holds a function that returns the current audit
	// logging config. The function may return updated values, so
	// should be called every time a new login is handled.
	GetAuditConfig func() auditlog.Config

	// LeaseManager gives access to leadership and singular claimers
	// and checkers for use in API facades.
	LeaseManager lease.Manager

	// MetricsCollector defines all the metrics to be collected for the
	// apiserver
	MetricsCollector *Collector

	// ExecEmbeddedCommand is a function which creates an embedded Juju CLI instance.
	ExecEmbeddedCommand ExecEmbeddedCommandFunc

	// CharmhubHTTPClient is the HTTP client used for Charmhub API requests.
	CharmhubHTTPClient facade.HTTPClient

	// SSHImporterHTTPClient is the HTTP client used for ssh key import
	// operations.
	SSHImporterHTTPClient facade.HTTPClient

	// DomainServicesGetter provides access to the services.
	DomainServicesGetter services.DomainServicesGetter

	// DBGetter returns WatchableDB implementations based on namespace.
	DBGetter changestream.WatchableDBGetter

	// DBDeleter is used to delete databases by namespace.
	DBDeleter database.DBDeleter

	// TracerGetter returns a tracer for the given namespace, this is used
	// for opentelmetry tracing.
	TracerGetter trace.TracerGetter

	// ObjectStoreGetter returns an object store for the given namespace.
	// This is used for retrieving blobs for charms and agents.
	ObjectStoreGetter objectstore.ObjectStoreGetter
}

// Validate validates the API server configuration.
func (c ServerConfig) Validate() error {
	if c.StatePool == nil {
		return errors.NotValidf("missing StatePool")
	}
	if c.Hub == nil {
		return errors.NotValidf("missing Hub")
	}
	if c.Presence == nil {
		return errors.NotValidf("missing Presence")
	}
	if c.Mux == nil {
		return errors.NotValidf("missing Mux")
	}
	if c.ControllerUUID == "" {
		return errors.NotValidf("missing ControllerUUID")
	}
	if c.ControllerModelUUID == "" {
		return errors.NotValidf("missing ControllerModelUUID")
	}
	if c.LocalMacaroonAuthenticator == nil {
		return errors.NotValidf("missing local macaroon authenticator")
	}
	if c.Clock == nil {
		return errors.NotValidf("missing Clock")
	}
	if c.NewObserver == nil {
		return errors.NotValidf("missing NewObserver")
	}
	if c.UpgradeComplete == nil {
		return errors.NotValidf("nil UpgradeComplete")
	}
	if c.GetAuditConfig == nil {
		return errors.NotValidf("missing GetAuditConfig")
	}
	if c.LogSinkConfig != nil {
		if err := c.LogSinkConfig.Validate(); err != nil {
			return errors.Annotate(err, "validating logsink configuration")
		}
	}
	if c.LogSink == nil {
		return errors.NotValidf("nil LogSink")
	}
	if c.MetricsCollector == nil {
		return errors.NotValidf("missing MetricsCollector")
	}
	if c.DBGetter == nil {
		return errors.NotValidf("missing DBGetter")
	}
	if c.DBDeleter == nil {
		return errors.NotValidf("missing DBDeleter")
	}
	if c.DomainServicesGetter == nil {
		return errors.NotValidf("missing DomainServicesGetter")
	}
	if c.TracerGetter == nil {
		return errors.NotValidf("missing TracerGetter")
	}
	if c.ObjectStoreGetter == nil {
		return errors.NotValidf("missing ObjectStoreGetter")
	}
	if c.SSHImporterHTTPClient == nil {
		return errors.NotValidf("missing SSHImporterHTTPClient")
	}
	return nil
}

func (c ServerConfig) pingClock() clock.Clock {
	if c.PingClock == nil {
		return c.Clock
	}
	return c.PingClock
}

// NewServer serves API requests using the given configuration.
func NewServer(ctx context.Context, cfg ServerConfig) (*Server, error) {
	if cfg.LogSinkConfig == nil {
		logSinkConfig := DefaultLogSinkConfig()
		cfg.LogSinkConfig = &logSinkConfig
	}
	if err := cfg.Validate(); err != nil {
		return nil, errors.Trace(err)
	}
	// Important note:
	// Do not manipulate the state within NewServer as the API
	// server needs to run before mongo upgrades have happened and
	// any state manipulation may be relying on features of the
	// database added by upgrades. Here be dragons.
	return newServer(ctx, cfg)
}

const readyTimeout = time.Second * 30

func newServer(ctx context.Context, cfg ServerConfig) (_ *Server, err error) {
	controllerDomainServices := cfg.DomainServicesGetter.ServicesForModel(cfg.ControllerModelUUID)
	controllerConfigService := controllerDomainServices.ControllerConfig()
	controllerConfig, err := controllerConfigService.ControllerConfig(ctx)
	if err != nil {
		return nil, errors.Annotate(err, "unable to get controller config")
	}

	httpAuthenticators := []authentication.HTTPAuthenticator{cfg.LocalMacaroonAuthenticator}
	loginAuthenticators := []authentication.LoginAuthenticator{cfg.LocalMacaroonAuthenticator}
	// We only want to add the jwt authenticator if it's not nil.
	if cfg.JWTAuthenticator != nil {
		httpAuthenticators = append([]authentication.HTTPAuthenticator{cfg.JWTAuthenticator}, httpAuthenticators...)
		loginAuthenticators = append([]authentication.LoginAuthenticator{cfg.JWTAuthenticator}, loginAuthenticators...)
	}

	shared, err := newSharedServerContext(sharedServerConfig{
		statePool:             cfg.StatePool,
		centralHub:            cfg.Hub,
		presence:              cfg.Presence,
		leaseManager:          cfg.LeaseManager,
		controllerUUID:        cfg.ControllerUUID,
		controllerModelUUID:   cfg.ControllerModelUUID,
		controllerConfig:      controllerConfig,
		logger:                internallogger.GetLogger("juju.apiserver"),
		charmhubHTTPClient:    cfg.CharmhubHTTPClient,
		sshImporterHTTPClient: cfg.SSHImporterHTTPClient,
		dbGetter:              cfg.DBGetter,
		dbDeleter:             cfg.DBDeleter,
		domainServicesGetter:  cfg.DomainServicesGetter,
		tracerGetter:          cfg.TracerGetter,
		objectStoreGetter:     cfg.ObjectStoreGetter,
		machineTag:            cfg.Tag,
		dataDir:               cfg.DataDir,
		logDir:                cfg.LogDir,
	})
	if err != nil {
		return nil, errors.Trace(err)
	}

	srv := &Server{
		clock:                         cfg.Clock,
		pingClock:                     cfg.pingClock(),
		newObserver:                   cfg.NewObserver,
		shared:                        shared,
		tag:                           cfg.Tag,
		dataDir:                       cfg.DataDir,
		logDir:                        cfg.LogDir,
		upgradeComplete:               cfg.UpgradeComplete,
		facades:                       AllFacades(),
		mux:                           cfg.Mux,
		localMacaroonAuthenticator:    cfg.LocalMacaroonAuthenticator,
		jwtAuthenticator:              cfg.JWTAuthenticator,
		httpAuthenticators:            httpAuthenticators,
		loginAuthenticators:           loginAuthenticators,
		allowModelAccess:              cfg.AllowModelAccess,
		publicDNSName_:                cfg.PublicDNSName,
		registerIntrospectionHandlers: cfg.RegisterIntrospectionHandlers,
		logsinkRateLimitConfig: logsink.RateLimitConfig{
			Refill: cfg.LogSinkConfig.RateLimitRefill,
			Burst:  cfg.LogSinkConfig.RateLimitBurst,
			Clock:  cfg.Clock,
		},
		getAuditConfig:      cfg.GetAuditConfig,
		logSink:             cfg.LogSink,
		metricsCollector:    cfg.MetricsCollector,
		execEmbeddedCommand: cfg.ExecEmbeddedCommand,

		healthStatus: "starting",
	}
	srv.updateAgentRateLimiter(controllerConfig)
	srv.updateResourceDownloadLimiters(controllerConfig)

	// We are able to get the current controller config before subscribing to changes
	// because the changes are only ever published in response to an API call,
	// and we know that we can't make any API calls until the server has started.
	unsubscribeControllerConfig, err := cfg.Hub.Subscribe(
		controllermsg.ConfigChanged,
		func(topic string, data controllermsg.ConfigChangedMessage, err error) {
			if err != nil {
				logger.Criticalf("programming error in %s message data: %v", topic, err)
				return
			}
			srv.updateAgentRateLimiter(data.Config)
			srv.updateResourceDownloadLimiters(data.Config)
		})
	if err != nil {
		logger.Criticalf("programming error in subscribe function: %v", err)
		return nil, errors.Trace(err)
	}

	macaroonService := controllerDomainServices.Macaroon()

	// The auth context for authenticating access to application offers.
	srv.offerAuthCtxt, err = newOfferAuthContext(
		ctx, cfg.StatePool,
		controllerDomainServices.Access(),
		controllerDomainServices.ModelInfo(),
		controllerConfigService, macaroonService,
	)
	if err != nil {
		unsubscribeControllerConfig()
		return nil, fmt.Errorf("creating offer auth context: %w", err)
	}

	systemState, err := cfg.StatePool.SystemState()
	if err != nil {
		return nil, errors.Trace(err)
	}
	model, err := systemState.Model()
	if err != nil {
		return nil, errors.Trace(err)
	}
	if model.Type() == state.ModelTypeCAAS {
		// CAAS controller writes log to stdout. We should ensure that we don't
		// close the logSinkWriter when we stopping the tomb, otherwise we get
		// no output to stdout anymore.
		srv.logSinkWriter = nonCloseableWriter{
			WriteCloser: os.Stdout,
		}
	} else {
		srv.logSinkWriter, err = logsink.NewFileWriter(
			filepath.Join(srv.logDir, "logsink.log"),
			controllerConfig.AgentLogfileMaxSizeMB(),
			controllerConfig.AgentLogfileMaxBackups(),
		)
		if err != nil {
			return nil, errors.Annotate(err, "creating logsink writer")
		}
	}

	ready := make(chan struct{})
	srv.tomb.Go(func() error {
		defer srv.logSink.Close()
		defer srv.logSinkWriter.Close()
		defer srv.shared.Close()
		defer unsubscribeControllerConfig()
		return srv.loop(ready)
	})

	// Don't return until all handlers have been registered.
	select {
	case <-ready:
	case <-srv.clock.After(readyTimeout):
		return nil, errors.New("loop never signalled ready")
	}

	return srv, nil
}

// nonCloseableWriter ensures that we never close the underlying writer. If the
// underlying writer is os.stdout and we close that, then nothing will be
// written until a new instance of the program is launched.
type nonCloseableWriter struct {
	io.WriteCloser
}

// Close does not do anything in this instance.
func (nonCloseableWriter) Close() error {
	return nil
}

// Report is shown in the juju_engine_report.
func (srv *Server) Report() map[string]interface{} {
	srv.mu.Lock()
	defer srv.mu.Unlock()
	result := map[string]interface{}{
		"agent-ratelimit-max":  srv.agentRateLimitMax,
		"agent-ratelimit-rate": srv.agentRateLimitRate,
	}

	if srv.publicDNSName_ != "" {
		result["public-dns-name"] = srv.publicDNSName_
	}
	return result
}

// Dead returns a channel that signals when the server has exited.
func (srv *Server) Dead() <-chan struct{} {
	return srv.tomb.Dead()
}

// Stop stops the server and returns when all running requests
// have completed.
func (srv *Server) Stop() error {
	srv.tomb.Kill(nil)
	return srv.tomb.Wait()
}

// Kill implements worker.Worker.Kill.
func (srv *Server) Kill() {
	srv.tomb.Kill(nil)
}

// Wait implements worker.Worker.Wait.
func (srv *Server) Wait() error {
	return srv.tomb.Wait()
}

func (srv *Server) updateAgentRateLimiter(cfg controller.Config) {
	srv.mu.Lock()
	defer srv.mu.Unlock()
	srv.agentRateLimitMax = cfg.AgentRateLimitMax()
	srv.agentRateLimitRate = cfg.AgentRateLimitRate()
	if srv.agentRateLimitMax > 0 {
		srv.agentRateLimit = ratelimit.NewBucketWithClock(
			srv.agentRateLimitRate, int64(srv.agentRateLimitMax), rateClock{srv.clock})
	} else {
		srv.agentRateLimit = nil
	}
}

func (srv *Server) updateResourceDownloadLimiters(cfg controller.Config) {
	srv.mu.Lock()
	defer srv.mu.Unlock()
	globalLimit := cfg.ControllerResourceDownloadLimit()
	appLimit := cfg.ApplicationResourceDownloadLimit()
	srv.resourceLock = resource.NewResourceDownloadLimiter(globalLimit, appLimit)
}

func (srv *Server) getResourceDownloadLimiter() resource.ResourceDownloadLock {
	srv.mu.Lock()
	defer srv.mu.Unlock()
	return srv.resourceLock
}

type rateClock struct {
	clock.Clock
}

func (rateClock) Sleep(time.Duration) {
	// no-op, we don't sleep.
}

func (srv *Server) getAgentToken() error {
	srv.mu.Lock()
	defer srv.mu.Unlock()
	// agentRateLimit is nil if rate limiting is disabled.
	if srv.agentRateLimit == nil {
		return nil
	}

	// Try to take one token, but don't wait any time for it.
	if _, ok := srv.agentRateLimit.TakeMaxDuration(1, 0); !ok {
		return apiservererrors.ErrTryAgain
	}
	return nil
}

// logsinkMetricsCollectorWrapper defines a wrapper for exposing the essentials
// for the logsink api handler to interact with the metrics collector.
type logsinkMetricsCollectorWrapper struct {
	collector *Collector
}

func (w logsinkMetricsCollectorWrapper) TotalConnections() prometheus.Counter {
	return w.collector.TotalConnections
}

func (w logsinkMetricsCollectorWrapper) Connections() prometheus.Gauge {
	return w.collector.APIConnections.WithLabelValues("logsink")
}

func (w logsinkMetricsCollectorWrapper) PingFailureCount(modelUUID string) prometheus.Counter {
	return w.collector.PingFailureCount.WithLabelValues(modelUUID, "logsink")
}

func (w logsinkMetricsCollectorWrapper) LogWriteCount(modelUUID, state string) prometheus.Counter {
	return w.collector.LogWriteCount.WithLabelValues(modelUUID, state)
}

func (w logsinkMetricsCollectorWrapper) LogReadCount(modelUUID, state string) prometheus.Counter {
	return w.collector.LogReadCount.WithLabelValues(modelUUID, state)
}

// httpRequestRecorderWrapper defines a wrapper from exposing the
// essentials for the http request recorder.
type httpRequestRecorderWrapper struct {
	collector *Collector
	modelUUID string
}

// Record an outgoing request which produced an http.Response.
func (w httpRequestRecorderWrapper) Record(method string, url *url.URL, res *http.Response, rtt time.Duration) {
	// Note: Do not log url.Path as REST queries _can_ include the name of the
	// entities (charms, architectures, etc).
	w.collector.TotalRequests.WithLabelValues(w.modelUUID, url.Host, strconv.FormatInt(int64(res.StatusCode), 10)).Inc()
	if res.StatusCode >= 400 {
		w.collector.TotalRequestErrors.WithLabelValues(w.modelUUID, url.Host).Inc()
	}
	w.collector.TotalRequestsDuration.WithLabelValues(w.modelUUID, url.Host).Observe(rtt.Seconds())
}

// RecordError records an outgoing request that returned back an error.
func (w httpRequestRecorderWrapper) RecordError(method string, url *url.URL, err error) {
	// Note: Do not log url.Path as REST queries _can_ include the name of the
	// entities (charms, architectures, etc).
	w.collector.TotalRequests.WithLabelValues(w.modelUUID, url.Host, "unknown").Inc()
	w.collector.TotalRequestErrors.WithLabelValues(w.modelUUID, url.Host).Inc()
}

// loop is the main loop for the server.
func (srv *Server) loop(ready chan struct{}) error {
	// for pat based handlers, they are matched in-order of being
	// registered, first match wins. So more specific ones have to be
	// registered first.
	endpoints, err := srv.endpoints()
	if err != nil {
		return errors.Trace(err)
	}
	for _, ep := range endpoints {
		_ = srv.mux.AddHandler(ep.Method, ep.Pattern, ep.Handler)
		defer srv.mux.RemoveHandler(ep.Method, ep.Pattern)
		if ep.Method == "GET" {
			_ = srv.mux.AddHandler("HEAD", ep.Pattern, ep.Handler)
			defer srv.mux.RemoveHandler("HEAD", ep.Pattern)
		}
	}

	close(ready)
	srv.mu.Lock()
	srv.healthStatus = "running"
	srv.mu.Unlock()

	<-srv.tomb.Dying()

	srv.mu.Lock()
	srv.healthStatus = "stopping"
	srv.mu.Unlock()

	srv.wg.Wait() // wait for any outstanding requests to complete.
	return tomb.ErrDying
}

const (
	modelRoutePrefix         = "/model/:modeluuid"
	charmsObjectsRoutePrefix = "/model-:modeluuid/charms/:object"
)

func (srv *Server) endpoints() ([]apihttp.Endpoint, error) {
	type handler struct {
		pattern         string
		methods         []string
		handler         http.Handler
		unauthenticated bool
		authorizer      authentication.Authorizer
		tracked         bool
		noModelUUID     bool
	}

	var endpoints []apihttp.Endpoint
	systemState, err := srv.shared.statePool.SystemState()
	if err != nil {
		return nil, errors.Trace(err)
	}
	controllerModelUUID := systemState.ModelUUID()

	httpAuthenticator := authentication.HTTPStrategicAuthenticator(srv.httpAuthenticators)

	addHandler := func(handler handler) {
		methods := handler.methods
		if methods == nil {
			methods = defaultHTTPMethods
		}
		h := handler.handler
		if handler.tracked {
			h = srv.trackRequests(h)
		}
		if !handler.unauthenticated {
			h = &httpcontext.AuthHandler{
				NextHandler:   h,
				Authenticator: httpAuthenticator,
				Authorizer:    handler.authorizer,
			}
		}
		if !handler.noModelUUID {
			if strings.HasPrefix(handler.pattern, modelRoutePrefix) {
				h = &httpcontext.QueryModelHandler{
					Handler: h,
					Query:   ":modeluuid",
				}
			} else if strings.HasPrefix(handler.pattern, charmsObjectsRoutePrefix) {
				h = &httpcontext.BucketModelHandler{
					Handler: h,
					Query:   ":modeluuid",
				}
			} else {
				h = &httpcontext.ControllerModelHandler{
					Handler:             h,
					ControllerModelUUID: controllerModelUUID,
				}
			}
		}
		for _, method := range methods {
			endpoints = append(endpoints, apihttp.Endpoint{
				Pattern: handler.pattern,
				Method:  method,
				Handler: h,
			})
		}
	}

	httpCtxt := httpContext{srv: srv}
	mainAPIHandler := http.HandlerFunc(srv.apiHandler)
	healthHandler := http.HandlerFunc(srv.healthHandler)
	embeddedCLIHandler := newEmbeddedCLIHandler(httpCtxt)
	debugLogHandler := newDebugLogTailerHandler(
		httpCtxt,
		httpAuthenticator,
		tagKindAuthorizer{
			names.MachineTagKind,
			names.ControllerAgentTagKind,
			names.UserTagKind,
			names.ApplicationTagKind,
		},
		srv.logDir,
	)
	pubsubHandler := newPubSubHandler(httpCtxt, srv.shared.centralHub)
	logSinkHandler := logsink.NewHTTPHandler(
		newAgentLogWriteCloserFunc(httpCtxt, srv.logSinkWriter, srv.logSink),
		httpCtxt.stop(),
		&srv.logsinkRateLimitConfig,
		logsinkMetricsCollectorWrapper{collector: srv.metricsCollector},
		controllerModelUUID,
	)
	logSinkAuthorizer := tagKindAuthorizer(stateauthenticator.AgentTags)
	logTransferHandler := logsink.NewHTTPHandler(
		// We don't need to save the migrated logs
		// to a logfile as well as to the DB.
		newMigrationLogWriteCloserFunc(httpCtxt, srv.logSink),
		httpCtxt.stop(),
		nil, // no rate-limiting
		logsinkMetricsCollectorWrapper{collector: srv.metricsCollector},
		controllerModelUUID,
	)
	modelCharmsHandler := &charmsHandler{
		ctxt:              httpCtxt,
		dataDir:           srv.dataDir,
		stateAuthFunc:     httpCtxt.stateForRequestAuthenticatedUser,
		objectStoreGetter: srv.shared.objectStoreGetter,
		logger:            logger.Child("charms-handler"),
	}
	modelCharmsHTTPHandler := &charmsHTTPHandler{
		getHandler: modelCharmsHandler.ServeGet,
	}
	charmsObjectsAuthorizer := tagKindAuthorizer{names.UserTagKind}

	modelObjectsCharmsHTTPHandler := &objectsCharmHTTPHandler{
		ctxt:              httpCtxt,
		stateAuthFunc:     httpCtxt.stateForRequestAuthenticatedUser,
		objectStoreGetter: srv.shared.objectStoreGetter,
	}

	modelToolsUploadHandler := &toolsUploadHandler{
		ctxt:          httpCtxt,
		stateAuthFunc: httpCtxt.stateForRequestAuthenticatedUser,
	}
	modelToolsUploadAuthorizer := tagKindAuthorizer{names.UserTagKind}
	modelToolsDownloadHandler := newToolsDownloadHandler(httpCtxt)
	resourcesHandler := &ResourcesHandler{
		StateAuthFunc: func(req *http.Request, tagKinds ...string) (ResourcesBackend, state.PoolHelper, names.Tag,
			error) {
			st, entity, err := httpCtxt.stateForRequestAuthenticatedTag(req, tagKinds...)
			if err != nil {
				return nil, nil, nil, errors.Trace(err)
			}

			store, err := httpCtxt.objectStoreForRequest(req.Context())
			if err != nil {
				return nil, nil, nil, errors.Trace(err)
			}
			rst := st.Resources(store)
			return rst, st, entity.Tag(), nil
		},
		ChangeAllowedFunc: func(ctx context.Context) error {
			serviceFactory, err := httpCtxt.domainServicesForRequest(ctx)
			if err != nil {
				return errors.Trace(err)
			}

			blockChecker := common.NewBlockChecker(serviceFactory.BlockCommand())
			if err := blockChecker.ChangeAllowed(ctx); err != nil {
				return errors.Trace(err)
			}
			return nil
		},
	}
	unitResourcesHandler := &UnitResourcesHandler{
		NewOpener: func(req *http.Request, tagKinds ...string) (resources.Opener, state.PoolHelper, error) {
			st, _, err := httpCtxt.stateForRequestAuthenticatedTag(req, tagKinds...)
			if err != nil {
				return nil, nil, errors.Trace(err)
			}
			store, err := httpCtxt.objectStoreForRequest(req.Context())
			if err != nil {
				return nil, nil, errors.Trace(err)
			}

			tagStr := req.URL.Query().Get(":unit")
			tag, err := names.ParseUnitTag(tagStr)
			if err != nil {
				return nil, nil, errors.Trace(err)
			}
			domainServices, err := httpCtxt.domainServicesForRequest(req.Context())
			if err != nil {
				return nil, nil, errors.Trace(errors.Annotate(err, "cannot get domain services for unit resource request"))
			}

			args := resource.ResourceOpenerArgs{
				State:              st.State,
				ModelConfigService: domainServices.Config(),
				Store:              store,
			}
			opener, err := resource.NewResourceOpener(args, srv.getResourceDownloadLimiter, tag.Id())
			if err != nil {
				return nil, nil, errors.Trace(err)
			}
			return opener, st, nil
		},
	}

	controllerAdminAuthorizer := controllerAdminAuthorizer{
		controllerTag: systemState.ControllerTag(),
	}
	migrateObjectsCharmsHTTPHandler := &objectsCharmHTTPHandler{
		ctxt:              httpCtxt,
		stateAuthFunc:     httpCtxt.stateForMigrationImporting,
		objectStoreGetter: srv.shared.objectStoreGetter,
	}
	migrateToolsUploadHandler := &toolsUploadHandler{
		ctxt:          httpCtxt,
		stateAuthFunc: httpCtxt.stateForMigrationImporting,
	}
	resourcesMigrationUploadHandler := &resourcesMigrationUploadHandler{
		ctxt:          httpCtxt,
		stateAuthFunc: httpCtxt.stateForMigrationImporting,
		objectStore:   httpCtxt.objectStoreForRequest,
	}
	registerHandler := &registerUserHandler{
		ctxt: httpCtxt,
	}

	// HTTP handler for application offer macaroon authentication.
	addOfferAuthHandlers(srv.offerAuthCtxt, srv.mux)

	handlers := []handler{{
		// This handler is model specific even though it only
		// ever makes sense for a controller because the API
		// caller that is handed to the worker that is forwarding
		// the messages between controllers is bound to the
		// /model/:modeluuid namespace.
		pattern:    modelRoutePrefix + "/pubsub",
		handler:    pubsubHandler,
		tracked:    true,
		authorizer: controllerAuthorizer{},
	}, {
		pattern: modelRoutePrefix + "/log",
		handler: debugLogHandler,
		tracked: true,
		// The authentication is handled within the debugLogHandler in order
		// for discharge required errors to be handled correctly.
		unauthenticated: true,
	}, {
		pattern:    modelRoutePrefix + "/logsink",
		handler:    logSinkHandler,
		tracked:    true,
		authorizer: logSinkAuthorizer,
	}, {
		pattern:         modelRoutePrefix + "/api",
		handler:         mainAPIHandler,
		tracked:         true,
		unauthenticated: true,
	}, {
		pattern:         modelRoutePrefix + "/commands",
		handler:         embeddedCLIHandler,
		tracked:         true,
		unauthenticated: true,
	}, {
		// GET /charms has no authorizer
		pattern: modelRoutePrefix + "/charms",
		methods: []string{"GET"},
		handler: modelCharmsHTTPHandler,
	}, {
		pattern:    modelRoutePrefix + "/tools",
		handler:    modelToolsUploadHandler,
		authorizer: modelToolsUploadAuthorizer,
	}, {
		pattern:         modelRoutePrefix + "/tools/:version",
		handler:         modelToolsDownloadHandler,
		unauthenticated: true,
	}, {
		pattern: modelRoutePrefix + "/applications/:application/resources/:resource",
		handler: resourcesHandler,
	}, {
		pattern: modelRoutePrefix + "/units/:unit/resources/:resource",
		handler: unitResourcesHandler,
	}, {
		pattern:    "/migrate/charms/:object",
		handler:    migrateObjectsCharmsHTTPHandler,
		authorizer: controllerAdminAuthorizer,
	}, {
		pattern:    "/migrate/tools",
		handler:    migrateToolsUploadHandler,
		authorizer: controllerAdminAuthorizer,
	}, {
		pattern:    "/migrate/resources",
		handler:    resourcesMigrationUploadHandler,
		authorizer: controllerAdminAuthorizer,
	}, {
		pattern:    "/migrate/logtransfer",
		handler:    logTransferHandler,
		tracked:    true,
		authorizer: controllerAdminAuthorizer,
	}, {
		pattern:         "/api",
		handler:         mainAPIHandler,
		tracked:         true,
		unauthenticated: true,
		noModelUUID:     true,
	}, {
		pattern:         "/commands",
		handler:         embeddedCLIHandler,
		unauthenticated: true,
		noModelUUID:     true,
	}, {
		// Serve the API at / for backward compatibility. Note that the
		// pat muxer special-cases / so that it does not serve all
		// possible endpoints, but only / itself.
		pattern:         "/",
		handler:         mainAPIHandler,
		tracked:         true,
		unauthenticated: true,
		noModelUUID:     true,
	}, {
		pattern:         "/health",
		methods:         []string{"GET"},
		handler:         healthHandler,
		unauthenticated: true,
		noModelUUID:     true,
	}, {
		pattern:         "/register",
		handler:         registerHandler,
		unauthenticated: true,
	}, {
		pattern:    "/tools",
		handler:    modelToolsUploadHandler,
		authorizer: modelToolsUploadAuthorizer,
	}, {
		pattern:         "/tools/:version",
		handler:         modelToolsDownloadHandler,
		unauthenticated: true,
	}, {
		pattern: "/log",
		handler: debugLogHandler,
		tracked: true,
		// The authentication is handled within the debugLogHandler in order
		// for discharge required errors to be handled correctly.
		unauthenticated: true,
	}, {
		pattern: charmsObjectsRoutePrefix,
		methods: []string{"GET"},
		handler: modelObjectsCharmsHTTPHandler,
	}, {
		pattern:    charmsObjectsRoutePrefix,
		methods:    []string{"PUT"},
		handler:    modelObjectsCharmsHTTPHandler,
		authorizer: charmsObjectsAuthorizer,
	}}
	if srv.registerIntrospectionHandlers != nil {
		add := func(subpath string, h http.Handler) {
			handlers = append(handlers, handler{
				pattern: path.Join("/introspection/", subpath),
				handler: introspectionHandler{httpCtxt, h},
			})
		}
		srv.registerIntrospectionHandlers(add)
	}

	// Construct endpoints from handler structs.
	for _, handler := range handlers {
		addHandler(handler)
	}

	return endpoints, nil
}

// trackRequests wraps a http.Handler, incrementing and decrementing
// the apiserver's WaitGroup and blocking request when the apiserver
// is shutting down.
//
// Note: It is only safe to use trackRequests with API handlers which
// are interruptible (i.e. they pay attention to the apiserver tomb)
// or are guaranteed to be short-lived. If it's used with long running
// API handlers which don't watch the apiserver's tomb, apiserver
// shutdown will be blocked until the API handler returns.
func (srv *Server) trackRequests(handler http.Handler) http.Handler {
	return http.HandlerFunc(func(w http.ResponseWriter, r *http.Request) {
		// Care must be taken to not increment the waitgroup count
		// after the listener has closed.
		//
		// First we check to see if the tomb has not yet been killed
		// because the closure of the listener depends on the tomb being
		// killed to trigger the defer block in srv.run.
		select {
		case <-srv.tomb.Dying():
			// This request was accepted before the listener was closed
			// but after the tomb was killed. As we're in the process of
			// shutting down, do not consider this request as in progress,
			// just send a 503 and return.
			http.Error(w, "apiserver shutdown in progress", http.StatusServiceUnavailable)
		default:
			// If we get here then the tomb was not killed therefore the
			// listener is still open. It is safe to increment the
			// wg counter as wg.Wait in srv.run has not yet been called.
			srv.wg.Add(1)
			defer srv.wg.Done()
			handler.ServeHTTP(w, r)
		}
	})
}

func (srv *Server) healthHandler(w http.ResponseWriter, req *http.Request) {
	srv.mu.Lock()
	status := srv.healthStatus
	srv.mu.Unlock()
	if status != "running" {
		w.WriteHeader(http.StatusServiceUnavailable)
	}

	fmt.Fprintf(w, "%s\n", status)
}

func (srv *Server) apiHandler(w http.ResponseWriter, req *http.Request) {
	srv.metricsCollector.TotalConnections.Inc()

	gauge := srv.metricsCollector.APIConnections.WithLabelValues("api")
	gauge.Inc()
	defer gauge.Dec()

	connectionID := atomic.AddUint64(&srv.lastConnectionID, 1)

	apiObserver := srv.newObserver()
	apiObserver.Join(req, connectionID)
	defer apiObserver.Leave()

	websocket.Serve(w, req, func(conn *websocket.Conn) {
		modelUUID, modelOnlyLogin := httpcontext.RequestModelUUID(req.Context())

		// If the modelUUID wasn't present in the request, then this is
		// considered a controller-only login.
		controllerOnlyLogin := !modelOnlyLogin

		// If the request is for the controller model, then we need to
		// resolve the modelUUID to the controller model.
		resolvedModelUUID := model.UUID(modelUUID)
		if controllerOnlyLogin {
			resolvedModelUUID = srv.shared.controllerModelUUID
		}

		// Put the modelUUID into the context for the request. This will
		// allow the peeling of the modelUUID from the request to be
		// deferred to the facade methods.
		ctx := model.WithContextModelUUID(req.Context(), resolvedModelUUID)

		logger.Tracef("got a request for model %q", modelUUID)
		if err := srv.serveConn(
			srv.tomb.Context(ctx),
			conn,
			resolvedModelUUID,
			controllerOnlyLogin,
			connectionID,
			apiObserver,
			req.Host,
		); err != nil {
			logger.Errorf("error serving RPCs: %v", err)
		}
	})
}

func (srv *Server) serveConn(
	ctx context.Context,
	wsConn *websocket.Conn,
	modelUUID model.UUID,
	controllerOnlyLogin bool,
	connectionID uint64,
	apiObserver observer.Observer,
	host string,
) error {
	codec := jsoncodec.NewWebsocket(wsConn.Conn)
	recorderFactory := observer.NewRecorderFactory(apiObserver, nil, observer.NoCaptureArgs)
	conn := rpc.NewConn(codec, recorderFactory)

	tracer, err := srv.shared.tracerGetter.GetTracer(
		ctx,
		coretrace.Namespace("apiserver", modelUUID.String()),
	)
	if err != nil {
		logger.Infof("failed to get tracer for model %q: %v", modelUUID, err)
		tracer = coretrace.NoopTracer{}
	}

	// Grab the object store for the model.
	objectStore, err := srv.shared.objectStoreGetter.GetObjectStore(ctx, modelUUID.String())
	if err != nil {
		return errors.Annotatef(err, "getting object store for model %q", modelUUID)
	}

<<<<<<< HEAD
	// Grab the object store for the controller, this is primarily used for
	// the agent tools.
	controllerObjectStore, err := srv.shared.objectStoreGetter.GetObjectStore(ctx, database.ControllerNS)
	if err != nil {
		return errors.Annotatef(err, "getting controller object store")
	}

	domainServices := srv.shared.domainServicesGetter.ServicesForModel(modelUUID)

	var handler *apiHandler
	st, err := srv.shared.statePool.Get(modelUUID.String())
	if err == nil {
		defer st.Release()
		handler, err = newAPIHandler(
			ctx,
			srv,
			st.State,
			conn,
			domainServices,
			srv.shared.domainServicesGetter,
			tracer,
			objectStore,
			srv.shared.objectStoreGetter,
			controllerObjectStore,
			modelUUID,
			controllerOnlyLogin,
			connectionID,
			host,
		)
=======
	var stateClosing <-chan struct{}
	st, err := statePool.Get(resolvedModelUUID)
	if err == nil {
		defer st.Release()
		stateClosing = st.Removing()
		h, err = newAPIHandler(srv, st.State, conn, modelUUID, connectionID, host)
>>>>>>> f56ad128
	}
	if errors.Is(err, errors.NotFound) {
		err = fmt.Errorf("%w: %q", apiservererrors.UnknownModelError, modelUUID)
	}

	if err != nil {
		conn.ServeRoot(&errRoot{err: errors.Trace(err)}, recorderFactory, serverError)
	} else {
		// Set up the admin apis used to accept logins and direct
		// requests to the relevant business facade.
		// There may be more than one since we need a new API each
		// time login changes in a non-backwards compatible way.
		adminAPIs := make(map[int]interface{})
		for apiVersion, factory := range adminAPIFactories {
			adminAPIs[apiVersion] = factory(srv, handler, apiObserver)
		}
		conn.ServeRoot(newAdminRoot(handler, adminAPIs), recorderFactory, serverError)
	}
	conn.Start(ctx)
	select {
	case <-conn.Dead():
	case <-srv.tomb.Dying():
	case <-stateClosing:
	}
	return conn.Close()
}

// publicDNSName returns the current public hostname.
func (srv *Server) publicDNSName() string {
	srv.mu.Lock()
	defer srv.mu.Unlock()
	return srv.publicDNSName_
}

// GetAuditConfig returns a copy of the current audit logging
// configuration.
func (srv *Server) GetAuditConfig() auditlog.Config {
	// Delegates to the getter passed in.
	return srv.getAuditConfig()
}

func serverError(err error) error {
	return apiservererrors.ServerError(err)
}<|MERGE_RESOLUTION|>--- conflicted
+++ resolved
@@ -1138,7 +1138,6 @@
 		return errors.Annotatef(err, "getting object store for model %q", modelUUID)
 	}
 
-<<<<<<< HEAD
 	// Grab the object store for the controller, this is primarily used for
 	// the agent tools.
 	controllerObjectStore, err := srv.shared.objectStoreGetter.GetObjectStore(ctx, database.ControllerNS)
@@ -1149,9 +1148,11 @@
 	domainServices := srv.shared.domainServicesGetter.ServicesForModel(modelUUID)
 
 	var handler *apiHandler
+	var stateClosing <-chan struct{}
 	st, err := srv.shared.statePool.Get(modelUUID.String())
 	if err == nil {
 		defer st.Release()
+		stateClosing = st.Removing()
 		handler, err = newAPIHandler(
 			ctx,
 			srv,
@@ -1168,14 +1169,6 @@
 			connectionID,
 			host,
 		)
-=======
-	var stateClosing <-chan struct{}
-	st, err := statePool.Get(resolvedModelUUID)
-	if err == nil {
-		defer st.Release()
-		stateClosing = st.Removing()
-		h, err = newAPIHandler(srv, st.State, conn, modelUUID, connectionID, host)
->>>>>>> f56ad128
 	}
 	if errors.Is(err, errors.NotFound) {
 		err = fmt.Errorf("%w: %q", apiservererrors.UnknownModelError, modelUUID)
