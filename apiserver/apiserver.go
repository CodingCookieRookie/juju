// Copyright 2013 Canonical Ltd.
// Licensed under the AGPLv3, see LICENCE file for details.

package apiserver

import (
	"context"
	"fmt"
	"io"
	"net/http"
	"net/url"
	"os"
	"path"
	"path/filepath"
	"strconv"
	"strings"
	"sync"
	"sync/atomic"
	"time"

	"github.com/juju/clock"
	"github.com/juju/errors"
	"github.com/juju/loggo"
	"github.com/juju/names/v4"
	"github.com/juju/pubsub/v2"
	"github.com/juju/ratelimit"
	"github.com/juju/worker/v3/dependency"
	"github.com/prometheus/client_golang/prometheus"
	"gopkg.in/tomb.v2"

	"github.com/juju/juju/apiserver/apiserverhttp"
	"github.com/juju/juju/apiserver/common"
	"github.com/juju/juju/apiserver/common/apihttp"
	"github.com/juju/juju/apiserver/common/crossmodel"
	apiservererrors "github.com/juju/juju/apiserver/errors"
	"github.com/juju/juju/apiserver/facade"
	"github.com/juju/juju/apiserver/httpcontext"
	"github.com/juju/juju/apiserver/logsink"
	"github.com/juju/juju/apiserver/observer"
	"github.com/juju/juju/apiserver/stateauthenticator"
	"github.com/juju/juju/apiserver/websocket"
	"github.com/juju/juju/controller"
	"github.com/juju/juju/core/auditlog"
	"github.com/juju/juju/core/cache"
	"github.com/juju/juju/core/lease"
	"github.com/juju/juju/core/multiwatcher"
	"github.com/juju/juju/core/presence"
	"github.com/juju/juju/core/resources"
	"github.com/juju/juju/feature"
	"github.com/juju/juju/pubsub/apiserver"
	controllermsg "github.com/juju/juju/pubsub/controller"
	"github.com/juju/juju/resource"
	"github.com/juju/juju/rpc"
	"github.com/juju/juju/rpc/jsoncodec"
	"github.com/juju/juju/state"
	"github.com/juju/juju/worker/syslogger"
)

var logger = loggo.GetLogger("juju.apiserver")

var defaultHTTPMethods = []string{"GET", "POST", "HEAD", "PUT", "DELETE", "OPTIONS"}

// Server holds the server side of the API.
type Server struct {
	tomb      tomb.Tomb
	clock     clock.Clock
	pingClock clock.Clock
	wg        sync.WaitGroup

	shared *sharedServerContext

	// tag of the machine where the API server is running.
	tag                    names.Tag
	dataDir                string
	logDir                 string
	facades                *facade.Registry
	authenticator          httpcontext.LocalMacaroonAuthenticator
	offerAuthCtxt          *crossmodel.AuthContext
	lastConnectionID       uint64
	newObserver            observer.ObserverFactory
	allowModelAccess       bool
	logSinkWriter          io.WriteCloser
	logsinkRateLimitConfig logsink.RateLimitConfig
	apiServerLoggers       apiServerLoggers
	getAuditConfig         func() auditlog.Config
	upgradeComplete        func() bool
	mux                    *apiserverhttp.Mux
	metricsCollector       *Collector
	execEmbeddedCommand    ExecEmbeddedCommandFunc

	// mu guards the fields below it.
	mu sync.Mutex

	// healthStatus is returned from the health endpoint.
	healthStatus string

	// publicDNSName_ holds the value that will be returned in
	// LoginResult.PublicDNSName. Currently this is set once and does
	// not change but in the future it may change when a server
	// certificate is explicitly set, hence it's here guarded by the
	// mutex.
	publicDNSName_ string

	// agentRateLimitMax and agentRateLimitRate are values used to create
	// the token bucket that ratelimits the agent connections. These values
	// come from controller config, and can be updated on the fly to adjust
	// the rate limiting.
	agentRateLimitMax  int
	agentRateLimitRate time.Duration
	agentRateLimit     *ratelimit.Bucket

	// resourceLock is used to limit the number of
	// concurrent resource downloads to units.
	resourceLock resource.ResourceDownloadLock

	// registerIntrospectionHandlers is a function that will
	// call a function with (path, http.Handler) tuples. This
	// is to support registering the handlers underneath the
	// "/introspection" prefix.
	registerIntrospectionHandlers func(func(string, http.Handler))
}

// ServerConfig holds parameters required to set up an API server.
type ServerConfig struct {
	Clock         clock.Clock
	PingClock     clock.Clock
	Tag           names.Tag
	DataDir       string
	LogDir        string
	Hub           *pubsub.StructuredHub
	Presence      presence.Recorder
	Mux           *apiserverhttp.Mux
	Authenticator httpcontext.LocalMacaroonAuthenticator

	// MultiwatcherFactory is used by the API server to create
	// multiwatchers. The real factory is managed by the multiwatcher
	// worker.
	MultiwatcherFactory multiwatcher.Factory

	// StatePool is the StatePool used for looking up State
	// to pass to facades. StatePool will not be closed by the
	// server; it is the callers responsibility to close it
	// after the apiserver has exited.
	StatePool *state.StatePool

	// Controller is the in-memory representation of the models
	// in the controller. It is kept up to date with an all model
	// watcher and the modelcache worker.
	Controller *cache.Controller

	// UpgradeComplete is a function that reports whether or not
	// the if the agent running the API server has completed
	// running upgrade steps. This is used by the API server to
	// limit logins during upgrades.
	UpgradeComplete func() bool

	// PublicDNSName is reported to the API clients who connect.
	PublicDNSName string

	// AllowModelAccess holds whether users will be allowed to
	// access models that they have access rights to even when
	// they don't have access to the controller.
	AllowModelAccess bool

	// NewObserver is a function which will return an observer. This
	// is used per-connection to instantiate a new observer to be
	// notified of key events during API requests.
	NewObserver observer.ObserverFactory

	// RegisterIntrospectionHandlers is a function that will
	// call a function with (path, http.Handler) tuples. This
	// is to support registering the handlers underneath the
	// "/introspection" prefix.
	RegisterIntrospectionHandlers func(func(string, http.Handler))

	// LogSinkConfig holds parameters to control the API server's
	// logsink endpoint behaviour. If this is nil, the values from
	// DefaultLogSinkConfig() will be used.
	LogSinkConfig *LogSinkConfig

	// SysLogger is a logger that will tee the output from logging
	// to the local syslog.
	SysLogger syslogger.SysLogger

	// GetAuditConfig holds a function that returns the current audit
	// logging config. The function may return updated values, so
	// should be called every time a new login is handled.
	GetAuditConfig func() auditlog.Config

	// LeaseManager gives access to leadership and singular claimers
	// and checkers for use in API facades.
	LeaseManager lease.Manager

	// MetricsCollector defines all the metrics to be collected for the
	// apiserver
	MetricsCollector *Collector

	// ExecEmbeddedCommand is a function which creates an embedded Juju CLI instance.
	ExecEmbeddedCommand ExecEmbeddedCommandFunc

	// RaftOpQueue is used by the API to apply operations to the raft
	// instance.
	RaftOpQueue Queue
}

// Validate validates the API server configuration.
func (c ServerConfig) Validate() error {
	if c.StatePool == nil {
		return errors.NotValidf("missing StatePool")
	}
	if c.Controller == nil {
		return errors.NotValidf("missing Controller")
	}
	if c.MultiwatcherFactory == nil {
		return errors.NotValidf("missing MultiwatcherFactory")
	}
	if c.Hub == nil {
		return errors.NotValidf("missing Hub")
	}
	if c.Presence == nil {
		return errors.NotValidf("missing Presence")
	}
	if c.Mux == nil {
		return errors.NotValidf("missing Mux")
	}
	if c.Authenticator == nil {
		return errors.NotValidf("missing Authenticator")
	}
	if c.Clock == nil {
		return errors.NotValidf("missing Clock")
	}
	if c.NewObserver == nil {
		return errors.NotValidf("missing NewObserver")
	}
	if c.UpgradeComplete == nil {
		return errors.NotValidf("nil UpgradeComplete")
	}
	if c.GetAuditConfig == nil {
		return errors.NotValidf("missing GetAuditConfig")
	}
	if c.LogSinkConfig != nil {
		if err := c.LogSinkConfig.Validate(); err != nil {
			return errors.Annotate(err, "validating logsink configuration")
		}
	}
	if c.SysLogger == nil {
		return errors.NotValidf("nil SysLogger")
	}
	if c.MetricsCollector == nil {
		return errors.NotValidf("missing MetricsCollector")
	}
	if c.RaftOpQueue == nil {
		return errors.NotValidf("missing RaftOpQueue")
	}
	return nil
}

func (c ServerConfig) pingClock() clock.Clock {
	if c.PingClock == nil {
		return c.Clock
	}
	return c.PingClock
}

// NewServer serves API requests using the given configuration.
func NewServer(cfg ServerConfig) (*Server, error) {
	if cfg.LogSinkConfig == nil {
		logSinkConfig := DefaultLogSinkConfig()
		cfg.LogSinkConfig = &logSinkConfig
	}
	if err := cfg.Validate(); err != nil {
		return nil, errors.Trace(err)
	}
	// Important note:
	// Do not manipulate the state within NewServer as the API
	// server needs to run before mongo upgrades have happened and
	// any state manipulation may be be relying on features of the
	// database added by upgrades. Here be dragons.
	return newServer(cfg)
}

const readyTimeout = time.Second * 30

func newServer(cfg ServerConfig) (_ *Server, err error) {
	systemState, err := cfg.StatePool.SystemState()
	if err != nil {
		return nil, errors.Trace(err)
	}
	controllerConfig, err := systemState.ControllerConfig()
	if err != nil {
		return nil, errors.Annotate(err, "unable to get controller config")
	}

	shared, err := newSharedServerContext(sharedServerConfig{
		statePool:           cfg.StatePool,
		controller:          cfg.Controller,
		multiwatcherFactory: cfg.MultiwatcherFactory,
		centralHub:          cfg.Hub,
		presence:            cfg.Presence,
		leaseManager:        cfg.LeaseManager,
		controllerConfig:    controllerConfig,
		raftOpQueue:         cfg.RaftOpQueue,
		logger:              loggo.GetLogger("juju.apiserver"),
	})
	if err != nil {
		return nil, errors.Trace(err)
	}

	systemState, err = cfg.StatePool.SystemState()
	if err != nil {
		return nil, errors.Trace(err)
	}
	model, err := systemState.Model()
	if err != nil {
		return nil, errors.Trace(err)
	}

	modelConfig, err := model.Config()
	if err != nil {
		return nil, errors.Trace(err)
	}
	loggingOutputs, _ := modelConfig.LoggingOutput()
	if !controllerConfig.Features().Contains(feature.LoggingOutput) {
		loggingOutputs = []string{}
	}

	srv := &Server{
		clock:                         cfg.Clock,
		pingClock:                     cfg.pingClock(),
		newObserver:                   cfg.NewObserver,
		shared:                        shared,
		tag:                           cfg.Tag,
		dataDir:                       cfg.DataDir,
		logDir:                        cfg.LogDir,
		upgradeComplete:               cfg.UpgradeComplete,
		facades:                       AllFacades(),
		mux:                           cfg.Mux,
		authenticator:                 cfg.Authenticator,
		allowModelAccess:              cfg.AllowModelAccess,
		publicDNSName_:                cfg.PublicDNSName,
		registerIntrospectionHandlers: cfg.RegisterIntrospectionHandlers,
		logsinkRateLimitConfig: logsink.RateLimitConfig{
			Refill: cfg.LogSinkConfig.RateLimitRefill,
			Burst:  cfg.LogSinkConfig.RateLimitBurst,
			Clock:  cfg.Clock,
		},
		getAuditConfig: cfg.GetAuditConfig,
		apiServerLoggers: apiServerLoggers{
			syslogger:           cfg.SysLogger,
			loggingOutputs:      loggingOutputs,
			clock:               cfg.Clock,
			loggerBufferSize:    cfg.LogSinkConfig.DBLoggerBufferSize,
			loggerFlushInterval: cfg.LogSinkConfig.DBLoggerFlushInterval,
		},
		metricsCollector:    cfg.MetricsCollector,
		execEmbeddedCommand: cfg.ExecEmbeddedCommand,

		healthStatus: "starting",
	}
	srv.updateAgentRateLimiter(controllerConfig)
	srv.updateResourceDownloadLimiters(controllerConfig)

	// We are able to get the current controller config before subscribing to changes
	// because the changes are only ever published in response to an API call,
	// and we know that we can't make any API calls until the server has started.
	unsubscribeControllerConfig, err := cfg.Hub.Subscribe(
		controllermsg.ConfigChanged,
		func(topic string, data controllermsg.ConfigChangedMessage, err error) {
			if err != nil {
				logger.Criticalf("programming error in %s message data: %v", topic, err)
				return
			}
			srv.updateAgentRateLimiter(data.Config)
			srv.updateResourceDownloadLimiters(data.Config)
		})
	if err != nil {
		logger.Criticalf("programming error in subscribe function: %v", err)
		return nil, errors.Trace(err)
	}

	srv.shared.cancel = srv.tomb.Dying()

	// The auth context for authenticating access to application offers.
	srv.offerAuthCtxt, err = newOfferAuthcontext(cfg.StatePool)
	if err != nil {
		unsubscribeControllerConfig()
		return nil, errors.Trace(err)
	}

	if model.Type() == state.ModelTypeCAAS {
		// CAAS controller writes log to stdout. We should ensure that we don't
		// close the logSinkWriter when we stopping the tomb, otherwise we get
		// no output to stdout anymore.
		srv.logSinkWriter = nonCloseableWriter{
			WriteCloser: os.Stdout,
		}
	} else {
		srv.logSinkWriter, err = logsink.NewFileWriter(
			filepath.Join(srv.logDir, "logsink.log"),
			controllerConfig.AgentLogfileMaxSizeMB(),
			controllerConfig.AgentLogfileMaxBackups(),
		)
		if err != nil {
			return nil, errors.Annotate(err, "creating logsink writer")
		}
	}

	unsubscribe, err := cfg.Hub.Subscribe(apiserver.RestartTopic, func(string, map[string]interface{}) {
		srv.tomb.Kill(dependency.ErrBounce)
	})
	if err != nil {
		unsubscribeControllerConfig()
		return nil, errors.Annotate(err, "unable to subscribe to restart message")
	}

	ready := make(chan struct{})
	srv.tomb.Go(func() error {
		defer srv.apiServerLoggers.dispose()
		defer srv.logSinkWriter.Close()
		defer srv.shared.Close()
		defer unsubscribe()
		defer unsubscribeControllerConfig()
		return srv.loop(ready)
	})

	// Don't return until all handlers have been registered.
	select {
	case <-ready:
	case <-srv.clock.After(readyTimeout):
		return nil, errors.New("loop never signalled ready")
	}

	return srv, nil
}

// nonCloseableWriter ensures that we never close the underlying writer. If the
// underlying writer is os.stdout and we close that, then nothing will be
// written until a new instance of the program is launched.
type nonCloseableWriter struct {
	io.WriteCloser
}

// Close does not do anything in this instance.
func (nonCloseableWriter) Close() error {
	return nil
}

// Report is shown in the juju_engine_report.
func (srv *Server) Report() map[string]interface{} {
	srv.mu.Lock()
	defer srv.mu.Unlock()
	result := map[string]interface{}{
		"agent-ratelimit-max":  srv.agentRateLimitMax,
		"agent-ratelimit-rate": srv.agentRateLimitRate,
	}

	if srv.publicDNSName_ != "" {
		result["public-dns-name"] = srv.publicDNSName_
	}
	return result
}

// Dead returns a channel that signals when the server has exited.
func (srv *Server) Dead() <-chan struct{} {
	return srv.tomb.Dead()
}

// Stop stops the server and returns when all running requests
// have completed.
func (srv *Server) Stop() error {
	srv.tomb.Kill(nil)
	return srv.tomb.Wait()
}

// Kill implements worker.Worker.Kill.
func (srv *Server) Kill() {
	srv.tomb.Kill(nil)
}

// Wait implements worker.Worker.Wait.
func (srv *Server) Wait() error {
	return srv.tomb.Wait()
}

func (srv *Server) updateAgentRateLimiter(cfg controller.Config) {
	srv.mu.Lock()
	defer srv.mu.Unlock()
	srv.agentRateLimitMax = cfg.AgentRateLimitMax()
	srv.agentRateLimitRate = cfg.AgentRateLimitRate()
	if srv.agentRateLimitMax > 0 {
		srv.agentRateLimit = ratelimit.NewBucketWithClock(
			srv.agentRateLimitRate, int64(srv.agentRateLimitMax), rateClock{srv.clock})
	} else {
		srv.agentRateLimit = nil
	}
}

func (srv *Server) updateResourceDownloadLimiters(cfg controller.Config) {
	srv.mu.Lock()
	defer srv.mu.Unlock()
	globalLimit := cfg.ControllerResourceDownloadLimit()
	appLimit := cfg.ApplicationResourceDownloadLimit()
	srv.resourceLock = resource.NewResourceDownloadLimiter(globalLimit, appLimit)
}

func (srv *Server) getResourceDownloadLimiter() resource.ResourceDownloadLock {
	srv.mu.Lock()
	defer srv.mu.Unlock()
	return srv.resourceLock
}

type rateClock struct {
	clock.Clock
}

func (rateClock) Sleep(time.Duration) {
	// no-op, we don't sleep.
}

func (srv *Server) getAgentToken() error {
	srv.mu.Lock()
	defer srv.mu.Unlock()
	// agentRateLimit is nil if rate limiting is disabled.
	if srv.agentRateLimit == nil {
		return nil
	}

	// Try to take one token, but don't wait any time for it.
	if _, ok := srv.agentRateLimit.TakeMaxDuration(1, 0); !ok {
		return apiservererrors.ErrTryAgain
	}
	return nil
}

// logsinkMetricsCollectorWrapper defines a wrapper for exposing the essentials
// for the logsink api handler to interact with the metrics collector.
type logsinkMetricsCollectorWrapper struct {
	collector *Collector
}

func (w logsinkMetricsCollectorWrapper) TotalConnections() prometheus.Counter {
	return w.collector.TotalConnections
}

func (w logsinkMetricsCollectorWrapper) Connections() prometheus.Gauge {
	return w.collector.APIConnections.WithLabelValues("logsink")
}

func (w logsinkMetricsCollectorWrapper) PingFailureCount(modelUUID string) prometheus.Counter {
	return w.collector.PingFailureCount.WithLabelValues(modelUUID, "logsink")
}

func (w logsinkMetricsCollectorWrapper) LogWriteCount(modelUUID, state string) prometheus.Counter {
	return w.collector.LogWriteCount.WithLabelValues(modelUUID, state)
}

func (w logsinkMetricsCollectorWrapper) LogReadCount(modelUUID, state string) prometheus.Counter {
	return w.collector.LogReadCount.WithLabelValues(modelUUID, state)
}

// httpRequestRecorderWrapper defines a wrapper from exposing the
// essentials for the http request recorder.
type httpRequestRecorderWrapper struct {
	collector *Collector
	modelUUID string
}

// Record an outgoing request which produced an http.Response.
func (w httpRequestRecorderWrapper) Record(method string, url *url.URL, res *http.Response, rtt time.Duration) {
	// Note: Do not log url.Path as REST queries _can_ include the name of the
	// entities (charms, architectures, etc).
	w.collector.TotalRequests.WithLabelValues(w.modelUUID, url.Host, strconv.FormatInt(int64(res.StatusCode), 10)).Inc()
	if res.StatusCode >= 400 {
		w.collector.TotalRequestErrors.WithLabelValues(w.modelUUID, url.Host).Inc()
	}
	w.collector.TotalRequestsDuration.WithLabelValues(w.modelUUID, url.Host).Observe(rtt.Seconds())
}

// Record an outgoing request which returned back an error.
func (w httpRequestRecorderWrapper) RecordError(method string, url *url.URL, err error) {
	// Note: Do not log url.Path as REST queries _can_ include the name of the
	// entities (charms, architectures, etc).
	w.collector.TotalRequests.WithLabelValues(w.modelUUID, url.Host, "unknown").Inc()
	w.collector.TotalRequestErrors.WithLabelValues(w.modelUUID, url.Host).Inc()
}

// loop is the main loop for the server.
func (srv *Server) loop(ready chan struct{}) error {
	// for pat based handlers, they are matched in-order of being
	// registered, first match wins. So more specific ones have to be
	// registered first.
	endpoints, err := srv.endpoints()
	if err != nil {
		return errors.Trace(err)
	}
	for _, ep := range endpoints {
		_ = srv.mux.AddHandler(ep.Method, ep.Pattern, ep.Handler)
		defer srv.mux.RemoveHandler(ep.Method, ep.Pattern)
		if ep.Method == "GET" {
			_ = srv.mux.AddHandler("HEAD", ep.Pattern, ep.Handler)
			defer srv.mux.RemoveHandler("HEAD", ep.Pattern)
		}
	}

	close(ready)
	srv.mu.Lock()
	srv.healthStatus = "running"
	srv.mu.Unlock()

	<-srv.tomb.Dying()

	srv.mu.Lock()
	srv.healthStatus = "stopping"
	srv.mu.Unlock()

	srv.wg.Wait() // wait for any outstanding requests to complete.
	return tomb.ErrDying
}

func (srv *Server) endpoints() ([]apihttp.Endpoint, error) {
	const modelRoutePrefix = "/model/:modeluuid"

	type handler struct {
		pattern         string
		methods         []string
		handler         http.Handler
		unauthenticated bool
		authorizer      httpcontext.Authorizer
		tracked         bool
		noModelUUID     bool
	}
	var endpoints []apihttp.Endpoint
	systemState, err := srv.shared.statePool.SystemState()
	if err != nil {
		return nil, errors.Trace(err)
	}
	controllerModelUUID := systemState.ModelUUID()
	addHandler := func(handler handler) {
		methods := handler.methods
		if methods == nil {
			methods = defaultHTTPMethods
		}
		h := handler.handler
		if handler.tracked {
			h = srv.trackRequests(h)
		}
		if !handler.unauthenticated {
			h = &httpcontext.BasicAuthHandler{
				Handler:       h,
				Authenticator: srv.authenticator,
				Authorizer:    handler.authorizer,
			}
		}
		if !handler.noModelUUID {
			if strings.HasPrefix(handler.pattern, modelRoutePrefix) {
				h = &httpcontext.QueryModelHandler{
					Handler: h,
					Query:   ":modeluuid",
				}
			} else {
				h = &httpcontext.ImpliedModelHandler{
					Handler:   h,
					ModelUUID: controllerModelUUID,
				}
			}
		}
		for _, method := range methods {
			endpoints = append(endpoints, apihttp.Endpoint{
				Pattern: handler.pattern,
				Method:  method,
				Handler: h,
			})
		}
	}

	httpCtxt := httpContext{srv: srv}
	mainAPIHandler := http.HandlerFunc(srv.apiHandler)
	healthHandler := http.HandlerFunc(srv.healthHandler)
	logStreamHandler := newLogStreamEndpointHandler(httpCtxt)
	embeddedCLIHandler := newEmbeddedCLIHandler(httpCtxt)
	debugLogHandler := newDebugLogDBHandler(
		httpCtxt, srv.authenticator,
		tagKindAuthorizer{names.MachineTagKind, names.ControllerAgentTagKind, names.UserTagKind, names.ApplicationTagKind})
	pubsubHandler := newPubSubHandler(httpCtxt, srv.shared.centralHub)
	logSinkHandler := logsink.NewHTTPHandler(
		newAgentLogWriteCloserFunc(httpCtxt, srv.logSinkWriter, &srv.apiServerLoggers),
		httpCtxt.stop(),
		&srv.logsinkRateLimitConfig,
		logsinkMetricsCollectorWrapper{collector: srv.metricsCollector},
		controllerModelUUID,
	)
	logSinkAuthorizer := tagKindAuthorizer(stateauthenticator.AgentTags)
	logTransferHandler := logsink.NewHTTPHandler(
		// We don't need to save the migrated logs
		// to a logfile as well as to the DB.
		newMigrationLogWriteCloserFunc(httpCtxt, &srv.apiServerLoggers),
		httpCtxt.stop(),
		nil, // no rate-limiting
		logsinkMetricsCollectorWrapper{collector: srv.metricsCollector},
		controllerModelUUID,
	)
	modelRestHandler := &modelRestHandler{
		ctxt:          httpCtxt,
		dataDir:       srv.dataDir,
		stateAuthFunc: httpCtxt.stateForRequestAuthenticatedUser,
	}
	modelRestServer := &RestHTTPHandler{
		GetHandler: modelRestHandler.ServeGet,
	}
	modelCharmsHandler := &charmsHandler{
		ctxt:          httpCtxt,
		dataDir:       srv.dataDir,
		stateAuthFunc: httpCtxt.stateForRequestAuthenticatedUser,
	}
	modelCharmsHTTPHandler := &CharmsHTTPHandler{
		PostHandler: modelCharmsHandler.ServePost,
		GetHandler:  modelCharmsHandler.ServeGet,
	}
	modelCharmsUploadAuthorizer := tagKindAuthorizer{names.UserTagKind}
	modelToolsUploadHandler := &toolsUploadHandler{
		ctxt:          httpCtxt,
		stateAuthFunc: httpCtxt.stateForRequestAuthenticatedUser,
	}
	modelToolsUploadAuthorizer := tagKindAuthorizer{names.UserTagKind}
	modelToolsDownloadHandler := newToolsDownloadHandler(httpCtxt)
	resourcesHandler := &ResourcesHandler{
		StateAuthFunc: func(req *http.Request, tagKinds ...string) (ResourcesBackend, state.PoolHelper, names.Tag, error) {
			st, entity, err := httpCtxt.stateForRequestAuthenticatedTag(req, tagKinds...)
			if err != nil {
				return nil, nil, nil, errors.Trace(err)
			}
			rst := st.Resources()
			return rst, st, entity.Tag(), nil
		},
		ChangeAllowedFunc: func(req *http.Request) error {
			st, err := httpCtxt.stateForRequestUnauthenticated(req)
			if err != nil {
				return errors.Trace(err)
			}
			blockChecker := common.NewBlockChecker(st)
			if err := blockChecker.ChangeAllowed(); err != nil {
				return errors.Trace(err)
			}
			return nil
		},
	}
	unitResourcesHandler := &UnitResourcesHandler{
		NewOpener: func(req *http.Request, tagKinds ...string) (resources.Opener, state.PoolHelper, error) {
			st, _, err := httpCtxt.stateForRequestAuthenticatedTag(req, tagKinds...)
			if err != nil {
				return nil, nil, errors.Trace(err)
			}
			tagStr := req.URL.Query().Get(":unit")
			tag, err := names.ParseUnitTag(tagStr)
			if err != nil {
				return nil, nil, errors.Trace(err)
			}
			opener, err := resource.NewResourceOpener(st.State, srv.getResourceDownloadLimiter, tag.Id())
			if err != nil {
				return nil, nil, errors.Trace(err)
			}
			return opener, st, nil
		},
	}

	controllerAdminAuthorizer := controllerAdminAuthorizer{systemState}
	migrateCharmsHandler := &charmsHandler{
		ctxt:          httpCtxt,
		dataDir:       srv.dataDir,
		stateAuthFunc: httpCtxt.stateForMigrationImporting,
	}
	migrateCharmsHTTPHandler := &CharmsHTTPHandler{
		PostHandler: migrateCharmsHandler.ServePost,
		GetHandler:  migrateCharmsHandler.ServeUnsupported,
	}
	migrateToolsUploadHandler := &toolsUploadHandler{
		ctxt:          httpCtxt,
		stateAuthFunc: httpCtxt.stateForMigrationImporting,
	}
	resourcesMigrationUploadHandler := &resourcesMigrationUploadHandler{
		ctxt:          httpCtxt,
		stateAuthFunc: httpCtxt.stateForMigrationImporting,
	}
	backupHandler := &backupHandler{ctxt: httpCtxt}
	registerHandler := &registerUserHandler{ctxt: httpCtxt}

	// HTTP handler for application offer macaroon authentication.
	addOfferAuthHandlers(srv.offerAuthCtxt, srv.mux)

	handlers := []handler{{
		// This handler is model specific even though it only
		// ever makes sense for a controller because the API
		// caller that is handed to the worker that is forwarding
		// the messages between controllers is bound to the
		// /model/:modeluuid namespace.
		pattern:    modelRoutePrefix + "/pubsub",
		handler:    pubsubHandler,
		tracked:    true,
		authorizer: controllerAuthorizer{},
	}, {
		pattern: modelRoutePrefix + "/logstream",
		handler: logStreamHandler,
		tracked: true,
	}, {
		pattern: modelRoutePrefix + "/log",
		handler: debugLogHandler,
		tracked: true,
		// The authentication is handled within the debugLogHandler in order
		// for discharge required errors to be handled correctly.
		unauthenticated: true,
	}, {
		pattern:    modelRoutePrefix + "/logsink",
		handler:    logSinkHandler,
		tracked:    true,
		authorizer: logSinkAuthorizer,
	}, {
		pattern:         modelRoutePrefix + "/api",
		handler:         mainAPIHandler,
		tracked:         true,
		unauthenticated: true,
	}, {
		pattern:         modelRoutePrefix + "/commands",
		handler:         embeddedCLIHandler,
		tracked:         true,
		unauthenticated: true,
	}, {
		pattern: modelRoutePrefix + "/rest/1.0/:entity/:name/:attribute",
		handler: modelRestServer,
	}, {
		// GET /charms has no authorizer
		pattern: modelRoutePrefix + "/charms",
		methods: []string{"GET"},
		handler: modelCharmsHTTPHandler,
	}, {
		pattern:    modelRoutePrefix + "/charms",
		methods:    []string{"POST"},
		handler:    modelCharmsHTTPHandler,
		authorizer: modelCharmsUploadAuthorizer,
	}, {
		pattern:    modelRoutePrefix + "/tools",
		handler:    modelToolsUploadHandler,
		authorizer: modelToolsUploadAuthorizer,
	}, {
		pattern:         modelRoutePrefix + "/tools/:version",
		handler:         modelToolsDownloadHandler,
		unauthenticated: true,
	}, {
		pattern: modelRoutePrefix + "/applications/:application/resources/:resource",
		handler: resourcesHandler,
	}, {
		pattern: modelRoutePrefix + "/units/:unit/resources/:resource",
		handler: unitResourcesHandler,
	}, {
		pattern: modelRoutePrefix + "/backups",
		handler: backupHandler,
	}, {
		pattern:    "/migrate/charms",
		handler:    migrateCharmsHTTPHandler,
		authorizer: controllerAdminAuthorizer,
	}, {
		pattern:    "/migrate/tools",
		handler:    migrateToolsUploadHandler,
		authorizer: controllerAdminAuthorizer,
	}, {
		pattern:    "/migrate/resources",
		handler:    resourcesMigrationUploadHandler,
		authorizer: controllerAdminAuthorizer,
	}, {
		pattern:    "/migrate/logtransfer",
		handler:    logTransferHandler,
		tracked:    true,
		authorizer: controllerAdminAuthorizer,
	}, {
		pattern:         "/api",
		handler:         mainAPIHandler,
		tracked:         true,
		unauthenticated: true,
		noModelUUID:     true,
	}, {
		pattern:         "/commands",
		handler:         embeddedCLIHandler,
		unauthenticated: true,
		noModelUUID:     true,
	}, {
		// Serve the API at / for backward compatibility. Note that the
		// pat muxer special-cases / so that it does not serve all
		// possible endpoints, but only / itself.
		pattern:         "/",
		handler:         mainAPIHandler,
		tracked:         true,
		unauthenticated: true,
		noModelUUID:     true,
	}, {
		pattern:         "/health",
		methods:         []string{"GET"},
		handler:         healthHandler,
		unauthenticated: true,
		noModelUUID:     true,
	}, {
		pattern:         "/register",
		handler:         registerHandler,
		unauthenticated: true,
	}, {
		pattern:    "/tools",
		handler:    modelToolsUploadHandler,
		authorizer: modelToolsUploadAuthorizer,
	}, {
		pattern:         "/tools/:version",
		handler:         modelToolsDownloadHandler,
		unauthenticated: true,
	}, {
		pattern: "/log",
		handler: debugLogHandler,
		tracked: true,
		// The authentication is handled within the debugLogHandler in order
		// for discharge required errors to be handled correctly.
		unauthenticated: true,
	}, {
		// GET /charms has no authorizer
		pattern: "/charms",
		methods: []string{"GET"},
		handler: modelCharmsHTTPHandler,
	}, {
		pattern:    "/charms",
		methods:    []string{"POST"},
		handler:    modelCharmsHTTPHandler,
		authorizer: modelCharmsUploadAuthorizer,
	}}
	if srv.registerIntrospectionHandlers != nil {
		add := func(subpath string, h http.Handler) {
			handlers = append(handlers, handler{
				pattern: path.Join("/introspection/", subpath),
				handler: introspectionHandler{httpCtxt, h},
			})
		}
		srv.registerIntrospectionHandlers(add)
	}

	// Construct endpoints from handler structs.
	for _, handler := range handlers {
		addHandler(handler)
	}

<<<<<<< HEAD
	return endpoints
=======
	// Finally, register GUI content endpoints.

	// Add the legacy GUI handler.
	guiEndpoints := guiEndpoints(guiURLPathPrefix, srv.dataDir, httpCtxt)
	endpoints = append(endpoints, guiEndpoints...)
	// And the new dashboard handler
	dashboardEndpoints := dashboardEndpoints(dashboardURLPathPrefix, srv.dataDir, httpCtxt)
	endpoints = append(endpoints, dashboardEndpoints...)

	return endpoints, nil
>>>>>>> f2990920
}

// trackRequests wraps a http.Handler, incrementing and decrementing
// the apiserver's WaitGroup and blocking request when the apiserver
// is shutting down.
//
// Note: It is only safe to use trackRequests with API handlers which
// are interruptible (i.e. they pay attention to the apiserver tomb)
// or are guaranteed to be short-lived. If it's used with long running
// API handlers which don't watch the apiserver's tomb, apiserver
// shutdown will be blocked until the API handler returns.
func (srv *Server) trackRequests(handler http.Handler) http.Handler {
	return http.HandlerFunc(func(w http.ResponseWriter, r *http.Request) {
		// Care must be taken to not increment the waitgroup count
		// after the listener has closed.
		//
		// First we check to see if the tomb has not yet been killed
		// because the closure of the listener depends on the tomb being
		// killed to trigger the defer block in srv.run.
		select {
		case <-srv.tomb.Dying():
			// This request was accepted before the listener was closed
			// but after the tomb was killed. As we're in the process of
			// shutting down, do not consider this request as in progress,
			// just send a 503 and return.
			http.Error(w, "apiserver shutdown in progress", http.StatusServiceUnavailable)
		default:
			// If we get here then the tomb was not killed therefore the
			// listener is still open. It is safe to increment the
			// wg counter as wg.Wait in srv.run has not yet been called.
			srv.wg.Add(1)
			defer srv.wg.Done()
			handler.ServeHTTP(w, r)
		}
	})
}

func (srv *Server) healthHandler(w http.ResponseWriter, req *http.Request) {
	srv.mu.Lock()
	status := srv.healthStatus
	srv.mu.Unlock()
	if status != "running" {
		w.WriteHeader(http.StatusServiceUnavailable)
	}

	fmt.Fprintf(w, "%s\n", status)
}

func (srv *Server) apiHandler(w http.ResponseWriter, req *http.Request) {
	srv.metricsCollector.TotalConnections.Inc()

	gauge := srv.metricsCollector.APIConnections.WithLabelValues("api")
	gauge.Inc()
	defer gauge.Dec()

	connectionID := atomic.AddUint64(&srv.lastConnectionID, 1)

	apiObserver := srv.newObserver()
	apiObserver.Join(req, connectionID)
	defer apiObserver.Leave()

	websocket.Serve(w, req, func(conn *websocket.Conn) {
		modelUUID := httpcontext.RequestModelUUID(req)
		logger.Tracef("got a request for model %q", modelUUID)
		if err := srv.serveConn(
			req.Context(),
			conn,
			modelUUID,
			connectionID,
			apiObserver,
			req.Host,
		); err != nil {
			logger.Errorf("error serving RPCs: %v", err)
		}
	})
}

func (srv *Server) serveConn(
	ctx context.Context,
	wsConn *websocket.Conn,
	modelUUID string,
	connectionID uint64,
	apiObserver observer.Observer,
	host string,
) error {
	codec := jsoncodec.NewWebsocket(wsConn.Conn)
	recorderFactory := observer.NewRecorderFactory(
		apiObserver, nil, observer.NoCaptureArgs)
	conn := rpc.NewConn(codec, recorderFactory)

	// Note that we don't overwrite modelUUID here because
	// newAPIHandler treats an empty modelUUID as signifying
	// the API version used.
	resolvedModelUUID := modelUUID
	statePool := srv.shared.statePool
	if modelUUID == "" {
		systemState, err := statePool.SystemState()
		if err != nil {
			return errors.Trace(err)
		}
		resolvedModelUUID = systemState.ModelUUID()
	}
	var (
		st *state.PooledState
		h  *apiHandler
	)

	st, err := statePool.Get(resolvedModelUUID)
	if err == nil {
		defer st.Release()
		h, err = newAPIHandler(srv, st.State, conn, modelUUID, connectionID, host)
	}
	if errors.IsNotFound(err) {
		err = errors.Wrap(err, apiservererrors.UnknownModelError(resolvedModelUUID))
	}

	if err != nil {
		conn.ServeRoot(&errRoot{errors.Trace(err)}, recorderFactory, serverError)
	} else {
		// Set up the admin apis used to accept logins and direct
		// requests to the relevant business facade.
		// There may be more than one since we need a new API each
		// time login changes in a non-backwards compatible way.
		adminAPIs := make(map[int]interface{})
		for apiVersion, factory := range adminAPIFactories {
			adminAPIs[apiVersion] = factory(srv, h, apiObserver)
		}
		conn.ServeRoot(newAdminRoot(h, adminAPIs), recorderFactory, serverError)
	}
	conn.Start(ctx)
	select {
	case <-conn.Dead():
	case <-srv.tomb.Dying():
	}
	return conn.Close()
}

// publicDNSName returns the current public hostname.
func (srv *Server) publicDNSName() string {
	srv.mu.Lock()
	defer srv.mu.Unlock()
	return srv.publicDNSName_
}

func serverError(err error) error {
	return apiservererrors.ServerError(err)
}

// GetAuditConfig returns a copy of the current audit logging
// configuration.
func (srv *Server) GetAuditConfig() auditlog.Config {
	// Delegates to the getter passed in.
	return srv.getAuditConfig()
}<|MERGE_RESOLUTION|>--- conflicted
+++ resolved
@@ -941,20 +941,7 @@
 		addHandler(handler)
 	}
 
-<<<<<<< HEAD
-	return endpoints
-=======
-	// Finally, register GUI content endpoints.
-
-	// Add the legacy GUI handler.
-	guiEndpoints := guiEndpoints(guiURLPathPrefix, srv.dataDir, httpCtxt)
-	endpoints = append(endpoints, guiEndpoints...)
-	// And the new dashboard handler
-	dashboardEndpoints := dashboardEndpoints(dashboardURLPathPrefix, srv.dataDir, httpCtxt)
-	endpoints = append(endpoints, dashboardEndpoints...)
-
 	return endpoints, nil
->>>>>>> f2990920
 }
 
 // trackRequests wraps a http.Handler, incrementing and decrementing
