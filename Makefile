--- conflicted
+++ resolved
@@ -70,17 +70,15 @@
 	juju-metadata
 endef
 
-<<<<<<< HEAD
 define INSTALL_CGO_TARGETS
   github.com/juju/juju/cmd/jujud
 endef
-=======
+
 # Windows doesn't support the agent binaries
 ifeq ($(GOOS), windows)
 	INSTALL_TARGETS = juju \
                       juju-metadata
 endif
->>>>>>> 8ae5b814
 
 # We only add pebble to the list of install targets if we are building for linux
 ifeq ($(GOOS), linux)
