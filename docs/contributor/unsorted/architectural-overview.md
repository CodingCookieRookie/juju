(architectural-overview)=
# Juju architectural overview


## Audience

This document is targeted at new developers of Juju, and may be useful to experienced
developers who need a refresher on some aspect of Juju's operation. It is deliberately
light on detail, because the precise mechanisms of various components' operation are
expected to change much faster than the general interactions between components.


## The view From space

A Juju model is a distributed system comprising:

* A data store (MongoDB/DQLite) which describes the desired state of the world, in terms
  of running workloads or *applications*, and the *relations* between them; and of the
  *units* that comprise those applications, and the *machines* on which those units run.
* A bunch of *agents*, each of which runs the `jujud` binary, and which are
  variously responsible for causing reality to converge towards the idealised world-
  state encoded in the data store.
* Some number of *clients* which talk over an API, implemented by the agents, to
  update the desired world-state (and thereby cause the agents to update the world
  to match). The `juju` binary is one of many possible clients; the `juju-dashboard` web
  application, JIMM, and the Juju terraform provider, are other examples.

The whole system depends upon a substrate, or *provider*, which supplies the compute,
storage, and network resources used by the workloads (and by Juju itself; but never
forget that *everything* described in this document is merely supporting infrastructure
geared towards the successful deployment and configuration of the workloads that solve
actual problems for actual users).

## Juju components

Here's the various high level parts of Juju system and how they interact:

```
                   +--------------------------+            +------------------------+
                   |                          |            |                        |
                   |  Machine agent           |            |  Unit agent            |
                   |         +-------------+  |            |       +-------------+  |
                   |         |             |  |            |       |             |  |
                   |         |   workers   |  |            |       |   workers   |  |
                   |         |             |  |            |       |             |  |
                   |         +-----------+-+  |            |       +-------+-----+  |
                   |                     |    |            |               |        |
                   +--------------------------+            +------------------------+
                                         |                                 |
                                         |   Juju API                      |
                                         |       +-------------------------+
                                         |       |
                                         |       |
                  +-----------------------------------------------------------------+
                  |                      |       |                                  |
                  |  Controller agent    |       |                                  |
+------------+    |                     +v-------v----+            +-------------+  |
|            |    |                     |             |  Juju API  |             |  |
|   Client   +-------------------------->  apiserver  +<-----------+   workers   |  |
|            |    |   Juju API          |             |            |             |  |
+------------+    |                     +------+------+            +------+------+  |
                  |                            |                          |         |
                  |                            |                          |         |
                  |                      +-----v-----+             +------v------+  |
                  |                      |           |             |             |  |
                  |                      |   state   |             |  providers  |  |
                  |                      |           |             |             |  |
                  |                      +-----+-----+             +------+------+  |
                  |                            |                          |         |
                  +-----------------------------------------------------------------+
                                               | MongoDB protocol         | cloud API
                                               |                          |
                                         +-----v-----+          +---------V---------+
                                         |           |          |                   |
                                         |  MongoDB  |          |  cloud/substrate  |
                                         |           |          |                   |
                                         +-----------+          +-------------------+
```

At the centre is a *controller agent*. It is responsible for maintaining the
state for one or more Juju models and runs a server which provides the Juju API.
Juju's state is kept in MongoDB/DQLite. Juju's state may only be accessed by the
controller agents.

A controller agent runs a number of *workers*, many of which are specific to
controller tasks. Some workers in the controller agent use the Juju *provider*
implementation to communicate with the underlying cloud substrate using the
substrate's APIs. This is how cloud resources are created, managed and
destroyed.

Almost all workers will interact with Juju's state using Juju's API, even
workers running within a controller agent.

If a Juju deployment has high-availability enabled there will be multiple
controller agents. A consumer of the Juju API may connect to any controller
agent. In HA mode, there will be a MongoDB/DQLite instance on each controller
machine. The data on these instances will replicated between the nodes.

Each Juju deployed machine runs a *machine agent*. Each machine agent runs a
number of workers.

A controller agent is a machine agent with extra responsibilities. It runs all
the workers which a normal machine runs as well as controller specific workers.

A *unit agent* runs for each deployed unit of an application. It is mainly
responsible for installing, running and maintaining charm code. It runs a
different set of workers to a machine agent.

There are a number of *clients* which interact with Juju using the Juju
API. These include the `juju` command line tool.

<<<<<<< HEAD
## The Domain
=======

## The Mongo data store (aka "state")
>>>>>>> 99a8cd43

There's a lot of *detail* to cover, but there's not much to say from an architectural
standpoint. We use DQLite to store the domain state and support HA.

The domain package consists of several component packages, stored in two SQL schemas,
one for the controller level and one for the model level. Each component provides a
state layer to deal with the database and a service layer to provide access to the client.

Each DQLite instance is embedded in a controller instance, and this controller instance
is the only instance which is allowed to access to its database instance.

There's some documentation on how to work with the `domain` pacakge:
and plenty more on the [state entities](lifecycles.md) and the details of their
[creation](entity-creation.md) and [destruction](death-and-destruction.md) from various
perspectives; but there's not a lot more to say in this context.

## API

Juju controllers expose an API endpoint over a websocket connection. Related
API endpoints are grouped into a set called a "facade". Each facade serves
either the client, the controller, or Juju agents. Each worker that needs to
talk to the API server will get its own facade (for example, `Provisioner`,
`Upgrader`, and `Uniter`, each used by the eponymous worker types).

The API server is implemented in the `apiserver` top level package. Facades
live inside the `apiserver/facades` package. There is a subpackage `agent` for
agent facades, `client` for client facades, and `controller` for controller
facades.

Various facades share functionality; for example, the Life method is used by
many worker facades. In these cases, the method is implemented on a separate
type in the `apiserver/common` package, which can be added as a field to the
facade type, and then the common method can be exposed on the facade. Note that
any public functions on the facade become part of the facade's API.

Each facade is separately versioned. For any Juju version, you can see the list
of supported versions for each facade in `api/facadeversions.go`. When using
two different versions of Juju, they will "negotiate" to find a version of the
facade which is supported by both. A facade's version must be incremented when
the interface changes, and old facade versions can generally only be removed in
a new major version. You can use the `facadecheck` script in the `scripts`
folder to compare supported facade versions for any two versions of Juju.

Moving forward all APIs *should* be implemented such that they can be called in
bulk.

The Juju API client is implemented under the `api` top level package. Client
side API facade are implemented as subpackages underneath `api`.


## The Agents

Agents all use the `jujud` binary, and all follow roughly the same model. When
starting up, they authenticate with an API server; possibly reset their
password, if the one they used has been stored persistently somewhere and is
thus vulnerable; determine their responsibilities; and run a set of tasks in
parallel until one of those tasks returns an error indicating that the agent
should either restart or terminate completely. Tasks that return any other error
will be automatically restarted after a short delay; tasks that return nil are
considered to be complete, and will not be restarted until the whole process is.

When comparing the unit agent with the machine agent, the truth of the above
may not be immediately apparent, because the responsibilities of the unit
agent are so much less varied than those of the machine agent; but we have
scheduled work to integrate the unit agent into the machine agent, rendering
each unit agent a single worker task within its responsible machine agent. It's
still better to consider a unit agent to be a simplistic and/or degenerate
implementation of a machine agent than to attach too much importance to the
differences.

### Jobs, Runners, and Workers

Machine agents all have at least one of two jobs: JobHostUnits and JobManageModel.
Each of these jobs represents a number of tasks the agent needs to execute to
fulfil its responsibilities; in addition, there are a number of tasks that are
executed by every machine agent. The terms *task* and *worker* are generally used
interchangeably in this document and in the source code; it's possible but not
generally helpful to draw the distinction that a worker executes a task. All
tasks are implemented by code in some subpackage of the `worker` package, and the
`worker.Runner` type implements the retry behaviour described above.

It's useful to note that the Runner type is itself a worker, so we can and do
nest Runners inside one another; the details of *exactly* how and where a given
worker comes to be executed are generally elided in this document; but it's worth
being aware of the fact that all the workers that use an API connection share a
single one, mediated by a single Runner, such that when the API connection fails
that single Runner can stop all its workers; shut itself down; be restarted by
its parent worker; and set up a new API connection, which it then uses to start
all its child workers.

Please note that the lists of workers below should *not* be assumed to be
exhaustive. Juju evolves, and the workers evolve with it.

### Common workers

All agents run workers with the following responsibilities:

* Check for scheduled upgrades for their binaries, and replace themselves
  (implemented in `worker/upgrader`)
* Watch logging config, and reconfigure the local logger (`worker/logger`; yes,
  we know; it is not the stupidest name in the codebase)
* Watch and store the latest known addresses for the controllers
  (`worker/apiaddressupdater`)

### Machine Agent Workers

Machine agents additionally do the following:

* Run upgrade code in the new binaries once they're replaced themselves
  (implemented directly in the machine agent's `upgradeWorker` method)
* Handle SIGABRT and permanently stop the agent (`worker/terminationworker`)
* Handle the machine entity's death and permanently stop the agent (`worker/machiner`)
* Watch proxy config, and reconfigure the local machine (`worker/machineenvironmentworker`)
* Watch for contained LXC or KVM machines and provision/decommission them
  (`worker/provisioner`)

All machine agents have JobHostUnits. These run the `worker/deployer` code which
watches for units assigned to the machine, and deploys/recalls upstart configs
for their respective unit agents as the units are assigned/removed. We expect
the deployer implementation to change to just directly run the unit agents'
workers in its own Runner.

### Controller Workers

Machines with JobManageModel also run a number of other workers, which do
the following.

* Run the API server used by all other workers (in this, and other, agents:
  `state/apiserver`)
* Provision/decommission provider instances in response to the creation/
  destruction of machine entities (`worker/provisioner`, just like the
  container provisioners run in all machine agents anyway)
* Manipulate provider networks in response to units opening/closing ports,
  and users exposing/unexposing applications (`worker/firewaller`)
* Update network addresses and associated information for provider instances
  (`worker/instancepoller`)
* Respond to queued DB cleanup events (`worker/cleaner`)
* Maintain the MongoDB replica set (`worker/peergrouper`)
* Resume incomplete MongoDB transactions (`worker/resumer`)

Many of these workers are wrapped as "singular" workers, which only run on the
same machine as the current MongoDB replicaset master. When the master changes,
the state connection is dropped, causing all those workers to also be stopped;
when they're restarted, they won't run because they're no longer running on the
master.

### Unit Agents

Unit agents run all the common workers, and the `worker/uniter` task as well;
this task is probably the single most forbiddingly complex part of Juju. (Side
note: It's a unit-er because it deals with units, and we're bad at names; but
it's also a unite-r because it's where all the various components of Juju come
together to run actual workloads.) It's sufficiently large that it deserves its
own top-level heading, below.


## The Uniter

At the highest level, the Uniter is a state machine. After a "little bit" of setup,
it runs a tight loop in which it calls `Mode` functions one after another, with the
next mode run determined by the result of its predecessor. All mode functions are
implemented in `worker/uniter/modes.go`, which is actually pretty small: just a hair
over 400 lines.

It's deliberately implemented as conceptually single-threaded (just like almost
everything else in Juju -- rampaging concurrency is the root of much evil, and so
we save ourselves a huge number of headaches by hiding concurrency behind event
channels and handling a single event at a time), but this property has degraded
over time; in particular, the `RunListener` code can inject events at unhelpful
times, and while the `hookLock` *probably* renders this safe it's still deeply
suboptimal, because the fact of the concurrency requires that we be *extremely*
careful with further modifications, lest they subtly break assumptions. We hope
to address this by retiring the current implementation of `juju run`, but it's
not entirely clear how to do this; in the meantime, Here Be Dragons.

Leaving these woes aside, the mode functions make use of two fundamental components,
which are glommed together until someone refactors it to make more sense. There's
the `Filter`, which is responsible for communicating with the API server (and the
rest of the outside world) such that relevant events can be delivered to the mode
func via channels exposed on the filter; and then there's the `Uniter` itself, which
exposes a number of methods that are expected to be called by the mode funcs.


### Uniter Modes

XXXX


### Hook contexts

XXXX


### The Relation Model

XXXX


## The Providers

A Juju provider represents a different possible kind of substrate on which a
Juju model can run, and (as far as possible) abstracts away the differences
between them, by making them all conform to the Environ interface. The most
important thing to understand about the various providers is that they're all
implemented without reference to broader Juju concepts; they are squeezed into
a shape that's convenient WRT allowing Juju to make use of them, but if we
allow Juju-level concepts to infect the providers we will suffer greatly,
because we will open a path by which changes to *Juju* end up causing changes
to *all the providers at once*.

However, we lack the ability to enforce this at present, because the package
dependency flows in the wrong direction, thanks primarily (purely?) to the
StateInfo method on Environ; and we jam all sorts of gymnastics into the state
package to allow us to use Environs without doing so explicitly (see the
state.Policy interface, and its many somewhat-inelegant uses). In other places,
we have (quite reasonably) moved code out of the environs package (see both
environs/config.Config, and instances.Instance).

Environ implementations are expected to be goroutine-safe; we don't currently
make much use of that property at the moment, but we will be coming to depend
upon it as we move to eliminate the wasteful proliferation of Environ instances
in the API server.

It's important to note that an environ Config will generally contain sensitive
information -- a user's authentication keys for a cloud provider -- and so we
must always be careful to avoid spreading those around further than we need to.
Basically, if an environ config gets off a controller, we've screwed up.<|MERGE_RESOLUTION|>--- conflicted
+++ resolved
@@ -109,12 +109,7 @@
 There are a number of *clients* which interact with Juju using the Juju
 API. These include the `juju` command line tool.
 
-<<<<<<< HEAD
 ## The Domain
-=======
-
-## The Mongo data store (aka "state")
->>>>>>> 99a8cd43
 
 There's a lot of *detail* to cover, but there's not much to say from an architectural
 standpoint. We use DQLite to store the domain state and support HA.
