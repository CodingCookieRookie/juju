--- conflicted
+++ resolved
@@ -60,7 +60,7 @@
 	m, err := s.State.AddMachine("series", JobManageEnviron)
 	c.Assert(err, IsNil)
 	c.Assert(m.Tag(), Equals, "machine-0")
-	err = m.SetProvisioned(InstanceId("i-"+m.Tag()), "fake_nonce")
+	err = m.SetInstanceId(InstanceId("i-" + m.Tag()))
 	c.Assert(err, IsNil)
 	add(&params.MachineInfo{
 		Id:         "0",
@@ -128,7 +128,7 @@
 			Annotations: pairs,
 		})
 
-		err = m.SetProvisioned(InstanceId("i-"+m.Tag()), "fake_nonce")
+		err = m.SetInstanceId(InstanceId("i-" + m.Tag()))
 		c.Assert(err, IsNil)
 		err = m.SetStatus(params.MachineError, m.Tag())
 		c.Assert(err, IsNil)
@@ -466,22 +466,6 @@
 			},
 		},
 	},
-<<<<<<< HEAD
-	expectRevno: 1,
-	expectContents: []entityEntry{{
-		creationRevno: 1,
-		revno:         1,
-		info:          &params.MachineInfo{Id: "0"},
-	}},
-}, {
-	about: "entity is updated if it's in backing and in allInfo",
-	add:   []params.EntityInfo{&params.MachineInfo{Id: "0"}},
-	setUp: func(c *C, st *State) {
-		m, err := st.AddMachine("series", JobManageEnviron)
-		c.Assert(err, IsNil)
-		err = m.SetProvisioned("i-0", "bootstrap_nonce")
-		c.Assert(err, IsNil)
-=======
 	// Annotation changes
 	{
 		about: "no annotation in state, no annotation in store -> do nothing",
@@ -549,7 +533,6 @@
 				},
 			},
 		},
->>>>>>> add9e04d
 	},
 	// Unit status changes
 	{
@@ -712,7 +695,7 @@
 	}}, "")
 
 	// Make some changes to the state.
-	err = m0.SetProvisioned("i-0", "bootstrap_nonce")
+	err = m0.SetInstanceId("i-0")
 	c.Assert(err, IsNil)
 	err = m1.Destroy()
 	c.Assert(err, IsNil)
