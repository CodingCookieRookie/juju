// Copyright 2014 Canonical Ltd.
// Licensed under the AGPLv3, see LICENCE file for details.

package state

import (
	"fmt"

	"github.com/juju/names"
	"labix.org/v2/mgo/bson"

	"github.com/juju/juju/environs/network"
<<<<<<< HEAD
	"github.com/juju/names"
=======
>>>>>>> 6bbbdb86
)

// Network represents the state of a network.
type Network struct {
	st  *State
	doc networkDoc
}

// NetworkInfo describes a single network.
type NetworkInfo struct {
	// Name is juju-internal name of the network.
	Name string

	// ProviderId is a provider-specific network id.
	ProviderId network.Id

	// CIDR of the network, in 123.45.67.89/24 format.
	CIDR string

	// VLANTag needs to be between 1 and 4094 for VLANs and 0 for
	// normal networks. It's defined by IEEE 802.1Q standard.
	VLANTag int
}

// networkDoc represents a configured network that a machine can be a
// part of.
type networkDoc struct {
	// Name is the network's name. It should be one of the machine's
	// included networks.
	Name string `bson:"_id"`

	ProviderId network.Id
	CIDR       string
	VLANTag    int
}

func newNetwork(st *State, doc *networkDoc) *Network {
	return &Network{st, *doc}
}

func newNetworkDoc(args NetworkInfo) *networkDoc {
	return &networkDoc{
		Name:       args.Name,
		ProviderId: args.ProviderId,
		CIDR:       args.CIDR,
		VLANTag:    args.VLANTag,
	}
}

// GoString implements fmt.GoStringer.
func (n *Network) GoString() string {
	return fmt.Sprintf(
		"&state.Network{name: %q, providerId: %q, cidr: %q, vlanTag: %v}",
		n.Name(), n.ProviderId(), n.CIDR(), n.VLANTag())
}

// Name returns the network name.
func (n *Network) Name() string {
	return n.doc.Name
}

// ProviderId returns the provider-specific id of the network.
func (n *Network) ProviderId() network.Id {
	return n.doc.ProviderId
}

// Tag returns the network tag.
func (n *Network) Tag() string {
	return names.NetworkTag(n.doc.Name)
}

// CIDR returns the network CIDR (e.g. 192.168.50.0/24).
func (n *Network) CIDR() string {
	return n.doc.CIDR
}

// VLANTag returns the network VLAN tag. It's a number between 1 and
// 4094 for VLANs and 0 if the network is not a VLAN.
func (n *Network) VLANTag() int {
	return n.doc.VLANTag
}

// IsVLAN returns whether the network is a VLAN (has tag > 0) or a
// normal network.
func (n *Network) IsVLAN() bool {
	return n.doc.VLANTag > 0
}

// Interfaces returns all network interfaces on the network.
func (n *Network) Interfaces() ([]*NetworkInterface, error) {
	docs := []networkInterfaceDoc{}
	sel := bson.D{{"networkname", n.doc.Name}}
	err := n.st.networkInterfaces.Find(sel).All(&docs)
	if err != nil {
		return nil, err
	}
	ifaces := make([]*NetworkInterface, len(docs))
	for i, doc := range docs {
		ifaces[i] = newNetworkInterface(n.st, &doc)
	}
	return ifaces, nil
}<|MERGE_RESOLUTION|>--- conflicted
+++ resolved
@@ -10,10 +10,6 @@
 	"labix.org/v2/mgo/bson"
 
 	"github.com/juju/juju/environs/network"
-<<<<<<< HEAD
-	"github.com/juju/names"
-=======
->>>>>>> 6bbbdb86
 )
 
 // Network represents the state of a network.
