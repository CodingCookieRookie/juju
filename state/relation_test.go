--- conflicted
+++ resolved
@@ -331,13 +331,8 @@
 	c.Assert(err, IsNil)
 
 	// Check that we can't add a new unit now.
-<<<<<<< HEAD
 	err = pr.ru2.EnterScope()
-	c.Assert(err, Equals, state.ErrScopeDying)
-=======
-	err = pr.ru1.EnterScope()
 	c.Assert(err, Equals, state.ErrScopeClosed)
->>>>>>> e526cced
 
 	// Check that we created no settings for the unit we failed to add.
 	_, err = pr.ru0.ReadSettings("peer/2")
@@ -357,21 +352,7 @@
 	err = rel.EnsureDead()
 	c.Assert(err, ErrorMatches, `cannot finish termination of relation "peer:name": relation still has member units`)
 
-<<<<<<< HEAD
 	// ...but that unit settings for the departed unit still exist.
-	settings, err := pr.ru1.ReadSettings("peer/0")
-	c.Assert(err, IsNil)
-	c.Assert(settings, DeepEquals, map[string]interface{}{
-		"private-address": "peer-0.example.com",
-	})
-
-	// The final unit leaves the scope, and cleans up after itself.
-	err = pr.ru1.LeaveScope()
-	c.Assert(err, IsNil)
-	err = rel.Refresh()
-	c.Assert(state.IsNotFound(err), Equals, true)
-=======
-	// Check that unit settings for the original unit still exist.
 	assertSettings := func() {
 		settings, err := pr.ru1.ReadSettings("peer/0")
 		c.Assert(err, IsNil)
@@ -381,50 +362,51 @@
 	}
 	assertSettings()
 
-	// Check the relation can be removed, and that unit settings are
-	// still not deleted...
-	err = s.State.RemoveRelation(rel)
-	c.Assert(err, IsNil)
+	// The final unit leaves the scope, and cleans up after itself.
+	err = pr.ru1.LeaveScope()
+	c.Assert(err, IsNil)
+	err = rel.Refresh()
+	c.Assert(state.IsNotFound(err), Equals, true)
+
+	// The settings were not themselves actually deleted yet...
 	assertSettings()
 
-	// ...but that they were scheduled for deletion.
+	// ...but they were scheduled for deletion.
 	err = s.State.Cleanup()
 	c.Assert(err, Equals, state.ErrNotClean)
->>>>>>> e526cced
 	_, err = pr.ru1.ReadSettings("peer/0")
 	c.Assert(err, ErrorMatches, `cannot read settings for unit "peer/0" in relation "peer:name": settings not found`)
-}
-
-<<<<<<< HEAD
-func (s *RelationUnitSuite) TestAliveRelationScope(c *C) {
-	pr := NewPeerRelation(c, &s.ConnSuite)
-	rel := pr.ru0.Relation()
-
-	// Two units enter...
-	err := pr.ru0.EnterScope()
-	c.Assert(err, IsNil)
-	err = pr.ru1.EnterScope()
-	c.Assert(err, IsNil)
-
-	// Two units leave...
-	err = pr.ru0.LeaveScope()
-	c.Assert(err, IsNil)
-	err = pr.ru1.LeaveScope()
-	c.Assert(err, IsNil)
-
-	// The relation scope is empty, but the relation is still alive...
-	err = rel.Refresh()
-	c.Assert(err, IsNil)
-	c.Assert(rel.Life(), Equals, state.Alive)
-
-	// ...and new units can still join it.
-	err = pr.ru2.EnterScope()
-=======
+
 	// Because this is the only sensible place, check that a further call
 	// to Cleanup will finish the deletions (in this case, of the exhausted
 	// cleanup doc) and return nil.
 	err = s.State.Cleanup()
->>>>>>> e526cced
+	c.Assert(err, Equals, nil)
+}
+
+func (s *RelationUnitSuite) TestAliveRelationScope(c *C) {
+	pr := NewPeerRelation(c, &s.ConnSuite)
+	rel := pr.ru0.Relation()
+
+	// Two units enter...
+	err := pr.ru0.EnterScope()
+	c.Assert(err, IsNil)
+	err = pr.ru1.EnterScope()
+	c.Assert(err, IsNil)
+
+	// Two units leave...
+	err = pr.ru0.LeaveScope()
+	c.Assert(err, IsNil)
+	err = pr.ru1.LeaveScope()
+	c.Assert(err, IsNil)
+
+	// The relation scope is empty, but the relation is still alive...
+	err = rel.Refresh()
+	c.Assert(err, IsNil)
+	c.Assert(rel.Life(), Equals, state.Alive)
+
+	// ...and new units can still join it.
+	err = pr.ru2.EnterScope()
 	c.Assert(err, IsNil)
 }
 
