// The state package enables reading, observing, and changing
// the state stored in ZooKeeper of a whole environment
// managed by juju.
package state

import (
	"fmt"
	"launchpad.net/goyaml"
	"launchpad.net/gozk/zookeeper"
	"launchpad.net/juju-core/juju/charm"
	"net/url"
	"strings"
)

const (
	zkEnvironmentPath = "/environment"
	zkMachinesPath    = "/machines"
	zkTopologyPath    = "/topology"
)

// State represents the state of an environment
// managed by juju.
type State struct {
	zk  *zookeeper.Conn
	fwd *sshForwarder
}

// AddMachine creates a new machine state.
func (s *State) AddMachine() (m *Machine, err error) {
	defer errorContextf(&err, "can't add a new machine")
	path, err := s.zk.Create("/machines/machine-", "", zookeeper.SEQUENCE, zkPermAll)
	if err != nil {
		return nil, err
	}
	key := strings.Split(path, "/")[2]
	addMachine := func(t *topology) error {
		return t.AddMachine(key)
	}
	if err = retryTopologyChange(s.zk, addMachine); err != nil {
		return
	}
	return &Machine{s, key}, nil
}

// RemoveMachine removes the machine with the given id.
func (s *State) RemoveMachine(id int) (err error) {
	defer errorContextf(&err, "can't remove machine %d", id)
	key := machineKey(id)
	removeMachine := func(t *topology) error {
		if !t.HasMachine(key) {
			return fmt.Errorf("machine not found")
		}
		hasUnits, err := t.MachineHasUnits(key)
		if err != nil {
			return err
		}
		if hasUnits {
			return fmt.Errorf("machine has units")
		}
		return t.RemoveMachine(key)
	}
	if err = retryTopologyChange(s.zk, removeMachine); err != nil {
		return
	}
	return zkRemoveTree(s.zk, fmt.Sprintf("/machines/%s", key))
}

// WatchMachines watches for new Machines added or removed.
func (s *State) WatchMachines() *MachinesWatcher {
	return newMachinesWatcher(s)
}

// WatchEnvironConfig returns a watcher for observing
// changes to the environment configuration.
func (s *State) WatchEnvironConfig() *ConfigWatcher {
	return newConfigWatcher(s, zkEnvironmentPath)
}

// EnvironConfig returns the current configuration of the environment.
func (s *State) EnvironConfig() (*ConfigNode, error) {
	return readConfigNode(s.zk, zkEnvironmentPath)
}

// Machine returns the machine with the given id.
func (s *State) Machine(id int) (*Machine, error) {
	key := machineKey(id)
	topology, err := readTopology(s.zk)
	if err != nil {
		return nil, fmt.Errorf("can't get machine %d: %v", id, err)
	}
	if !topology.HasMachine(key) {
		return nil, fmt.Errorf("machine %d not found", id)
	}
	return &Machine{s, key}, nil
}

// AllMachines returns all machines in the environment.
func (s *State) AllMachines() ([]*Machine, error) {
	topology, err := readTopology(s.zk)
	if err != nil {
		return nil, fmt.Errorf("can't get all machines: %v", err)
	}
	machines := []*Machine{}
	for _, key := range topology.MachineKeys() {
		machines = append(machines, &Machine{s, key})
	}
	return machines, nil
}

// AddCharm adds the ch charm with curl to the state.
// bundleUrl must be set to a URL where the bundle for ch
// may be downloaded from.
// On success the newly added charm state is returned.
func (s *State) AddCharm(ch charm.Charm, curl *charm.URL, bundleURL *url.URL, bundleSha256 string) (stch *Charm, err error) {
	defer errorContextf(&err, "can't add charm %q", curl)
	data := &charmData{
		Meta:         ch.Meta(),
		Config:       ch.Config(),
		BundleURL:    bundleURL.String(),
		BundleSha256: bundleSha256,
	}
	yaml, err := goyaml.Marshal(data)
	if err != nil {
		return nil, err
	}
	path, err := charmPath(curl)
	if err != nil {
		return nil, err
	}
	_, err = s.zk.Create(path, string(yaml), 0, zkPermAll)
	if err != nil {
		return nil, err
	}
	return newCharm(s, curl, data)
}

// Charm returns a charm by the given id.
func (s *State) Charm(curl *charm.URL) (stch *Charm, err error) {
	defer errorContextf(&err, "can't get charm %q", curl)
	path, err := charmPath(curl)
	if err != nil {
		return
	}
	yaml, _, err := s.zk.Get(path)
	if zookeeper.IsError(err, zookeeper.ZNONODE) {
		return nil, fmt.Errorf("charm not found")
	}
	if err != nil {
		return nil, err
	}
	data := &charmData{}
	if err = goyaml.Unmarshal([]byte(yaml), data); err != nil {
		return nil, err
	}
	return newCharm(s, curl, data)
}

// AddService creates a new service state with the given unique name
// and the charm state.
func (s *State) AddService(name string, ch *Charm) (service *Service, err error) {
	defer errorContextf(&err, "can't add service %q", name)
	details := map[string]interface{}{"charm": ch.URL().String()}
	yaml, err := goyaml.Marshal(details)
	if err != nil {
		return nil, err
	}
	path, err := s.zk.Create("/services/service-", string(yaml), zookeeper.SEQUENCE, zkPermAll)
	if err != nil {
		return nil, err
	}
	key := strings.Split(path, "/")[2]
	service = &Service{s, key, name}
	// Create an empty configuration node.
	_, err = createConfigNode(s.zk, service.zkConfigPath(), map[string]interface{}{})
	if err != nil {
		return nil, err
	}
	// Create a parent node for the service units
	_, err = s.zk.Create(service.zkPath()+"/units", "", 0, zkPermAll)
	if err != nil {
		return nil, err
	}
	addService := func(t *topology) error {
		if _, err := t.ServiceKey(name); err == nil {
			// No error, so service name already in use.
			return fmt.Errorf("service name is already in use")
		}
		return t.AddService(key, name)
	}
	if err = retryTopologyChange(s.zk, addService); err != nil {
		return nil, err
	}
	return service, nil
}

// RemoveService removes a service from the state. It will
// also remove all its units and break any of its existing
// relations.
func (s *State) RemoveService(svc *Service) (err error) {
	defer errorContextf(&err, "can't remove service %q", svc.Name())
	// TODO Remove relations first, to prevent spurious hook execution.

	// Remove the units.
	units, err := svc.AllUnits()
	if err != nil {
		return
	}
	for _, unit := range units {
		if err = svc.RemoveUnit(unit); err != nil {
			return err
		}
	}
	// Remove the service from the topology.
	removeService := func(t *topology) error {
		if !t.HasService(svc.key) {
			return stateChanged
		}
		t.RemoveService(svc.key)
		return nil
	}
	if err = retryTopologyChange(s.zk, removeService); err != nil {
		return
	}
	return zkRemoveTree(s.zk, svc.zkPath())
}

// Service returns a service state by name.
func (s *State) Service(name string) (service *Service, err error) {
	defer errorContextf(&err, "can't get service %q", name)
	topology, err := readTopology(s.zk)
	if err != nil {
		return nil, err
	}
	key, err := topology.ServiceKey(name)
	if err != nil {
		return nil, err
	}
	return &Service{s, key, name}, nil
}

// AllServices returns all deployed services in the environment.
func (s *State) AllServices() (services []*Service, err error) {
	defer errorContextf(&err, "can't get all services")
	topology, err := readTopology(s.zk)
	if err != nil {
		return
	}
	services = []*Service{}
	for _, key := range topology.ServiceKeys() {
		name, err := topology.ServiceName(key)
		if err != nil {
			return nil, err
		}
		services = append(services, &Service{s, key, name})
	}
	return services, nil
}

// Unit returns a unit by name.
func (s *State) Unit(name string) (unit *Unit, err error) {
	defer errorContextf(&err, "can't get unit %q", name)
	serviceName, _, err := parseUnitName(name)
	if err != nil {
		return
	}
	service, err := s.Service(serviceName)
	if err != nil {
		return
	}
	return service.Unit(name)
}

// AssignUnit places the unit on a machine. Depending on the policy, and the
// state of the environment, this may lead to new instances being launched
// within the environment.
func (s *State) AssignUnit(u *Unit, policy AssignmentPolicy) (err error) {
	if !u.IsPrincipal() {
<<<<<<< HEAD
		return fmt.Errorf("subordinate unit %q cannot be assigned directly to a machine", u.Name())
=======
		return fmt.Errorf("subordinate unit %q cannot be assigned directly to a machine", u)
>>>>>>> 31e85fdb
	}
	defer errorContextf(&err, "can't assign unit %q to machine", u)
	var m *Machine
	switch policy {
	case AssignLocal:
		if m, err = s.Machine(0); err != nil {
			return err
		}
	case AssignUnused:
		if _, err = u.AssignToUnusedMachine(); err != noUnusedMachines {
			return err
		}
		if m, err = s.AddMachine(); err != nil {
			return err
		}
	default:
		panic(fmt.Errorf("unknown unit assignment policy: %q", policy))
	}
	return u.AssignToMachine(m)
}

// addRelationNode creates the node for the relation represented by the
// given endpoints, and returns the node name to be used as a relation key.
// The provided endpoints are validated before the relation node is created.
func (s *State) addRelationNode(endpoints ...RelationEndpoint) (relationKey string, err error) {
	switch len(endpoints) {
	case 1:
		if endpoints[0].RelationRole != RolePeer {
			return "", fmt.Errorf("single endpoint must be a peer relation")
		}
	case 2:
		if !endpoints[0].CanRelateTo(&endpoints[1]) {
			return "", fmt.Errorf("endpoints do not relate")
		}
	default:
		return "", fmt.Errorf("can't relate %d endpoints", len(endpoints))
	}
	t, err := readTopology(s.zk)
	if err != nil {
		return
	}
	// Check if the relation already exists.
	_, err = t.RelationKey(endpoints...)
	if err == nil {
		return "", fmt.Errorf("relation already exists")
	}
	if err != noRelationFound {
		return
	}
	// Add the node.
	path, err := s.zk.Create("/relations/relation-", "", zookeeper.SEQUENCE, zkPermAll)
	if err != nil {
		return
	}
	relationKey = strings.Split(path, "/")[2]
	return
}

// describeRelation returns a string describing the relation defined by
// endpoints, for use in error messages.
func describeRelation(endpoints []RelationEndpoint) string {
	names := []string{}
	for _, ep := range endpoints {
		names = append(names, ep.String())
	}
	return strings.Join(names, " ")
}

// AddRelation creates a new relation with the given endpoints.
func (s *State) AddRelation(endpoints ...RelationEndpoint) (err error) {
	defer errorContextf(&err, "can't add relation %q", describeRelation(endpoints))
	key, err := s.addRelationNode(endpoints...)
	if err != nil {
		return err
	}
	return retryTopologyChange(s.zk, func(t *topology) error {
		relation := &topoRelation{
			Interface: endpoints[0].Interface,
			Scope:     ScopeGlobal,
			Services:  map[string]*topoRelationService{},
		}
		for _, endpoint := range endpoints {
			if endpoint.RelationScope == ScopeContainer {
				relation.Scope = ScopeContainer
			}
			serviceKey, err := t.ServiceKey(endpoint.ServiceName)
			if err != nil {
				return err
			}
			relation.Services[serviceKey] = &topoRelationService{
				RelationRole: endpoint.RelationRole,
				RelationName: endpoint.RelationName,
			}
		}
		return t.AddRelation(key, relation)
	})
}

// RemoveRelation removes the relation between the given endpoints.
func (s *State) RemoveRelation(endpoints ...RelationEndpoint) error {
	err := retryTopologyChange(s.zk, func(t *topology) error {
		key, err := t.RelationKey(endpoints...)
		if err != nil {
			return err
		}
		return t.RemoveRelation(key)
	})
	if err != nil {
		return fmt.Errorf("can't remove relation %q: %s", describeRelation(endpoints), err)
	}
	return nil
}<|MERGE_RESOLUTION|>--- conflicted
+++ resolved
@@ -275,11 +275,7 @@
 // within the environment.
 func (s *State) AssignUnit(u *Unit, policy AssignmentPolicy) (err error) {
 	if !u.IsPrincipal() {
-<<<<<<< HEAD
-		return fmt.Errorf("subordinate unit %q cannot be assigned directly to a machine", u.Name())
-=======
 		return fmt.Errorf("subordinate unit %q cannot be assigned directly to a machine", u)
->>>>>>> 31e85fdb
 	}
 	defer errorContextf(&err, "can't assign unit %q to machine", u)
 	var m *Machine
