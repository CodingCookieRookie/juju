--- conflicted
+++ resolved
@@ -431,13 +431,9 @@
 	s.assertPendingCharmExists(c, curl.String())
 
 	// Make sure we can't find it with st.Charm().
-<<<<<<< HEAD
-	_, err = s.State.Charm(curl)
+	_, err = s.State.Charm(curl.String())
 	c.Assert(err, jc.ErrorIs, errors.NotFound)
-=======
-	_, err = s.State.Charm(curl.String())
 	c.Assert(err, jc.Satisfies, errors.IsNotFound)
->>>>>>> 3e561add
 
 	// Try adding it again with the same revision and ensure it gets bumped.
 	curl, err = s.State.PrepareLocalCharmUpload(curl.String())
@@ -622,13 +618,8 @@
 	c.Assert(err, jc.ErrorIsNil)
 
 	// Deployed charm not found.
-<<<<<<< HEAD
-	_, err = s.State.LatestPlaceholderCharm(info.ID)
+	_, err = s.State.LatestPlaceholderCharm(charm.MustParseURL(info.ID))
 	c.Assert(err, jc.ErrorIs, errors.NotFound)
-=======
-	_, err = s.State.LatestPlaceholderCharm(charm.MustParseURL(info.ID))
-	c.Assert(err, jc.Satisfies, errors.IsNotFound)
->>>>>>> 3e561add
 
 	// Add a charm reference
 	curl2 := charm.MustParseURL("ch:quantal/dummy-2")
