// Copyright 2012-2015 Canonical Ltd.
// Licensed under the AGPLv3, see LICENCE file for details.

package state_test

import (
	"fmt"
	"regexp"
	"sort"
	"strconv"
	"sync"
	"time"

	"github.com/juju/charm/v9"
	"github.com/juju/clock"
	"github.com/juju/clock/testclock"
	"github.com/juju/errors"
	"github.com/juju/loggo"
	"github.com/juju/mgo/v3"
	"github.com/juju/mgo/v3/bson"
	mgotesting "github.com/juju/mgo/v3/testing"
	mgotxn "github.com/juju/mgo/v3/txn"
	"github.com/juju/names/v4"
	jc "github.com/juju/testing/checkers"
	jujutxn "github.com/juju/txn/v3"
	"github.com/juju/utils/v3"
	"github.com/juju/utils/v3/arch"
	"github.com/juju/version/v2"
	gc "gopkg.in/check.v1"

	"github.com/juju/juju/agent"
	"github.com/juju/juju/cloud"
	"github.com/juju/juju/controller"
	corearch "github.com/juju/juju/core/arch"
	coreconfig "github.com/juju/juju/core/config"
	"github.com/juju/juju/core/constraints"
	"github.com/juju/juju/core/crossmodel"
	"github.com/juju/juju/core/instance"
	corelogger "github.com/juju/juju/core/logger"
	"github.com/juju/juju/core/model"
	"github.com/juju/juju/core/network"
	coreos "github.com/juju/juju/core/os"
	"github.com/juju/juju/core/permission"
	"github.com/juju/juju/core/status"
	"github.com/juju/juju/environs/config"
	"github.com/juju/juju/mongo"
	"github.com/juju/juju/mongo/mongotest"
	"github.com/juju/juju/state"
	stateerrors "github.com/juju/juju/state/errors"
	statetesting "github.com/juju/juju/state/testing"
	"github.com/juju/juju/storage"
	"github.com/juju/juju/storage/poolmanager"
	"github.com/juju/juju/storage/provider"
	"github.com/juju/juju/testing"
	"github.com/juju/juju/testing/factory"
	jujuversion "github.com/juju/juju/version"
)

var goodPassword = "foo-12345678901234567890"
var alternatePassword = "bar-12345678901234567890"

// preventUnitDestroyRemove sets a non-allocating status on the unit, and hence
// prevents it from being unceremoniously removed from state on Destroy. This
// is useful because several tests go through a unit's lifecycle step by step,
// asserting the behaviour of a given method in each state, and the unit quick-
// remove change caused many of these to fail.
func preventUnitDestroyRemove(c *gc.C, u *state.Unit) {
	// To have a non-allocating status, a unit needs to
	// be assigned to a machine.
	_, err := u.AssignedMachineId()
	if errors.IsNotAssigned(err) {
		err = u.AssignToNewMachine()
	}
	c.Assert(err, jc.ErrorIsNil)
	now := time.Now()
	sInfo := status.StatusInfo{
		Status:  status.Idle,
		Message: "",
		Since:   &now,
	}
	err = u.SetAgentStatus(sInfo)
	c.Assert(err, jc.ErrorIsNil)
}

type StateSuite struct {
	ConnSuite
}

var _ = gc.Suite(&StateSuite{})

func (s *StateSuite) SetUpTest(c *gc.C) {
	s.ConnSuite.SetUpTest(c)
	s.policy.GetConstraintsValidator = func() (constraints.Validator, error) {
		validator := constraints.NewValidator()
		validator.RegisterConflicts([]string{constraints.InstanceType}, []string{constraints.Mem})
		validator.RegisterUnsupported([]string{constraints.CpuPower})
		return validator, nil
	}

	s.WaitForModelWatchersIdle(c, s.Model.UUID())
}

func (s *StateSuite) TestOpenController(c *gc.C) {
	controller, err := state.OpenController(s.testOpenParams())
	c.Assert(err, jc.ErrorIsNil)
	c.Assert(controller.Close(), gc.IsNil)
}

func (s *StateSuite) TestOpenControllerTwice(c *gc.C) {
	for i := 0; i < 2; i++ {
		controller, err := state.OpenController(s.testOpenParams())
		c.Assert(err, jc.ErrorIsNil)
		c.Assert(controller.Close(), gc.IsNil)
	}
}

func (s *StateSuite) TestIsController(c *gc.C) {
	c.Assert(s.State.IsController(), jc.IsTrue)
	st2 := s.Factory.MakeModel(c, nil)
	defer st2.Close()
	c.Assert(st2.IsController(), jc.IsFalse)
}

func (s *StateSuite) TestControllerOwner(c *gc.C) {
	owner, err := s.State.ControllerOwner()
	c.Assert(err, jc.ErrorIsNil)
	c.Assert(owner, gc.Equals, s.Owner)

	// Check that other models return the same controller owner.
	otherSt := s.Factory.MakeModel(c, nil)
	defer otherSt.Close()

	owner2, err := otherSt.ControllerOwner()
	c.Assert(err, jc.ErrorIsNil)
	c.Assert(owner2, gc.Equals, s.Owner)
}

func (s *StateSuite) TestUserModelNameIndex(c *gc.C) {
	index := state.UserModelNameIndex("BoB", "testing")
	c.Assert(index, gc.Equals, "bob:testing")
}

func (s *StateSuite) TestDocID(c *gc.C) {
	id := "wordpress"
	docID := state.DocID(s.State, id)
	c.Assert(docID, gc.Equals, s.State.ModelUUID()+":"+id)

	// Ensure that the prefix isn't added if it's already there.
	docID2 := state.DocID(s.State, docID)
	c.Assert(docID2, gc.Equals, docID)
}

func (s *StateSuite) TestLocalID(c *gc.C) {
	id := s.State.ModelUUID() + ":wordpress"
	localID := state.LocalID(s.State, id)
	c.Assert(localID, gc.Equals, "wordpress")
}

func (s *StateSuite) TestIDHelpersAreReversible(c *gc.C) {
	id := "wordpress"
	docID := state.DocID(s.State, id)
	localID := state.LocalID(s.State, docID)
	c.Assert(localID, gc.Equals, id)
}

func (s *StateSuite) TestStrictLocalID(c *gc.C) {
	id := state.DocID(s.State, "wordpress")
	localID, err := state.StrictLocalID(s.State, id)
	c.Assert(localID, gc.Equals, "wordpress")
	c.Assert(err, jc.ErrorIsNil)
}

func (s *StateSuite) TestParseIDToTag(c *gc.C) {
	model := "42c4f770-86ed-4fcc-8e39-697063d082bc:e"
	machine := "42c4f770-86ed-4fcc-8e39-697063d082bc:m#0"
	application := "c9741ea1-0c2a-444d-82f5-787583a48557:a#mysql"
	unit := "c9741ea1-0c2a-444d-82f5-787583a48557:u#mysql/0"
	moTag := state.TagFromDocID(model)
	maTag := state.TagFromDocID(machine)
	unTag := state.TagFromDocID(unit)
	apTag := state.TagFromDocID(application)

	tag, err := names.ParseTag(moTag.String())
	c.Assert(err, jc.ErrorIsNil)
	c.Assert(tag.String(), gc.Equals, moTag.String())

	tag, err = names.ParseTag(maTag.String())
	c.Assert(err, jc.ErrorIsNil)
	c.Assert(tag.String(), gc.Equals, maTag.String())

	tag, err = names.ParseTag(unTag.String())
	c.Assert(err, jc.ErrorIsNil)
	c.Assert(tag.String(), gc.Equals, unTag.String())

	tag, err = names.ParseTag(apTag.String())
	c.Assert(err, jc.ErrorIsNil)
	c.Assert(tag.String(), gc.Equals, apTag.String())

	c.Assert(moTag.String(), gc.Equals, "model-42c4f770-86ed-4fcc-8e39-697063d082bc:e")
	c.Assert(maTag.String(), gc.Equals, "machine-0")
	c.Assert(unTag.String(), gc.Equals, "unit-mysql-0")
	c.Assert(apTag.String(), gc.Equals, "application-mysql")
}

func (s *StateSuite) TestStrictLocalIDWithWrongPrefix(c *gc.C) {
	localID, err := state.StrictLocalID(s.State, "foo:wordpress")
	c.Assert(localID, gc.Equals, "")
	c.Assert(err, gc.ErrorMatches, `unexpected id: "foo:wordpress"`)
}

func (s *StateSuite) TestStrictLocalIDWithNoPrefix(c *gc.C) {
	localID, err := state.StrictLocalID(s.State, "wordpress")
	c.Assert(localID, gc.Equals, "")
	c.Assert(err, gc.ErrorMatches, `unexpected id: "wordpress"`)
}

func (s *StateSuite) TestOpenControllerRequiresExtantModelTag(c *gc.C) {
	uuid := utils.MustNewUUID()
	params := s.testOpenParams()
	params.ControllerModelTag = names.NewModelTag(uuid.String())
	controller, err := state.OpenController(params)
	if !c.Check(controller, gc.IsNil) {
		c.Check(controller.Close(), jc.ErrorIsNil)
	}
	expect := fmt.Sprintf("cannot read model %s: model %q not found", uuid, uuid)
	c.Check(err, gc.ErrorMatches, expect)
}

func (s *StateSuite) TestOpenControllerSetsModelTag(c *gc.C) {
	controller, err := state.OpenController(s.testOpenParams())
	c.Assert(err, jc.ErrorIsNil)
	defer controller.Close()

	sysState, err := controller.SystemState()
	c.Assert(err, jc.ErrorIsNil)
	m, err := sysState.Model()
	c.Assert(err, jc.ErrorIsNil)

	c.Assert(m.ModelTag(), gc.Equals, s.modelTag)
}

func (s *StateSuite) TestModelUUID(c *gc.C) {
	c.Assert(s.State.ModelUUID(), gc.Equals, s.modelTag.Id())
}

func (s *StateSuite) TestNoModelDocs(c *gc.C) {
	// For example:
	// found documents for model with uuid 7bfe98b6-7282-48d4-8e37-9b90fb3da4f1: 1 constraints doc, 1 modelusers doc, 1 settings doc, 1 statuses doc
	c.Assert(s.State.EnsureModelRemoved(), gc.ErrorMatches,
		fmt.Sprintf(`found documents for model with uuid %s: (\d+ [a-z]+ doc, )*\d+ [a-z]+ doc`, s.State.ModelUUID()))
}

func (s *StateSuite) TestMongoSession(c *gc.C) {
	session := s.State.MongoSession()
	c.Assert(session.Ping(), gc.IsNil)
}

type MultiModelStateSuite struct {
	ConnSuite
	OtherState *state.State
	OtherModel *state.Model
}

func (s *MultiModelStateSuite) SetUpTest(c *gc.C) {
	s.ConnSuite.SetUpTest(c)
	s.policy.GetConstraintsValidator = func() (constraints.Validator, error) {
		validator := constraints.NewValidator()
		validator.RegisterConflicts([]string{constraints.InstanceType}, []string{constraints.Mem})
		validator.RegisterUnsupported([]string{constraints.CpuPower})
		return validator, nil
	}
	s.OtherState = s.Factory.MakeModel(c, nil)
	m, err := s.OtherState.Model()
	c.Assert(err, jc.ErrorIsNil)
	s.OtherModel = m
}

func (s *MultiModelStateSuite) TearDownTest(c *gc.C) {
	if s.OtherState != nil {
		s.OtherState.Close()
	}
	s.ConnSuite.TearDownTest(c)
}

func (s *MultiModelStateSuite) Reset(c *gc.C) {
	s.TearDownTest(c)
	s.SetUpTest(c)
}

var _ = gc.Suite(&MultiModelStateSuite{})

func (s *MultiModelStateSuite) TestWatchTwoModels(c *gc.C) {
	for i, test := range []struct {
		about        string
		getWatcher   func(*state.State) interface{}
		setUpState   func(*state.State) (assertChanges bool)
		triggerEvent func(*state.State)
	}{
		{
			about: "machines",
			getWatcher: func(st *state.State) interface{} {
				return st.WatchModelMachines()
			},
			triggerEvent: func(st *state.State) {
				f := factory.NewFactory(st, s.StatePool)
				m := f.MakeMachine(c, nil)
				c.Assert(m.Id(), gc.Equals, "0")
			},
		},
		{
			about: "containers",
			getWatcher: func(st *state.State) interface{} {
				f := factory.NewFactory(st, s.StatePool)
				m := f.MakeMachine(c, nil)
				c.Assert(m.Id(), gc.Equals, "0")
				return m.WatchAllContainers()
			},
			triggerEvent: func(st *state.State) {
				m, err := st.Machine("0")
				c.Assert(err, jc.ErrorIsNil)
				_, err = st.AddMachineInsideMachine(
					state.MachineTemplate{
						Series: "jammy",
						Jobs:   []state.MachineJob{state.JobHostUnits},
					},
					m.Id(),
					instance.KVM,
				)
				c.Assert(err, jc.ErrorIsNil)
			},
		}, {
			about: "lxd only containers",
			getWatcher: func(st *state.State) interface{} {
				f := factory.NewFactory(st, s.StatePool)
				m := f.MakeMachine(c, nil)
				c.Assert(m.Id(), gc.Equals, "0")
				return m.WatchContainers(instance.LXD)
			},
			triggerEvent: func(st *state.State) {
				m, err := st.Machine("0")
				c.Assert(err, jc.ErrorIsNil)
				_, err = st.AddMachineInsideMachine(
					state.MachineTemplate{
						Series: "jammy",
						Jobs:   []state.MachineJob{state.JobHostUnits},
					},
					m.Id(),
					instance.LXD,
				)
				c.Assert(err, jc.ErrorIsNil)
			},
		}, {
			about: "units",
			getWatcher: func(st *state.State) interface{} {
				f := factory.NewFactory(st, s.StatePool)
				m := f.MakeMachine(c, nil)
				c.Assert(m.Id(), gc.Equals, "0")
				return m.WatchUnits()
			},
			triggerEvent: func(st *state.State) {
				m, err := st.Machine("0")
				c.Assert(err, jc.ErrorIsNil)
				f := factory.NewFactory(st, s.StatePool)
				f.MakeUnit(c, &factory.UnitParams{Machine: m})
			},
		}, {
			about: "applications",
			getWatcher: func(st *state.State) interface{} {
				return st.WatchApplications()
			},
			triggerEvent: func(st *state.State) {
				f := factory.NewFactory(st, s.StatePool)
				f.MakeApplication(c, nil)
			},
		}, {
			about: "remote applications",
			getWatcher: func(st *state.State) interface{} {
				return st.WatchRemoteApplications()
			},
			triggerEvent: func(st *state.State) {
				_, err := st.AddRemoteApplication(state.AddRemoteApplicationParams{
					Name: "db2", SourceModel: s.Model.ModelTag()})
				c.Assert(err, jc.ErrorIsNil)
			},
		}, {
			about: "relations",
			getWatcher: func(st *state.State) interface{} {
				f := factory.NewFactory(st, s.StatePool)
				wordpressCharm := f.MakeCharm(c, &factory.CharmParams{Name: "wordpress"})
				wordpress := f.MakeApplication(c, &factory.ApplicationParams{Name: "wordpress", Charm: wordpressCharm})
				return wordpress.WatchRelations()
			},
			setUpState: func(st *state.State) bool {
				f := factory.NewFactory(st, s.StatePool)
				mysqlCharm := f.MakeCharm(c, &factory.CharmParams{Name: "mysql"})
				f.MakeApplication(c, &factory.ApplicationParams{Name: "mysql", Charm: mysqlCharm})
				return false
			},
			triggerEvent: func(st *state.State) {
				eps, err := st.InferEndpoints("wordpress", "mysql")
				c.Assert(err, jc.ErrorIsNil)
				_, err = st.AddRelation(eps...)
				c.Assert(err, jc.ErrorIsNil)
			},
		}, {
			about: "remote relations",
			getWatcher: func(st *state.State) interface{} {
				return st.WatchRemoteRelations()
			},
			setUpState: func(st *state.State) bool {
				_, err := st.AddRemoteApplication(state.AddRemoteApplicationParams{
					Name: "mysql", SourceModel: s.OtherModel.ModelTag(),
					Endpoints: []charm.Relation{{Name: "database", Interface: "mysql", Role: "provider", Scope: "global"}},
				})
				c.Assert(err, jc.ErrorIsNil)
				f := factory.NewFactory(st, s.StatePool)
				wpCharm := f.MakeCharm(c, &factory.CharmParams{Name: "wordpress"})
				f.MakeApplication(c, &factory.ApplicationParams{Name: "wordpress", Charm: wpCharm})
				return false
			},
			triggerEvent: func(st *state.State) {
				eps, err := st.InferEndpoints("wordpress", "mysql")
				c.Assert(err, jc.ErrorIsNil)
				_, err = st.AddRelation(eps...)
				c.Assert(err, jc.ErrorIsNil)
			},
		}, {
			about: "relation ingress networks",
			getWatcher: func(st *state.State) interface{} {
				_, err := st.AddRemoteApplication(state.AddRemoteApplicationParams{
					Name: "mysql", SourceModel: s.OtherModel.ModelTag(),
					Endpoints: []charm.Relation{{Name: "database", Interface: "mysql", Role: "provider", Scope: "global"}},
				})
				c.Assert(err, jc.ErrorIsNil)
				f := factory.NewFactory(st, s.StatePool)
				wpCharm := f.MakeCharm(c, &factory.CharmParams{Name: "wordpress"})
				f.MakeApplication(c, &factory.ApplicationParams{Name: "wordpress", Charm: wpCharm})
				eps, err := st.InferEndpoints("wordpress", "mysql")
				c.Assert(err, jc.ErrorIsNil)
				rel, err := st.AddRelation(eps...)
				c.Assert(err, jc.ErrorIsNil)
				return rel.WatchRelationIngressNetworks()
			},
			triggerEvent: func(st *state.State) {
				relIngress := state.NewRelationIngressNetworks(st)
				_, err := relIngress.Save("wordpress:db mysql:database", false, []string{"1.2.3.4/32", "4.3.2.1/16"})
				c.Assert(err, jc.ErrorIsNil)
			},
		}, {
			about: "relation egress networks",
			getWatcher: func(st *state.State) interface{} {
				_, err := st.AddRemoteApplication(state.AddRemoteApplicationParams{
					Name: "mysql", SourceModel: s.OtherModel.ModelTag(),
					Endpoints: []charm.Relation{{Name: "database", Interface: "mysql", Role: "provider", Scope: "global"}},
				})
				c.Assert(err, jc.ErrorIsNil)
				f := factory.NewFactory(st, s.StatePool)
				wpCharm := f.MakeCharm(c, &factory.CharmParams{Name: "wordpress"})
				f.MakeApplication(c, &factory.ApplicationParams{Name: "wordpress", Charm: wpCharm})
				eps, err := st.InferEndpoints("wordpress", "mysql")
				c.Assert(err, jc.ErrorIsNil)
				rel, err := st.AddRelation(eps...)
				c.Assert(err, jc.ErrorIsNil)
				return rel.WatchRelationEgressNetworks()
			},
			triggerEvent: func(st *state.State) {
				relIngress := state.NewRelationEgressNetworks(st)
				_, err := relIngress.Save("wordpress:db mysql:database", false, []string{"1.2.3.4/32", "4.3.2.1/16"})
				c.Assert(err, jc.ErrorIsNil)
			},
		}, {
			about: "open ports",
			getWatcher: func(st *state.State) interface{} {
				return st.WatchOpenedPorts()
			},
			setUpState: func(st *state.State) bool {
				f := factory.NewFactory(st, s.StatePool)
				mysql := f.MakeApplication(c, &factory.ApplicationParams{Name: "mysql"})
				f.MakeUnit(c, &factory.UnitParams{Application: mysql})
				return false
			},
			triggerEvent: func(st *state.State) {
				u, err := st.Unit("mysql/0")
				c.Assert(err, jc.ErrorIsNil)

				unitPortRange, err := u.OpenedPortRanges()
				c.Assert(err, jc.ErrorIsNil)
				unitPortRange.Open(allEndpoints, network.MustParsePortRange("100-200/tcp"))
				c.Assert(st.ApplyOperation(unitPortRange.Changes()), jc.ErrorIsNil)
			},
		}, {
			about: "cleanups",
			getWatcher: func(st *state.State) interface{} {
				return st.WatchCleanups()
			},
			setUpState: func(st *state.State) bool {
				f := factory.NewFactory(st, s.StatePool)
				wordpressCharm := f.MakeCharm(c, &factory.CharmParams{Name: "wordpress"})
				f.MakeApplication(c, &factory.ApplicationParams{Name: "wordpress", Charm: wordpressCharm})
				mysqlCharm := f.MakeCharm(c, &factory.CharmParams{Name: "mysql"})
				f.MakeApplication(c, &factory.ApplicationParams{Name: "mysql", Charm: mysqlCharm})

				// add and destroy a relation, so there is something to cleanup.
				eps, err := st.InferEndpoints("wordpress", "mysql")
				c.Assert(err, jc.ErrorIsNil)
				r := f.MakeRelation(c, &factory.RelationParams{Endpoints: eps})
				loggo.GetLogger("juju.state").SetLogLevel(loggo.TRACE)
				err = r.Destroy()
				c.Assert(err, jc.ErrorIsNil)
				loggo.GetLogger("juju.state").SetLogLevel(loggo.DEBUG)
				return true
			},
			triggerEvent: func(st *state.State) {
				loggo.GetLogger("juju.state").SetLogLevel(loggo.TRACE)
				err := st.Cleanup()
				c.Assert(err, jc.ErrorIsNil)
				loggo.GetLogger("juju.state").SetLogLevel(loggo.DEBUG)
			},
		}, {
			about: "reboots",
			getWatcher: func(st *state.State) interface{} {
				f := factory.NewFactory(st, s.StatePool)
				m := f.MakeMachine(c, &factory.MachineParams{})
				c.Assert(m.Id(), gc.Equals, "0")
				w := m.WatchForRebootEvent()
				return w
			},
			triggerEvent: func(st *state.State) {
				m, err := st.Machine("0")
				c.Assert(err, jc.ErrorIsNil)
				err = m.SetRebootFlag(true)
				c.Assert(err, jc.ErrorIsNil)
			},
		}, {
			about: "block devices",
			getWatcher: func(st *state.State) interface{} {
				f := factory.NewFactory(st, s.StatePool)
				m := f.MakeMachine(c, &factory.MachineParams{})
				c.Assert(m.Id(), gc.Equals, "0")
				sb, err := state.NewStorageBackend(st)
				c.Assert(err, jc.ErrorIsNil)
				return sb.WatchBlockDevices(m.MachineTag())
			},
			setUpState: func(st *state.State) bool {
				m, err := st.Machine("0")
				c.Assert(err, jc.ErrorIsNil)
				sdb := state.BlockDeviceInfo{DeviceName: "sdb"}
				err = m.SetMachineBlockDevices(sdb)
				c.Assert(err, jc.ErrorIsNil)
				return true
			},
			triggerEvent: func(st *state.State) {
				m, err := st.Machine("0")
				c.Assert(err, jc.ErrorIsNil)
				sdb := state.BlockDeviceInfo{DeviceName: "sdb", Label: "fatty"}
				err = m.SetMachineBlockDevices(sdb)
				c.Assert(err, jc.ErrorIsNil)
			},
		}, {
			about: "statuses",
			getWatcher: func(st *state.State) interface{} {
				m, err := st.AddMachine("jammy", state.JobHostUnits)
				c.Assert(err, jc.ErrorIsNil)
				c.Assert(m.Id(), gc.Equals, "0")
				// Ensure that all the creation events have flowed through the system.
				s.WaitForModelWatchersIdle(c, st.ModelUUID())
				return m.Watch()
			},
			setUpState: func(st *state.State) bool {
				m, err := st.Machine("0")
				c.Assert(err, jc.ErrorIsNil)
				m.SetProvisioned("inst-id", "", "fake_nonce", nil)
				return false
			},
			triggerEvent: func(st *state.State) {
				m, err := st.Machine("0")
				c.Assert(err, jc.ErrorIsNil)

				now := time.Now()
				sInfo := status.StatusInfo{
					Status:  status.Error,
					Message: "some status",
					Since:   &now,
				}
				err = m.SetStatus(sInfo)
				c.Assert(err, jc.ErrorIsNil)
			},
		}, {
			about: "settings",
			getWatcher: func(st *state.State) interface{} {
				return st.WatchApplications()
			},
			setUpState: func(st *state.State) bool {
				f := factory.NewFactory(st, s.StatePool)
				wordpressCharm := f.MakeCharm(c, &factory.CharmParams{Name: "wordpress"})
				f.MakeApplication(c, &factory.ApplicationParams{Name: "wordpress", Charm: wordpressCharm})
				return false
			},
			triggerEvent: func(st *state.State) {
				app, err := st.Application("wordpress")
				c.Assert(err, jc.ErrorIsNil)

				err = app.UpdateCharmConfig(model.GenerationMaster, charm.Settings{"blog-title": "awesome"})
				c.Assert(err, jc.ErrorIsNil)
			},
		}, {
			about: "action status",
			getWatcher: func(st *state.State) interface{} {
				f := factory.NewFactory(st, s.StatePool)
				dummyCharm := f.MakeCharm(c, &factory.CharmParams{Name: "dummy"})
				application := f.MakeApplication(c, &factory.ApplicationParams{Name: "dummy", Charm: dummyCharm})

				unit, err := application.AddUnit(state.AddUnitParams{})
				c.Assert(err, jc.ErrorIsNil)
				return unit.WatchPendingActionNotifications()
			},
			triggerEvent: func(st *state.State) {
				unit, err := st.Unit("dummy/0")
				c.Assert(err, jc.ErrorIsNil)
				m, err := st.Model()
				c.Assert(err, jc.ErrorIsNil)
				operationID, err := m.EnqueueOperation("a test", 1)
				c.Assert(err, jc.ErrorIsNil)
				_, err = m.AddAction(unit, operationID, "snapshot", nil, nil, nil)
				c.Assert(err, jc.ErrorIsNil)
			},
		}, {
			about: "min units",
			getWatcher: func(st *state.State) interface{} {
				return st.WatchMinUnits()
			},
			setUpState: func(st *state.State) bool {
				f := factory.NewFactory(st, s.StatePool)
				wordpressCharm := f.MakeCharm(c, &factory.CharmParams{Name: "wordpress"})
				_ = f.MakeApplication(c, &factory.ApplicationParams{Name: "wordpress", Charm: wordpressCharm})
				return false
			},
			triggerEvent: func(st *state.State) {
				wordpress, err := st.Application("wordpress")
				c.Assert(err, jc.ErrorIsNil)
				err = wordpress.SetMinUnits(2)
				c.Assert(err, jc.ErrorIsNil)
			},
		}, {
			about: "subnets",
			getWatcher: func(st *state.State) interface{} {
				return st.WatchSubnets(nil)
			},
			triggerEvent: func(st *state.State) {
				_, err := st.AddSubnet(network.SubnetInfo{
					CIDR: "10.0.0.0/24",
				})
				c.Assert(err, jc.ErrorIsNil)
			},
		},
	} {
		c.Logf("Test %d: %s", i, test.about)
		func() {
			getTestWatcher := func(st *state.State) TestWatcherC {
				var wc interface{}
				switch w := test.getWatcher(st).(type) {
				case statetesting.StringsWatcher:
					wc = statetesting.NewStringsWatcherC(c, w)
					swc := wc.(statetesting.StringsWatcherC)
					// consume initial event
					swc.AssertChange()
					swc.AssertNoChange()
				case statetesting.NotifyWatcher:
					wc = statetesting.NewNotifyWatcherC(c, w)
					nwc := wc.(statetesting.NotifyWatcherC)
					// consume initial event
					nwc.AssertOneChange()
					nwc.AssertNoChange()
				default:
					c.Fatalf("unknown watcher type %T", w)
				}
				return TestWatcherC{
					c:       c,
					State:   st,
					Watcher: wc,
				}
			}

			checkIsolationForModel := func(w1, w2 TestWatcherC) {
				c.Logf("Making changes to model %s", w1.State.ModelUUID())
				// switch on type of watcher here
				if test.setUpState != nil {

					assertChanges := test.setUpState(w1.State)
					if assertChanges {
						// Consume events from setup.
						w1.AssertChanges()
						w1.AssertNoChange()
						w2.AssertNoChange()
					}
				}
				c.Logf("triggering event")
				test.triggerEvent(w1.State)
				w1.AssertChanges()
				w1.AssertNoChange()
				w2.AssertNoChange()
			}

			wc1 := getTestWatcher(s.State)
			defer wc1.Stop()
			wc2 := getTestWatcher(s.OtherState)
			defer wc2.Stop()
			wc2.AssertNoChange()
			wc1.AssertNoChange()
			checkIsolationForModel(wc1, wc2)
			checkIsolationForModel(wc2, wc1)
		}()
		s.Reset(c)
	}
}

type TestWatcherC struct {
	c       *gc.C
	State   *state.State
	Watcher interface{}
}

func (tw *TestWatcherC) AssertChanges() {
	switch wc := tw.Watcher.(type) {
	case statetesting.StringsWatcherC:
		wc.AssertChanges()
	case statetesting.NotifyWatcherC:
		wc.AssertOneChange()
	default:
		tw.c.Fatalf("unknown watcher type %T", wc)
	}
}

func (tw *TestWatcherC) AssertNoChange() {
	switch wc := tw.Watcher.(type) {
	case statetesting.StringsWatcherC:
		wc.AssertNoChange()
	case statetesting.NotifyWatcherC:
		wc.AssertNoChange()
	default:
		tw.c.Fatalf("unknown watcher type %T", wc)
	}
}

func (tw *TestWatcherC) Stop() {
	switch wc := tw.Watcher.(type) {
	case statetesting.StringsWatcherC:
		statetesting.AssertStop(tw.c, wc.Watcher)
	case statetesting.NotifyWatcherC:
		statetesting.AssertStop(tw.c, wc.Watcher)
	default:
		tw.c.Fatalf("unknown watcher type %T", wc)
	}
}

func (s *StateSuite) TestAddresses(c *gc.C) {
	var err error
	machines := make([]*state.Machine, 4)
	machines[0], err = s.State.AddMachine("quantal", state.JobManageModel, state.JobHostUnits)
	c.Assert(err, jc.ErrorIsNil)
	machines[1], err = s.State.AddMachine("quantal", state.JobHostUnits)
	c.Assert(err, jc.ErrorIsNil)

	node, err := s.State.ControllerNode(machines[0].Id())
	c.Assert(err, jc.ErrorIsNil)
	err = node.SetHasVote(true)
	c.Assert(err, jc.ErrorIsNil)

	changes, err := s.State.EnableHA(3, constraints.Value{}, "quantal", nil)
	c.Assert(err, jc.ErrorIsNil)
	c.Assert(changes.Added, gc.DeepEquals, []string{"2", "3"})
	c.Assert(changes.Maintained, gc.DeepEquals, []string{machines[0].Id()})

	machines[2], err = s.State.Machine("2")
	c.Assert(err, jc.ErrorIsNil)
	machines[3], err = s.State.Machine("3")
	c.Assert(err, jc.ErrorIsNil)

	for i, m := range machines {
		err := m.SetProviderAddresses(
			network.NewSpaceAddress(fmt.Sprintf("10.0.0.%d", i), network.WithScope(network.ScopeCloudLocal)),
			network.NewSpaceAddress("::1", network.WithScope(network.ScopeCloudLocal)),
			network.NewSpaceAddress("127.0.0.1", network.WithScope(network.ScopeMachineLocal)),
			network.NewSpaceAddress("5.4.3.2", network.WithScope(network.ScopePublic)),
		)
		c.Assert(err, jc.ErrorIsNil)
	}
	cfg, err := s.State.ControllerConfig()
	c.Assert(err, jc.ErrorIsNil)

	addrs, err := s.State.Addresses()
	c.Assert(err, jc.ErrorIsNil)
	c.Assert(addrs, gc.HasLen, 3)
	c.Assert(addrs, jc.SameContents, []string{
		fmt.Sprintf("10.0.0.0:%d", cfg.StatePort()),
		fmt.Sprintf("10.0.0.2:%d", cfg.StatePort()),
		fmt.Sprintf("10.0.0.3:%d", cfg.StatePort()),
	})
}

func (s *StateSuite) TestPing(c *gc.C) {
	c.Assert(s.State.Ping(), gc.IsNil)
	mgotesting.MgoServer.Restart()
	c.Assert(s.State.Ping(), gc.NotNil)
}

func (s *StateSuite) TestIsNotFound(c *gc.C) {
	err1 := fmt.Errorf("unrelated error")
	err2 := errors.NotFoundf("foo")
	c.Assert(err1, gc.Not(jc.Satisfies), errors.IsNotFound)
	c.Assert(err2, jc.Satisfies, errors.IsNotFound)
}

func (s *StateSuite) AssertMachineCount(c *gc.C, expect int) {
	ms, err := s.State.AllMachines()
	c.Assert(err, jc.ErrorIsNil)
	c.Assert(len(ms), gc.Equals, expect)
}

var jobStringTests = []struct {
	job state.MachineJob
	s   string
}{
	{state.JobHostUnits, "JobHostUnits"},
	{state.JobManageModel, "JobManageModel"},
	{0, "<unknown job 0>"},
	{5, "<unknown job 5>"},
}

func (s *StateSuite) TestJobString(c *gc.C) {
	for _, t := range jobStringTests {
		c.Check(t.job.String(), gc.Equals, t.s)
	}
}

func (s *StateSuite) TestAddMachineErrors(c *gc.C) {
	_, err := s.State.AddMachine("")
	c.Assert(err, gc.ErrorMatches, "cannot add a new machine: no series specified")
	_, err = s.State.AddMachine("quantal")
	c.Assert(err, gc.ErrorMatches, "cannot add a new machine: no jobs specified")
	_, err = s.State.AddMachine("quantal", state.JobHostUnits, state.JobHostUnits)
	c.Assert(err, gc.ErrorMatches, "cannot add a new machine: duplicate job: .*")
}

func (s *StateSuite) TestAddMachine(c *gc.C) {
	allJobs := []state.MachineJob{
		state.JobHostUnits,
		state.JobManageModel,
	}
	m0, err := s.State.AddMachine("quantal", allJobs...)
	c.Assert(err, jc.ErrorIsNil)
	check := func(m *state.Machine, id, series string, jobs []state.MachineJob) {
		c.Assert(m.Id(), gc.Equals, id)
		c.Assert(m.Series(), gc.Equals, series)
		c.Assert(m.Jobs(), gc.DeepEquals, jobs)
		s.assertMachineContainers(c, m, nil)
	}
	check(m0, "0", "quantal", allJobs)
	m0, err = s.State.Machine("0")
	c.Assert(err, jc.ErrorIsNil)
	check(m0, "0", "quantal", allJobs)

	oneJob := []state.MachineJob{state.JobHostUnits}
	m1, err := s.State.AddMachine("blahblah", oneJob...)
	c.Assert(err, jc.ErrorIsNil)
	check(m1, "1", "blahblah", oneJob)

	m1, err = s.State.Machine("1")
	c.Assert(err, jc.ErrorIsNil)
	check(m1, "1", "blahblah", oneJob)

	m, err := s.State.AllMachines()
	c.Assert(err, jc.ErrorIsNil)
	c.Assert(m, gc.HasLen, 2)
	check(m[0], "0", "quantal", allJobs)
	check(m[1], "1", "blahblah", oneJob)

	st2 := s.Factory.MakeModel(c, nil)
	defer st2.Close()
	_, err = st2.AddMachine("quantal", state.JobManageModel)
	c.Assert(err, gc.ErrorMatches, "cannot add a new machine: controller jobs specified but not allowed")
}

func (s *StateSuite) TestAddMachines(c *gc.C) {
	oneJob := []state.MachineJob{state.JobHostUnits}
	cons := constraints.MustParse("mem=4G")
	hc := instance.MustParseHardware("mem=2G")
	machineTemplate := state.MachineTemplate{
		Series:                  "precise",
		Constraints:             cons,
		HardwareCharacteristics: hc,
		InstanceId:              "inst-id",
		DisplayName:             "test-display-name",
		Nonce:                   "nonce",
		Jobs:                    oneJob,
	}
	machines, err := s.State.AddMachines(machineTemplate)
	c.Assert(err, jc.ErrorIsNil)
	c.Assert(machines, gc.HasLen, 1)
	m, err := s.State.Machine(machines[0].Id())
	c.Assert(err, jc.ErrorIsNil)
	c.Assert(m.CheckProvisioned("nonce"), jc.IsTrue)
	c.Assert(m.Series(), gc.Equals, "precise")
	mcons, err := m.Constraints()
	c.Assert(err, jc.ErrorIsNil)
	c.Assert(mcons, gc.DeepEquals, cons)
	mhc, err := m.HardwareCharacteristics()
	c.Assert(err, jc.ErrorIsNil)
	c.Assert(*mhc, gc.DeepEquals, hc)
	instId, instDN, err := m.InstanceNames()
	c.Assert(err, jc.ErrorIsNil)
	c.Assert(string(instId), gc.Equals, "inst-id")
	c.Assert(instDN, gc.Equals, "test-display-name")
}

func (s *StateSuite) TestAddMachinesModelDying(c *gc.C) {
	err := s.Model.Destroy(state.DestroyModelParams{})
	c.Assert(err, jc.ErrorIsNil)
	// Check that machines cannot be added if the model is initially Dying.
	_, err = s.State.AddMachine("quantal", state.JobHostUnits)
	c.Assert(err, gc.ErrorMatches, `cannot add a new machine: model "testmodel" is dying`)
}

func (s *StateSuite) TestAddMachinesModelDyingAfterInitial(c *gc.C) {
	// Check that machines cannot be added if the model is initially
	// Alive but set to Dying immediately before the transaction is run.
	defer state.SetBeforeHooks(c, s.State, func() {
		c.Assert(s.Model.Life(), gc.Equals, state.Alive)
		c.Assert(s.Model.Destroy(state.DestroyModelParams{}), gc.IsNil)
	}).Check()
	_, err := s.State.AddMachine("quantal", state.JobHostUnits)
	c.Assert(err, gc.ErrorMatches, `cannot add a new machine: model "testmodel" is dying`)
}

func (s *StateSuite) TestAddMachinesModelMigrating(c *gc.C) {
	err := s.Model.SetMigrationMode(state.MigrationModeExporting)
	c.Assert(err, jc.ErrorIsNil)
	// Check that machines cannot be added if the model is initially Dying.
	_, err = s.State.AddMachine("quantal", state.JobHostUnits)
	c.Assert(err, gc.ErrorMatches, `cannot add a new machine: model "testmodel" is being migrated`)
}

func (s *StateSuite) TestAddMachineExtraConstraints(c *gc.C) {
	err := s.State.SetModelConstraints(constraints.MustParse("mem=4G"))
	c.Assert(err, jc.ErrorIsNil)
	oneJob := []state.MachineJob{state.JobHostUnits}
	extraCons := constraints.MustParse("cores=4")
	m, err := s.State.AddOneMachine(state.MachineTemplate{
		DisplayName: "test-display-name",
		Series:      "quantal",
		Constraints: extraCons,
		Jobs:        oneJob,
		Nonce:       "nonce",
		InstanceId:  "inst-id",
	})
	c.Assert(err, jc.ErrorIsNil)
	c.Assert(m.Id(), gc.Equals, "0")
	c.Assert(m.Series(), gc.Equals, "quantal")
	c.Assert(m.Jobs(), gc.DeepEquals, oneJob)
	expectedCons := constraints.MustParse("cores=4 mem=4G")
	mcons, err := m.Constraints()
	c.Assert(err, jc.ErrorIsNil)
	c.Assert(mcons, gc.DeepEquals, expectedCons)
	m, err = s.State.Machine(m.Id())
	c.Assert(err, jc.ErrorIsNil)
	c.Assert(m.CheckProvisioned("nonce"), jc.IsTrue)
	_, instDN, err := m.InstanceNames()
	c.Assert(err, jc.ErrorIsNil)
	c.Assert(instDN, gc.Equals, "test-display-name")
}

func (s *StateSuite) TestAddMachinePlacementIgnoresModelConstraints(c *gc.C) {
	err := s.State.SetModelConstraints(constraints.MustParse("mem=4G tags=foo"))
	c.Assert(err, jc.ErrorIsNil)
	oneJob := []state.MachineJob{state.JobHostUnits}
	m, err := s.State.AddOneMachine(state.MachineTemplate{
		DisplayName: "test-display-name",
		Series:      "quantal",
		Jobs:        oneJob,
		Placement:   "theplacement",
		Nonce:       "nonce",
		InstanceId:  "inst-id",
	})
	c.Assert(err, jc.ErrorIsNil)
	c.Assert(m.Id(), gc.Equals, "0")
	c.Assert(m.Series(), gc.Equals, "quantal")
	c.Assert(m.Placement(), gc.Equals, "theplacement")
	c.Assert(m.Jobs(), gc.DeepEquals, oneJob)
	expectedCons := constraints.MustParse("")
	mcons, err := m.Constraints()
	c.Assert(err, jc.ErrorIsNil)
	c.Assert(mcons, gc.DeepEquals, expectedCons)
	m, err = s.State.Machine(m.Id())
	c.Assert(err, jc.ErrorIsNil)
	c.Assert(m.CheckProvisioned("nonce"), jc.IsTrue)
	_, instDN, err := m.InstanceNames()
	c.Assert(err, jc.ErrorIsNil)
	c.Assert(instDN, gc.Equals, "test-display-name")
}

func (s *StateSuite) TestAddMachineWithVolumes(c *gc.C) {
	pm := poolmanager.New(state.NewStateSettings(s.State), provider.CommonStorageProviders())
	_, err := pm.Create("loop-pool", provider.LoopProviderType, map[string]interface{}{})
	c.Assert(err, jc.ErrorIsNil)

	oneJob := []state.MachineJob{state.JobHostUnits}
	cons := constraints.MustParse("mem=4G")
	hc := instance.MustParseHardware("mem=2G")

	volume0 := state.VolumeParams{
		Pool: "loop-pool",
		Size: 123,
	}
	volume1 := state.VolumeParams{
		Pool: "", // use default
		Size: 456,
	}
	volumeAttachment0 := state.VolumeAttachmentParams{}
	volumeAttachment1 := state.VolumeAttachmentParams{
		ReadOnly: true,
	}

	machineTemplate := state.MachineTemplate{
		Series:                  "precise",
		Constraints:             cons,
		HardwareCharacteristics: hc,
		InstanceId:              "inst-id",
		DisplayName:             "test-display-name",
		Nonce:                   "nonce",
		Jobs:                    oneJob,
		Volumes: []state.HostVolumeParams{{
			volume0, volumeAttachment0,
		}, {
			volume1, volumeAttachment1,
		}},
	}
	machines, err := s.State.AddMachines(machineTemplate)
	c.Assert(err, jc.ErrorIsNil)
	c.Assert(machines, gc.HasLen, 1)
	m, err := s.State.Machine(machines[0].Id())
	c.Assert(err, jc.ErrorIsNil)

	// When adding the machine, the default pool should
	// have been set on the volume params.
	machineTemplate.Volumes[1].Volume.Pool = "loop"

	sb, err := state.NewStorageBackend(s.State)
	c.Assert(err, jc.ErrorIsNil)
	volumeAttachments, err := sb.MachineVolumeAttachments(m.MachineTag())
	c.Assert(err, jc.ErrorIsNil)
	c.Assert(volumeAttachments, gc.HasLen, 2)
	if volumeAttachments[0].Volume() == names.NewVolumeTag(m.Id()+"/1") {
		va := volumeAttachments
		va[0], va[1] = va[1], va[0]
	}
	for i, att := range volumeAttachments {
		_, err = att.Info()
		c.Assert(err, jc.Satisfies, errors.IsNotProvisioned)
		attachmentParams, ok := att.Params()
		c.Assert(ok, jc.IsTrue)
		c.Check(attachmentParams, gc.Equals, machineTemplate.Volumes[i].Attachment)
		volume, err := sb.Volume(att.Volume())
		c.Assert(err, jc.ErrorIsNil)
		_, err = volume.Info()
		c.Assert(err, jc.Satisfies, errors.IsNotProvisioned)
		volumeParams, ok := volume.Params()
		c.Assert(ok, jc.IsTrue)
		c.Check(volumeParams, gc.Equals, machineTemplate.Volumes[i].Volume)
	}
	instId, instDN, err := m.InstanceNames()
	c.Assert(err, jc.ErrorIsNil)
	c.Assert(string(instId), gc.Equals, "inst-id")
	c.Assert(instDN, gc.Equals, "test-display-name")
}

func (s *StateSuite) assertMachineContainers(c *gc.C, m *state.Machine, containers []string) {
	mc, err := m.Containers()
	c.Assert(err, jc.ErrorIsNil)
	c.Assert(mc, gc.DeepEquals, containers)
}

func (s *StateSuite) TestAddContainerToNewMachine(c *gc.C) {
	oneJob := []state.MachineJob{state.JobHostUnits}

	template := state.MachineTemplate{
		Series: "quantal",
		Jobs:   oneJob,
	}
	parentTemplate := state.MachineTemplate{
		Series: "raring",
		Jobs:   oneJob,
	}
	m, err := s.State.AddMachineInsideNewMachine(template, parentTemplate, instance.LXD)
	c.Assert(err, jc.ErrorIsNil)
	c.Assert(m.Id(), gc.Equals, "0/lxd/0")
	c.Assert(m.Series(), gc.Equals, "quantal")
	c.Assert(m.ContainerType(), gc.Equals, instance.LXD)
	mcons, err := m.Constraints()
	c.Assert(err, jc.ErrorIsNil)
	c.Assert(&mcons, jc.Satisfies, constraints.IsEmpty)
	c.Assert(m.Jobs(), gc.DeepEquals, oneJob)

	m, err = s.State.Machine("0")
	c.Assert(err, jc.ErrorIsNil)
	s.assertMachineContainers(c, m, []string{"0/lxd/0"})
	c.Assert(m.Series(), gc.Equals, "raring")

	m, err = s.State.Machine("0/lxd/0")
	c.Assert(err, jc.ErrorIsNil)
	s.assertMachineContainers(c, m, nil)
	c.Assert(m.Jobs(), gc.DeepEquals, oneJob)
}

func (s *StateSuite) TestAddContainerToExistingMachine(c *gc.C) {
	oneJob := []state.MachineJob{state.JobHostUnits}
	m0, err := s.State.AddMachine("quantal", oneJob...)
	c.Assert(err, jc.ErrorIsNil)
	m1, err := s.State.AddMachine("quantal", oneJob...)
	c.Assert(err, jc.ErrorIsNil)

	// Add first container.
	m, err := s.State.AddMachineInsideMachine(state.MachineTemplate{
		Series: "quantal",
		Jobs:   []state.MachineJob{state.JobHostUnits},
	}, "1", instance.LXD)
	c.Assert(err, jc.ErrorIsNil)
	c.Assert(m.Id(), gc.Equals, "1/lxd/0")
	c.Assert(m.Series(), gc.Equals, "quantal")
	c.Assert(m.ContainerType(), gc.Equals, instance.LXD)
	mcons, err := m.Constraints()
	c.Assert(err, jc.ErrorIsNil)
	c.Assert(&mcons, jc.Satisfies, constraints.IsEmpty)
	c.Assert(m.Jobs(), gc.DeepEquals, oneJob)
	s.assertMachineContainers(c, m1, []string{"1/lxd/0"})

	s.assertMachineContainers(c, m0, nil)
	s.assertMachineContainers(c, m1, []string{"1/lxd/0"})
	m, err = s.State.Machine("1/lxd/0")
	c.Assert(err, jc.ErrorIsNil)
	s.assertMachineContainers(c, m, nil)

	// Add second container.
	m, err = s.State.AddMachineInsideMachine(state.MachineTemplate{
		Series: "quantal",
		Jobs:   []state.MachineJob{state.JobHostUnits},
	}, "1", instance.LXD)
	c.Assert(err, jc.ErrorIsNil)
	c.Assert(m.Id(), gc.Equals, "1/lxd/1")
	c.Assert(m.Series(), gc.Equals, "quantal")
	c.Assert(m.ContainerType(), gc.Equals, instance.LXD)
	c.Assert(m.Jobs(), gc.DeepEquals, oneJob)
	s.assertMachineContainers(c, m1, []string{"1/lxd/0", "1/lxd/1"})
}

func (s *StateSuite) TestAddContainerToMachineWithKnownSupportedContainers(c *gc.C) {
	oneJob := []state.MachineJob{state.JobHostUnits}
	host, err := s.State.AddMachine("quantal", oneJob...)
	c.Assert(err, jc.ErrorIsNil)
	err = host.SetSupportedContainers([]instance.ContainerType{instance.KVM})
	c.Assert(err, jc.ErrorIsNil)

	m, err := s.State.AddMachineInsideMachine(state.MachineTemplate{
		Series: "quantal",
		Jobs:   []state.MachineJob{state.JobHostUnits},
	}, "0", instance.KVM)
	c.Assert(err, jc.ErrorIsNil)
	c.Assert(m.Id(), gc.Equals, "0/kvm/0")
	s.assertMachineContainers(c, host, []string{"0/kvm/0"})
}

func (s *StateSuite) TestAddInvalidContainerToMachineWithKnownSupportedContainers(c *gc.C) {
	oneJob := []state.MachineJob{state.JobHostUnits}
	host, err := s.State.AddMachine("quantal", oneJob...)
	c.Assert(err, jc.ErrorIsNil)
	err = host.SetSupportedContainers([]instance.ContainerType{instance.KVM})
	c.Assert(err, jc.ErrorIsNil)

	_, err = s.State.AddMachineInsideMachine(state.MachineTemplate{
		Series: "quantal",
		Jobs:   []state.MachineJob{state.JobHostUnits},
	}, "0", instance.LXD)
	c.Assert(err, gc.ErrorMatches, "cannot add a new machine: machine 0 cannot host lxd containers")
	s.assertMachineContainers(c, host, nil)
}

func (s *StateSuite) TestAddContainerToMachineSupportingNoContainers(c *gc.C) {
	oneJob := []state.MachineJob{state.JobHostUnits}
	host, err := s.State.AddMachine("quantal", oneJob...)
	c.Assert(err, jc.ErrorIsNil)
	err = host.SupportsNoContainers()
	c.Assert(err, jc.ErrorIsNil)

	_, err = s.State.AddMachineInsideMachine(state.MachineTemplate{
		Series: "quantal",
		Jobs:   []state.MachineJob{state.JobHostUnits},
	}, "0", instance.LXD)
	c.Assert(err, gc.ErrorMatches, "cannot add a new machine: machine 0 cannot host lxd containers")
	s.assertMachineContainers(c, host, nil)
}

func (s *StateSuite) TestAddContainerToMachineLockedForSeriesUpgrade(c *gc.C) {
	oneJob := []state.MachineJob{state.JobHostUnits}
	host, err := s.State.AddMachine("xenial", oneJob...)
	c.Assert(err, jc.ErrorIsNil)
	err = host.CreateUpgradeSeriesLock(nil, "bionic")
	c.Assert(err, jc.ErrorIsNil)

	_, err = s.State.AddMachineInsideMachine(state.MachineTemplate{
		Series: "xenial",
		Jobs:   []state.MachineJob{state.JobHostUnits},
	}, "0", instance.LXD)
	c.Assert(err, gc.ErrorMatches, "cannot add a new machine: machine 0 is locked for series upgrade")
	s.assertMachineContainers(c, host, nil)
}

func (s *StateSuite) TestInvalidAddMachineParams(c *gc.C) {
	instIdTemplate := state.MachineTemplate{
		Series:     "quantal",
		Jobs:       []state.MachineJob{state.JobHostUnits},
		InstanceId: "i-foo",
	}
	normalTemplate := state.MachineTemplate{
		Series: "quantal",
		Jobs:   []state.MachineJob{state.JobHostUnits},
	}
	_, err := s.State.AddMachineInsideMachine(instIdTemplate, "0", instance.LXD)
	c.Check(err, gc.ErrorMatches, "cannot add a new machine: cannot specify instance id for a new container")

	_, err = s.State.AddMachineInsideNewMachine(instIdTemplate, normalTemplate, instance.LXD)
	c.Check(err, gc.ErrorMatches, "cannot add a new machine: cannot specify instance id for a new container")

	_, err = s.State.AddMachineInsideNewMachine(normalTemplate, instIdTemplate, instance.LXD)
	c.Check(err, gc.ErrorMatches, "cannot add a new machine: cannot specify instance id for a new container")

	_, err = s.State.AddOneMachine(instIdTemplate)
	c.Check(err, gc.ErrorMatches, "cannot add a new machine: cannot add a machine with an instance id and no nonce")

	_, err = s.State.AddOneMachine(state.MachineTemplate{
		Series:     "quantal",
		Jobs:       []state.MachineJob{state.JobHostUnits, state.JobHostUnits},
		InstanceId: "i-foo",
		Nonce:      "nonce",
	})
	c.Check(err, gc.ErrorMatches, fmt.Sprintf("cannot add a new machine: duplicate job: %s", state.JobHostUnits))

	noSeriesTemplate := state.MachineTemplate{
		Jobs: []state.MachineJob{state.JobHostUnits, state.JobHostUnits},
	}
	_, err = s.State.AddOneMachine(noSeriesTemplate)
	c.Check(err, gc.ErrorMatches, "cannot add a new machine: no series specified")

	_, err = s.State.AddMachineInsideNewMachine(noSeriesTemplate, normalTemplate, instance.LXD)
	c.Check(err, gc.ErrorMatches, "cannot add a new machine: no series specified")

	_, err = s.State.AddMachineInsideNewMachine(normalTemplate, noSeriesTemplate, instance.LXD)
	c.Check(err, gc.ErrorMatches, "cannot add a new machine: no series specified")

	_, err = s.State.AddMachineInsideMachine(noSeriesTemplate, "0", instance.LXD)
	c.Check(err, gc.ErrorMatches, "cannot add a new machine: no series specified")
}

func (s *StateSuite) TestAddContainerErrors(c *gc.C) {
	template := state.MachineTemplate{
		Series: "quantal",
		Jobs:   []state.MachineJob{state.JobHostUnits},
	}
	_, err := s.State.AddMachineInsideMachine(template, "10", instance.LXD)
	c.Assert(err, gc.ErrorMatches, "cannot add a new machine: machine 10 not found")
	_, err = s.State.AddMachineInsideMachine(template, "10", "")
	c.Assert(err, gc.ErrorMatches, "cannot add a new machine: no container type specified")
}

func (s *StateSuite) TestInjectMachineErrors(c *gc.C) {
	injectMachine := func(series string, instanceId instance.Id, nonce string, jobs ...state.MachineJob) error {
		_, err := s.State.AddOneMachine(state.MachineTemplate{
			Series:     series,
			Jobs:       jobs,
			InstanceId: instanceId,
			Nonce:      nonce,
		})
		return err
	}
	err := injectMachine("", "i-minvalid", agent.BootstrapNonce, state.JobHostUnits)
	c.Assert(err, gc.ErrorMatches, "cannot add a new machine: no series specified")
	err = injectMachine("quantal", "", agent.BootstrapNonce, state.JobHostUnits)
	c.Assert(err, gc.ErrorMatches, "cannot add a new machine: cannot specify a nonce without an instance id")
	err = injectMachine("quantal", "i-minvalid", "", state.JobHostUnits)
	c.Assert(err, gc.ErrorMatches, "cannot add a new machine: cannot add a machine with an instance id and no nonce")
	err = injectMachine("quantal", agent.BootstrapNonce, "i-mlazy")
	c.Assert(err, gc.ErrorMatches, "cannot add a new machine: no jobs specified")
}

func (s *StateSuite) TestInjectMachine(c *gc.C) {
	cons := constraints.MustParse("mem=4G")
	arch := corearch.DefaultArchitecture
	mem := uint64(1024)
	disk := uint64(1024)
	source := "loveshack"
	tags := []string{"foo", "bar"}
	template := state.MachineTemplate{
		Series:      "quantal",
		Jobs:        []state.MachineJob{state.JobHostUnits, state.JobManageModel},
		Constraints: cons,
		InstanceId:  "i-mindustrious",
		Nonce:       agent.BootstrapNonce,
		HardwareCharacteristics: instance.HardwareCharacteristics{
			Arch:           &arch,
			Mem:            &mem,
			RootDisk:       &disk,
			RootDiskSource: &source,
			Tags:           &tags,
		},
	}
	m, err := s.State.AddOneMachine(template)
	c.Assert(err, jc.ErrorIsNil)
	c.Assert(m.Jobs(), gc.DeepEquals, template.Jobs)
	instanceId, err := m.InstanceId()
	c.Assert(err, jc.ErrorIsNil)
	c.Assert(instanceId, gc.Equals, template.InstanceId)
	mcons, err := m.Constraints()
	c.Assert(err, jc.ErrorIsNil)
	c.Assert(cons, gc.DeepEquals, mcons)
	characteristics, err := m.HardwareCharacteristics()
	c.Assert(err, jc.ErrorIsNil)
	c.Assert(*characteristics, gc.DeepEquals, template.HardwareCharacteristics)

	// Make sure the bootstrap nonce value is set.
	c.Assert(m.CheckProvisioned(template.Nonce), jc.IsTrue)
}

func (s *StateSuite) TestAddContainerToInjectedMachine(c *gc.C) {
	oneJob := []state.MachineJob{state.JobHostUnits}
	template := state.MachineTemplate{
		Series:     "quantal",
		InstanceId: "i-mindustrious",
		Nonce:      agent.BootstrapNonce,
		Jobs:       []state.MachineJob{state.JobHostUnits, state.JobManageModel},
	}
	m0, err := s.State.AddOneMachine(template)
	c.Assert(err, jc.ErrorIsNil)

	// Add first container.
	template = state.MachineTemplate{
		Series: "quantal",
		Jobs:   []state.MachineJob{state.JobHostUnits},
	}
	m, err := s.State.AddMachineInsideMachine(template, "0", instance.LXD)
	c.Assert(err, jc.ErrorIsNil)
	c.Assert(m.Id(), gc.Equals, "0/lxd/0")
	c.Assert(m.Series(), gc.Equals, "quantal")
	c.Assert(m.ContainerType(), gc.Equals, instance.LXD)
	mcons, err := m.Constraints()
	c.Assert(err, jc.ErrorIsNil)
	c.Assert(&mcons, jc.Satisfies, constraints.IsEmpty)
	c.Assert(m.Jobs(), gc.DeepEquals, oneJob)
	s.assertMachineContainers(c, m0, []string{"0/lxd/0"})

	// Add second container.
	m, err = s.State.AddMachineInsideMachine(template, "0", instance.LXD)
	c.Assert(err, jc.ErrorIsNil)
	c.Assert(m.Id(), gc.Equals, "0/lxd/1")
	c.Assert(m.Series(), gc.Equals, "quantal")
	c.Assert(m.ContainerType(), gc.Equals, instance.LXD)
	c.Assert(m.Jobs(), gc.DeepEquals, oneJob)
	s.assertMachineContainers(c, m0, []string{"0/lxd/0", "0/lxd/1"})
}

func (s *StateSuite) TestAddMachineCanOnlyAddControllerForMachine0(c *gc.C) {
	template := state.MachineTemplate{
		Series: "quantal",
		Jobs:   []state.MachineJob{state.JobManageModel},
	}
	// Check that we can add the bootstrap machine.
	m, err := s.State.AddOneMachine(template)
	c.Assert(err, jc.ErrorIsNil)
	c.Assert(m.Id(), gc.Equals, "0")
	node, err := s.State.ControllerNode(m.Id())
	c.Assert(err, jc.ErrorIsNil)
	c.Assert(node.HasVote(), jc.IsFalse)
	c.Assert(m.Jobs(), gc.DeepEquals, []state.MachineJob{state.JobManageModel})

	// Check that the controller information is correct.
	controllerIds, err := s.State.ControllerIds()
	c.Assert(err, jc.ErrorIsNil)
	c.Assert(controllerIds, gc.DeepEquals, []string{"0"})

	const errCannotAdd = "cannot add a new machine: controller jobs specified but not allowed"
	m, err = s.State.AddOneMachine(template)
	c.Assert(err, gc.ErrorMatches, errCannotAdd)

	m, err = s.State.AddMachineInsideMachine(template, "0", instance.LXD)
	c.Assert(err, gc.ErrorMatches, errCannotAdd)

	m, err = s.State.AddMachineInsideNewMachine(template, template, instance.LXD)
	c.Assert(err, gc.ErrorMatches, errCannotAdd)
}

func (s *StateSuite) TestReadMachine(c *gc.C) {
	machine, err := s.State.AddMachine("quantal", state.JobHostUnits)
	c.Assert(err, jc.ErrorIsNil)
	expectedId := machine.Id()
	machine, err = s.State.Machine(expectedId)
	c.Assert(err, jc.ErrorIsNil)
	c.Assert(machine.Id(), gc.Equals, expectedId)
}

func (s *StateSuite) TestMachineNotFound(c *gc.C) {
	_, err := s.State.Machine("0")
	c.Assert(err, gc.ErrorMatches, "machine 0 not found")
	c.Assert(err, jc.Satisfies, errors.IsNotFound)
}

func (s *StateSuite) TestMachineIdLessThan(c *gc.C) {
	c.Assert(state.MachineIdLessThan("0", "0"), jc.IsFalse)
	c.Assert(state.MachineIdLessThan("0", "1"), jc.IsTrue)
	c.Assert(state.MachineIdLessThan("1", "0"), jc.IsFalse)
	c.Assert(state.MachineIdLessThan("10", "2"), jc.IsFalse)
	c.Assert(state.MachineIdLessThan("0", "0/lxd/0"), jc.IsTrue)
	c.Assert(state.MachineIdLessThan("0/lxd/0", "0"), jc.IsFalse)
	c.Assert(state.MachineIdLessThan("1", "0/lxd/0"), jc.IsFalse)
	c.Assert(state.MachineIdLessThan("0/lxd/0", "1"), jc.IsTrue)
	c.Assert(state.MachineIdLessThan("0/lxd/0/lxd/1", "0/lxd/0"), jc.IsFalse)
	c.Assert(state.MachineIdLessThan("0/kvm/0", "0/lxd/0"), jc.IsTrue)
}

func (s *StateSuite) TestAllMachines(c *gc.C) {
	numInserts := 42
	for i := 0; i < numInserts; i++ {
		m, err := s.State.AddMachine("quantal", state.JobHostUnits)
		c.Assert(err, jc.ErrorIsNil)
		err = m.SetProvisioned(instance.Id(fmt.Sprintf("foo-%d", i)), "", "fake_nonce", nil)
		c.Assert(err, jc.ErrorIsNil)
		err = m.SetAgentVersion(version.MustParseBinary("7.8.9-ubuntu-amd64"))
		c.Assert(err, jc.ErrorIsNil)
		err = m.Destroy()
		c.Assert(err, jc.ErrorIsNil)
	}
	s.AssertMachineCount(c, numInserts)
	ms, _ := s.State.AllMachines()
	for i, m := range ms {
		c.Assert(m.Id(), gc.Equals, strconv.Itoa(i))
		instId, err := m.InstanceId()
		c.Assert(err, jc.ErrorIsNil)
		c.Assert(string(instId), gc.Equals, fmt.Sprintf("foo-%d", i))
		tools, err := m.AgentTools()
		c.Check(err, jc.ErrorIsNil)
		c.Check(tools.Version, gc.DeepEquals, version.MustParseBinary("7.8.9-ubuntu-amd64"))
		c.Assert(m.Life(), gc.Equals, state.Dying)
	}
}

func (s *StateSuite) TestMachineCountForSeries(c *gc.C) {
	add_machine := func(series string) {
		m, err := s.State.AddMachine(series, state.JobHostUnits)
		c.Check(err, jc.ErrorIsNil)
		err = m.SetProvisioned(instance.Id(fmt.Sprintf("foo-%s", series)), "", "fake_nonce", nil)
		c.Check(err, jc.ErrorIsNil)
		err = m.SetAgentVersion(version.MustParseBinary("7.8.9-ubuntu-amd64"))
		c.Check(err, jc.ErrorIsNil)
		err = m.Destroy()
		c.Check(err, jc.ErrorIsNil)
	}

	var windowsSeries = []string{
		"win2008r2", "win2012", "win2012hv", "win2012hvr2", "win2012r2",
		"win2016", "win2016hv", "win2019", "win7", "win8", "win81", "win10",
	}
	expectedWinResult := map[string]int{}
	for _, winSeries := range windowsSeries {
		add_machine(winSeries)
		expectedWinResult[winSeries] = 1
	}
	add_machine("quantal")
	s.AssertMachineCount(c, len(windowsSeries)+1)

	result, err := s.State.MachineCountForSeries(windowsSeries...)
	c.Assert(err, jc.ErrorIsNil)
	c.Assert(result, gc.DeepEquals, expectedWinResult)

	result, err = s.State.MachineCountForSeries(
		"quantal", // count 1
		"xenial",  // count 0
	)
	c.Assert(err, jc.ErrorIsNil)
	c.Assert(result, gc.DeepEquals, map[string]int{"quantal": 1})
}

func (s *StateSuite) TestInferActiveRelations(c *gc.C) {
	_, err := s.State.AddMachine("quantal", state.JobHostUnits)
	c.Assert(err, jc.ErrorIsNil)
	wp := s.AddTestingApplication(c, "wp", s.AddTestingCharm(c, "wordpress"))
	_, err = wp.AddUnit(state.AddUnitParams{})
	c.Assert(err, jc.ErrorIsNil)
	ms := s.AddTestingApplication(c, "ms", s.AddTestingCharm(c, "mysql-alternative"))
	_, err = ms.AddUnit(state.AddUnitParams{})
	c.Assert(err, jc.ErrorIsNil)

	eps, err := s.State.InferEndpoints("wp", "ms:prod")
	c.Assert(err, jc.ErrorIsNil)
	_, err = s.State.AddRelation(eps...)
	c.Assert(err, jc.ErrorIsNil)

	relation, err := s.State.InferActiveRelation("wp", "ms")
	c.Assert(err, jc.ErrorIsNil)
	c.Assert(relation, gc.Matches, "wp:db ms:prod")

	relation, err = s.State.InferActiveRelation("wp:db", "ms:prod")
	c.Assert(err, jc.ErrorIsNil)
	c.Assert(relation, gc.Matches, "wp:db ms:prod")

	_, err = s.State.InferActiveRelation("wp", "ms:dev")
	c.Assert(err, gc.ErrorMatches, `relation matching "wp ms:dev" not found`)
}

func (s *StateSuite) TestInferActiveRelationsNoRelations(c *gc.C) {
	_, err := s.State.AddMachine("quantal", state.JobHostUnits)
	c.Assert(err, jc.ErrorIsNil)
	wp := s.AddTestingApplication(c, "wp", s.AddTestingCharm(c, "wordpress"))
	_, err = wp.AddUnit(state.AddUnitParams{})
	c.Assert(err, jc.ErrorIsNil)
	ms := s.AddTestingApplication(c, "ms", s.AddTestingCharm(c, "mysql-alternative"))
	_, err = ms.AddUnit(state.AddUnitParams{})
	c.Assert(err, jc.ErrorIsNil)

	_, err = s.State.InferActiveRelation("wp", "ms")
	c.Assert(err, gc.ErrorMatches, `relation matching "wp ms" not found`)

	_, err = s.State.InferActiveRelation("wp:db", "ms:prod")
	c.Assert(err, gc.ErrorMatches, `relation matching "wp:db ms:prod" not found`)
}

func (s *StateSuite) TestInferActiveRelationsAmbiguous(c *gc.C) {
	_, err := s.State.AddMachine("quantal", state.JobHostUnits)
	c.Assert(err, jc.ErrorIsNil)
	wp := s.AddTestingApplication(c, "wp", s.AddTestingCharm(c, "wordpress-nolimit"))
	_, err = wp.AddUnit(state.AddUnitParams{})
	c.Assert(err, jc.ErrorIsNil)
	ms := s.AddTestingApplication(c, "ms", s.AddTestingCharm(c, "mysql-alternative"))
	_, err = ms.AddUnit(state.AddUnitParams{})
	c.Assert(err, jc.ErrorIsNil)

	eps1, err := s.State.InferEndpoints("wp", "ms:prod")
	c.Assert(err, jc.ErrorIsNil)
	_, err = s.State.AddRelation(eps1...)
	c.Assert(err, jc.ErrorIsNil)

	eps2, err := s.State.InferEndpoints("wp", "ms:dev")
	c.Assert(err, jc.ErrorIsNil)
	_, err = s.State.AddRelation(eps2...)
	c.Assert(err, jc.ErrorIsNil)

	_, err = s.State.InferActiveRelation("wp", "ms")
	c.Assert(err, gc.ErrorMatches, `ambiguous relation: "wp ms" could refer to "wp:db ms:prod"; "wp:db ms:dev"`)

	relation, err := s.State.InferActiveRelation("wp", "ms:prod")
	c.Assert(err, jc.ErrorIsNil)
	c.Assert(relation, gc.Matches, "wp:db ms:prod")
}

func (s *StateSuite) TestAllRelations(c *gc.C) {
	const numRelations = 32
	_, err := s.State.AddMachine("quantal", state.JobHostUnits)
	c.Assert(err, jc.ErrorIsNil)
	mysql := s.AddTestingApplication(c, "mysql", s.AddTestingCharm(c, "mysql"))
	_, err = mysql.AddUnit(state.AddUnitParams{})
	c.Assert(err, jc.ErrorIsNil)
	wordpressCharm := s.AddTestingCharm(c, "wordpress")
	for i := 0; i < numRelations; i++ {
		applicationname := fmt.Sprintf("wordpress%d", i)
		wordpress := s.AddTestingApplication(c, applicationname, wordpressCharm)
		_, err = wordpress.AddUnit(state.AddUnitParams{})
		c.Assert(err, jc.ErrorIsNil)
		eps, err := s.State.InferEndpoints(applicationname, "mysql")
		c.Assert(err, jc.ErrorIsNil)
		_, err = s.State.AddRelation(eps...)
		c.Assert(err, jc.ErrorIsNil)
	}

	relations, _ := s.State.AllRelations()

	c.Assert(len(relations), gc.Equals, numRelations)
	for i, relation := range relations {
		c.Assert(relation.Id(), gc.Equals, i)
		c.Assert(relation, gc.Matches, fmt.Sprintf("wordpress%d:.+ mysql:.+", i))
	}
}

func (s *StateSuite) TestAliveRelationKeys(c *gc.C) {
	const numRelations = 12
	_, err := s.State.AddMachine("quantal", state.JobHostUnits)
	c.Assert(err, jc.ErrorIsNil)
	mysql := s.AddTestingApplication(c, "mysql", s.AddTestingCharm(c, "mysql"))
	_, err = mysql.AddUnit(state.AddUnitParams{})
	c.Assert(err, jc.ErrorIsNil)
	wordpressCharm := s.AddTestingCharm(c, "wordpress")
	for i := 0; i < numRelations; i++ {
		applicationname := fmt.Sprintf("wordpress%d", i)
		wordpress := s.AddTestingApplication(c, applicationname, wordpressCharm)
		_, err = wordpress.AddUnit(state.AddUnitParams{})
		c.Assert(err, jc.ErrorIsNil)
		eps, err := s.State.InferEndpoints(applicationname, "mysql")
		c.Assert(err, jc.ErrorIsNil)
		r, err := s.State.AddRelation(eps...)
		c.Assert(err, jc.ErrorIsNil)
		// Destroy half the relations, to check we only get the ones Alive
		if i%2 == 0 {
			_ = r.Destroy()
		}
	}

	relationKeys := s.State.AliveRelationKeys()

	c.Assert(len(relationKeys), gc.Equals, numRelations/2)
	num := 1
	for _, relation := range relationKeys {
		c.Assert(relation, gc.Matches, fmt.Sprintf("wordpress%d:.+ mysql:.+", num))
		num += 2
	}
}

func (s *StateSuite) TestSaveCloudService(c *gc.C) {
	svc, err := s.State.SaveCloudService(
		state.SaveCloudServiceArgs{
			Id:         "cloud-svc-ID",
			ProviderId: "provider-id",
			Addresses:  network.NewSpaceAddresses("1.1.1.1"),
		},
	)
	c.Assert(err, jc.ErrorIsNil)
	c.Assert(svc.Refresh(), jc.ErrorIsNil)
	c.Assert(svc.Id(), gc.Equals, "a#cloud-svc-ID")
	c.Assert(svc.ProviderId(), gc.Equals, "provider-id")
	c.Assert(svc.Addresses(), gc.DeepEquals, network.NewSpaceAddresses("1.1.1.1"))

	getResult, err := s.State.CloudService("cloud-svc-ID")
	c.Assert(err, jc.ErrorIsNil)
	c.Assert(getResult.Id(), gc.Equals, "a#cloud-svc-ID")
	c.Assert(getResult.ProviderId(), gc.Equals, "provider-id")
	c.Assert(getResult.Addresses(), gc.DeepEquals, network.NewSpaceAddresses("1.1.1.1"))
}

func (s *StateSuite) TestSaveCloudServiceChangeAddressesAllGood(c *gc.C) {
	defer state.SetBeforeHooks(c, s.State, func() {
		_, err := s.State.SaveCloudService(
			state.SaveCloudServiceArgs{
				Id:         "cloud-svc-ID",
				ProviderId: "provider-id",
				Addresses:  network.NewSpaceAddresses("1.1.1.1"),
			},
		)
		c.Assert(err, jc.ErrorIsNil)
	}).Check()
	svc, err := s.State.SaveCloudService(
		state.SaveCloudServiceArgs{
			Id:         "cloud-svc-ID",
			ProviderId: "provider-id",
			Addresses:  network.NewSpaceAddresses("2.2.2.2"),
		},
	)
	c.Assert(err, jc.ErrorIsNil)
	c.Assert(svc.Refresh(), jc.ErrorIsNil)
	c.Assert(svc.Id(), gc.Equals, "a#cloud-svc-ID")
	c.Assert(svc.ProviderId(), gc.Equals, "provider-id")
	c.Assert(svc.Addresses(), gc.DeepEquals, network.NewSpaceAddresses("2.2.2.2"))
}

func (s *StateSuite) TestSaveCloudServiceChangeProviderId(c *gc.C) {
	defer state.SetBeforeHooks(c, s.State, func() {
		_, err := s.State.SaveCloudService(
			state.SaveCloudServiceArgs{
				Id:         "cloud-svc-ID",
				ProviderId: "provider-id-existing",
				Addresses:  network.NewSpaceAddresses("1.1.1.1"),
			},
		)
		c.Assert(err, jc.ErrorIsNil)
	}).Check()
	svc, err := s.State.SaveCloudService(
		state.SaveCloudServiceArgs{
			Id:         "cloud-svc-ID",
			ProviderId: "provider-id-new", // ProviderId is immutable, changing this will get assert error.
			Addresses:  network.NewSpaceAddresses("1.1.1.1"),
		},
	)
	c.Assert(err, jc.ErrorIsNil)
	c.Assert(svc.Refresh(), jc.ErrorIsNil)
	c.Assert(svc.Id(), gc.Equals, "a#cloud-svc-ID")
	c.Assert(svc.ProviderId(), gc.Equals, "provider-id-new")
	c.Assert(svc.Addresses(), gc.DeepEquals, network.NewSpaceAddresses("1.1.1.1"))
}

func (s *StateSuite) TestAddApplication(c *gc.C) {
	ch := s.AddTestingCharm(c, "dummy")
	_, err := s.State.AddApplication(state.AddApplicationArgs{Name: "haha/borken", Charm: ch})
	c.Assert(err, gc.ErrorMatches, `cannot add application "haha/borken": invalid name`)
	_, err = s.State.Application("haha/borken")
	c.Assert(err, gc.ErrorMatches, `"haha/borken" is not a valid application name`)

	// set that a nil charm is handled correctly
	_, err = s.State.AddApplication(state.AddApplicationArgs{Name: "umadbro"})
	c.Assert(err, gc.ErrorMatches, `cannot add application "umadbro": charm is nil`)

	insettings := charm.Settings{"tuning": "optimized"}
	inconfig, err := coreconfig.NewConfig(coreconfig.ConfigAttributes{"outlook": "good"}, sampleApplicationConfigSchema(), nil)
	c.Assert(err, jc.ErrorIsNil)

	wordpress, err := s.State.AddApplication(
		state.AddApplicationArgs{
			Name:              "wordpress",
			Charm:             ch,
			CharmConfig:       insettings,
			ApplicationConfig: inconfig,
			CharmOrigin: &state.CharmOrigin{
				ID:   "charmID",
				Hash: "testing-hash",
			},
		})
	c.Assert(err, jc.ErrorIsNil)
	c.Assert(wordpress.Name(), gc.Equals, "wordpress")
	c.Assert(state.GetApplicationHasResources(wordpress), jc.IsFalse)
	outsettings, err := wordpress.CharmConfig(model.GenerationMaster)
	c.Assert(err, jc.ErrorIsNil)
	expected := ch.Config().DefaultSettings()
	for name, value := range insettings {
		expected[name] = value
	}
	c.Assert(outsettings, gc.DeepEquals, expected)
	outconfig, err := wordpress.ApplicationConfig()
	c.Assert(err, jc.ErrorIsNil)
	c.Assert(outconfig, gc.DeepEquals, inconfig.Attributes())
	cons, err := wordpress.Constraints()
	c.Assert(err, jc.ErrorIsNil)
	a := corearch.DefaultArchitecture
	c.Assert(cons, jc.DeepEquals, constraints.Value{
		Arch: &a,
	})

	mysqlArch := arch.ARM64
	mysql, err := s.State.AddApplication(state.AddApplicationArgs{Name: "mysql", Charm: ch, Constraints: constraints.Value{Arch: &mysqlArch}})
	c.Assert(err, jc.ErrorIsNil)
	c.Assert(mysql.Name(), gc.Equals, "mysql")
	sInfo, err := mysql.Status()
	c.Assert(err, jc.ErrorIsNil)
	c.Assert(sInfo.Status, gc.Equals, status.Unset)
	c.Assert(sInfo.Message, gc.Equals, "")
	cons, err = mysql.Constraints()
	c.Assert(err, jc.ErrorIsNil)
	c.Assert(cons, jc.DeepEquals, constraints.Value{
		Arch: &mysqlArch,
	})

	// Check that retrieving the new created applications works correctly.
	wordpress, err = s.State.Application("wordpress")
	c.Assert(err, jc.ErrorIsNil)
	c.Assert(wordpress.Name(), gc.Equals, "wordpress")
	ch, _, err = wordpress.Charm()
	c.Assert(err, jc.ErrorIsNil)
	c.Assert(ch.URL(), gc.DeepEquals, ch.URL())
	mysql, err = s.State.Application("mysql")
	c.Assert(err, jc.ErrorIsNil)
	c.Assert(mysql.Name(), gc.Equals, "mysql")
	ch, _, err = mysql.Charm()
	c.Assert(err, jc.ErrorIsNil)
	c.Assert(ch.URL(), gc.DeepEquals, ch.URL())
}

func (s *StateSuite) TestAddApplicationFailCharmOriginIDOnly(c *gc.C) {
	_, err := s.State.AddApplication(state.AddApplicationArgs{
		Name:        "testme",
		Charm:       &state.Charm{},
		CharmOrigin: &state.CharmOrigin{ID: "testing"},
	})
	c.Assert(err, jc.Satisfies, errors.IsBadRequest)
}

func (s *StateSuite) TestAddApplicationFailCharmOriginHashOnly(c *gc.C) {
	_, err := s.State.AddApplication(state.AddApplicationArgs{
		Name:        "testme",
		Charm:       &state.Charm{},
		CharmOrigin: &state.CharmOrigin{Hash: "testing"},
	})
	c.Assert(err, jc.Satisfies, errors.IsBadRequest)
}

func (s *StateSuite) TestAddCAASApplication(c *gc.C) {
	st := s.Factory.MakeCAASModel(c, nil)
	defer func() { _ = st.Close() }()
	f := factory.NewFactory(st, s.StatePool)
	ch := f.MakeCharm(c, &factory.CharmParams{Name: "gitlab", Series: "kubernetes"})

	insettings := charm.Settings{"tuning": "optimized"}
	inconfig, err := coreconfig.NewConfig(coreconfig.ConfigAttributes{"outlook": "good"}, sampleApplicationConfigSchema(), nil)
	c.Assert(err, jc.ErrorIsNil)

	gitlab, err := st.AddApplication(
		state.AddApplicationArgs{
			Name: "gitlab", Charm: ch, CharmConfig: insettings, ApplicationConfig: inconfig, NumUnits: 1,
		})
	c.Assert(err, jc.ErrorIsNil)
	c.Assert(gitlab.Name(), gc.Equals, "gitlab")
	c.Assert(gitlab.GetScale(), gc.Equals, 1)
	c.Assert(state.GetApplicationHasResources(gitlab), jc.IsTrue)
	outsettings, err := gitlab.CharmConfig(model.GenerationMaster)
	c.Assert(err, jc.ErrorIsNil)
	expected := ch.Config().DefaultSettings()
	for name, value := range insettings {
		expected[name] = value
	}
	c.Assert(outsettings, gc.DeepEquals, expected)
	outconfig, err := gitlab.ApplicationConfig()
	c.Assert(err, jc.ErrorIsNil)
	c.Assert(outconfig, gc.DeepEquals, inconfig.Attributes())

	cons, err := gitlab.Constraints()
	c.Assert(err, jc.ErrorIsNil)
	a := corearch.DefaultArchitecture
	c.Assert(cons, jc.DeepEquals, constraints.Value{
		Arch: &a,
	})

	sInfo, err := gitlab.Status()
	c.Assert(err, jc.ErrorIsNil)
	c.Assert(sInfo.Status, gc.Equals, status.Unset)
	c.Assert(sInfo.Message, gc.Equals, "")

	// Check that retrieving the newly created application works correctly.
	gitlab, err = st.Application("gitlab")
	c.Assert(err, jc.ErrorIsNil)
	c.Assert(gitlab.Name(), gc.Equals, "gitlab")
	ch, _, err = gitlab.Charm()
	c.Assert(err, jc.ErrorIsNil)
	c.Assert(ch.URL(), gc.DeepEquals, ch.URL())
	units, err := gitlab.AllUnits()
	c.Assert(err, jc.ErrorIsNil)
	c.Assert(len(units), gc.Equals, 1)
	unitAssignments, err := st.AllUnitAssignments()
	c.Assert(err, jc.ErrorIsNil)
	c.Assert(len(unitAssignments), gc.Equals, 0)
}

func (s *StateSuite) TestAddApplicationKubernetesFormatV2(c *gc.C) {
	st := s.Factory.MakeModel(c, &factory.ModelParams{
		Name: "caas-model",
		Type: state.ModelTypeCAAS,
	})
	defer func() { _ = st.Close() }()
	charmDef := `
name: cockroachdb
description: foo
summary: foo
containers:
  redis:
    resource: redis-container-resource
resources:
  redis-container-resource:
    name: redis-container
    type: oci-image
`
	ch := state.AddCustomCharmWithManifest(c, st, "cockroach", "metadata.yaml", charmDef, "focal", 1)
	// A charm with supported series can only be force-deployed to series
	// of the same operating systems as the supported series.
	cockroach, err := st.AddApplication(state.AddApplicationArgs{
		Name: "mysql", Charm: ch, NumUnits: 1,
	})
	c.Assert(err, jc.ErrorIsNil)
	units, err := cockroach.AllUnits()
	c.Assert(err, jc.ErrorIsNil)
	c.Assert(len(units), gc.Equals, 1)
	unitAssignments, err := st.AllUnitAssignments()
	c.Assert(err, jc.ErrorIsNil)
	c.Assert(len(unitAssignments), gc.Equals, 0)
}

func (s *StateSuite) TestAddApplicationKubernetesFormatV2SecondDeployUnitNumberStartFrom0(c *gc.C) {
	st := s.Factory.MakeModel(c, &factory.ModelParams{
		Name: "caas-model",
		Type: state.ModelTypeCAAS,
	})
	defer func() { _ = st.Close() }()
	charmDef := `
name: cockroachdb
description: foo
summary: foo
containers:
  redis:
    resource: redis-container-resource
resources:
  redis-container-resource:
    name: redis-container
    type: oci-image
`
	ch := state.AddCustomCharmWithManifest(c, st, "cockroach", "metadata.yaml", charmDef, "focal", 1)
	// A charm with supported series can only be force-deployed to series
	// of the same operating systems as the supported series.
	cockroach, err := st.AddApplication(state.AddApplicationArgs{
		Name: "cockroach", Charm: ch, NumUnits: 1,
	})
	c.Assert(err, jc.ErrorIsNil)
	units, err := cockroach.AllUnits()
	c.Assert(err, jc.ErrorIsNil)
	c.Assert(len(units), gc.Equals, 1)
	unitAssignments, err := st.AllUnitAssignments()
	c.Assert(err, jc.ErrorIsNil)
	c.Assert(len(unitAssignments), gc.Equals, 0)

	err = cockroach.Destroy()
	c.Assert(err, jc.ErrorIsNil)
	err = cockroach.ClearResources()
	c.Assert(err, jc.ErrorIsNil)
	s.WaitForModelWatchersIdle(c, st.ModelUUID())
	assertCleanupCount(c, st, 2)

	ch = state.AddCustomCharmWithManifest(c, st, "cockroach", "metadata.yaml", charmDef, "focal", 1)
	cockroach, err = st.AddApplication(state.AddApplicationArgs{
		Name: "cockroach", Charm: ch, NumUnits: 1,
	})
	c.Assert(err, jc.ErrorIsNil)
	units, err = cockroach.AllUnits()
	c.Assert(err, jc.ErrorIsNil)
	c.Assert(len(units), gc.Equals, 1)
	c.Assert(units[0].Name(), gc.Equals, `cockroach/0`)
}

func (s *StateSuite) TestAddCAASApplicationPlacementNotAllowed(c *gc.C) {
	st := s.Factory.MakeCAASModel(c, nil)
	defer st.Close()
	f := factory.NewFactory(st, s.StatePool)
	ch := f.MakeCharm(c, &factory.CharmParams{Name: "gitlab", Series: "kubernetes"})

	placement := []*instance.Placement{instance.MustParsePlacement("#:2")}
	_, err := st.AddApplication(
		state.AddApplicationArgs{Name: "gitlab", Charm: ch, Placement: placement})
	c.Assert(err, gc.ErrorMatches, ".*"+regexp.QuoteMeta(`cannot add application "gitlab": placement directives on k8s models not valid`))
}

func (s *StateSuite) TestAddApplicationWithNilCharmConfigValues(c *gc.C) {
	ch := s.AddTestingCharm(c, "dummy")
	insettings := charm.Settings{"tuning": nil}

	wordpress, err := s.State.AddApplication(state.AddApplicationArgs{Name: "wordpress", Charm: ch, CharmConfig: insettings})
	c.Assert(err, jc.ErrorIsNil)
	outsettings, err := wordpress.CharmConfig(model.GenerationMaster)
	c.Assert(err, jc.ErrorIsNil)
	expected := ch.Config().DefaultSettings()
	for name, value := range insettings {
		expected[name] = value
	}
	c.Assert(outsettings, gc.DeepEquals, expected)

	// Ensure that during creation, application settings with nil config values
	// were stripped and not written into database.
	dbSettings := state.GetApplicationCharmConfig(s.State, wordpress)
	_, dbFound := dbSettings.Get("tuning")
	c.Assert(dbFound, jc.IsFalse)
}

func (s *StateSuite) TestAddApplicationModelDying(c *gc.C) {
	charm := s.AddTestingCharm(c, "dummy")
	// Check that applications cannot be added if the model is initially Dying.
	model, err := s.State.Model()
	c.Assert(err, jc.ErrorIsNil)
	err = model.Destroy(state.DestroyModelParams{})
	c.Assert(err, jc.ErrorIsNil)
	_, err = s.State.AddApplication(state.AddApplicationArgs{Name: "s1", Charm: charm})
	c.Assert(err, gc.ErrorMatches, `cannot add application "s1": model "testmodel" is dying`)
}

func (s *StateSuite) TestAddApplicationModelMigrating(c *gc.C) {
	charm := s.AddTestingCharm(c, "dummy")
	// Check that applications cannot be added if the model is initially Dying.
	err := s.Model.SetMigrationMode(state.MigrationModeExporting)
	c.Assert(err, jc.ErrorIsNil)
	_, err = s.State.AddApplication(state.AddApplicationArgs{Name: "s1", Charm: charm})
	c.Assert(err, gc.ErrorMatches, `cannot add application "s1": model "testmodel" is being migrated`)
}

func (s *StateSuite) TestAddApplicationSameRemoteExists(c *gc.C) {
	charm := s.AddTestingCharm(c, "dummy")
	_, err := s.State.AddRemoteApplication(state.AddRemoteApplicationParams{
		Name: "s1", SourceModel: s.Model.ModelTag()})
	c.Assert(err, jc.ErrorIsNil)
	_, err = s.State.AddApplication(state.AddApplicationArgs{Name: "s1", Charm: charm})
	c.Assert(err, gc.ErrorMatches, `cannot add application "s1": saas application with same name already exists`)
}

func (s *StateSuite) TestAddApplicationRemoteAddedAfterInitial(c *gc.C) {
	charm := s.AddTestingCharm(c, "dummy")
	// Check that a application with a name conflict cannot be added if
	// there is no conflict initially but a remote application is added
	// before the transaction is run.
	defer state.SetBeforeHooks(c, s.State, func() {
		_, err := s.State.AddRemoteApplication(state.AddRemoteApplicationParams{
			Name: "s1", SourceModel: s.Model.ModelTag()})
		c.Assert(err, jc.ErrorIsNil)
	}).Check()
	_, err := s.State.AddApplication(state.AddApplicationArgs{Name: "s1", Charm: charm})
	c.Assert(err, gc.ErrorMatches, `cannot add application "s1": saas application with same name already exists`)
}

func (s *StateSuite) TestAddApplicationSameLocalExists(c *gc.C) {
	charm := s.AddTestingCharm(c, "dummy")
	s.AddTestingApplication(c, "s0", charm)
	_, err := s.State.AddApplication(state.AddApplicationArgs{Name: "s0", Charm: charm})
	c.Assert(err, gc.ErrorMatches, `cannot add application "s0": application already exists`)
}

func (s *StateSuite) TestAddApplicationLocalAddedAfterInitial(c *gc.C) {
	charm := s.AddTestingCharm(c, "dummy")
	// Check that a application with a name conflict cannot be added if
	// there is no conflict initially but a local application is added
	// before the transaction is run.
	defer state.SetBeforeHooks(c, s.State, func() {
		s.AddTestingApplication(c, "s1", charm)
	}).Check()
	_, err := s.State.AddApplication(state.AddApplicationArgs{Name: "s1", Charm: charm})
	c.Assert(err, gc.ErrorMatches, `cannot add application "s1": application already exists`)
}

func (s *StateSuite) TestAddApplicationModelDyingAfterInitial(c *gc.C) {
	charm := s.AddTestingCharm(c, "dummy")
	s.AddTestingApplication(c, "s0", charm)
	// Check that applications cannot be added if the model is initially
	// Alive but set to Dying immediately before the transaction is run.
	defer state.SetBeforeHooks(c, s.State, func() {
		c.Assert(s.Model.Life(), gc.Equals, state.Alive)
		c.Assert(s.Model.Destroy(state.DestroyModelParams{}), gc.IsNil)
	}).Check()
	_, err := s.State.AddApplication(state.AddApplicationArgs{Name: "s1", Charm: charm})
	c.Assert(err, gc.ErrorMatches, `cannot add application "s1": model "testmodel" is dying`)
}

func (s *StateSuite) TestApplicationNotFound(c *gc.C) {
	_, err := s.State.Application("bummer")
	c.Assert(err, gc.ErrorMatches, `application "bummer" not found`)
	c.Assert(err, jc.Satisfies, errors.IsNotFound)
}

func (s *StateSuite) TestAddApplicationWithDefaultBindings(c *gc.C) {
	ch := s.AddMetaCharm(c, "mysql", metaBase, 42)
	app, err := s.State.AddApplication(state.AddApplicationArgs{
		Name:  "yoursql",
		Charm: ch,
	})
	c.Assert(err, jc.ErrorIsNil)

	// Read them back to verify defaults and given bindings got merged as
	// expected.
	bindings, err := app.EndpointBindings()
	c.Assert(err, jc.ErrorIsNil)
	c.Assert(bindings.Map(), jc.DeepEquals, map[string]string{
		"":        network.AlphaSpaceId,
		"server":  network.AlphaSpaceId,
		"client":  network.AlphaSpaceId,
		"cluster": network.AlphaSpaceId,
	})

	// Removing the application also removes its bindings.
	err = app.Destroy()
	c.Assert(err, jc.ErrorIsNil)
	err = app.Refresh()
	c.Assert(err, jc.Satisfies, errors.IsNotFound)
	state.AssertEndpointBindingsNotFoundForApplication(c, app)
}

func (s *StateSuite) TestAddApplicationWithSpecifiedBindings(c *gc.C) {
	// Add extra spaces to use in bindings.
	dbSpace, err := s.State.AddSpace("db", "", nil, false)
	c.Assert(err, jc.ErrorIsNil)
	clientSpace, err := s.State.AddSpace("client", "", nil, true)
	c.Assert(err, jc.ErrorIsNil)

	// Specify some bindings, but not all when adding the application.
	ch := s.AddMetaCharm(c, "mysql", metaBase, 43)
	app, err := s.State.AddApplication(state.AddApplicationArgs{
		Name:  "yoursql",
		Charm: ch,
		EndpointBindings: map[string]string{
			"client":  clientSpace.Id(),
			"cluster": dbSpace.Id(),
		},
	})
	c.Assert(err, jc.ErrorIsNil)

	// Read them back to verify defaults and given bindings got merged as
	// expected.
	bindings, err := app.EndpointBindings()
	c.Assert(err, jc.ErrorIsNil)
	c.Assert(bindings.Map(), jc.DeepEquals, map[string]string{
		"":        network.AlphaSpaceId,
		"server":  network.AlphaSpaceId, // inherited from defaults.
		"client":  clientSpace.Id(),
		"cluster": dbSpace.Id(),
	})
}

func (s *StateSuite) TestAddApplicationWithInvalidBindings(c *gc.C) {
	charm := s.AddMetaCharm(c, "mysql", metaBase, 44)
	// Add extra spaces to use in bindings.
	dbSpace, err := s.State.AddSpace("db", "", nil, false)
	c.Assert(err, jc.ErrorIsNil)
	clientSpace, err := s.State.AddSpace("client", "", nil, true)
	c.Assert(err, jc.ErrorIsNil)

	for i, test := range []struct {
		about         string
		bindings      map[string]string
		expectedError string
		errorType     func(error) bool
	}{{ // 0
		about:         "extra endpoint bound to unknown space",
		bindings:      map[string]string{"extra": "4"},
		expectedError: `space not found`,
		errorType:     errors.IsNotFound,
	}, { // 1
		about:         "extra endpoint not bound to a space",
		bindings:      map[string]string{"extra": ""},
		expectedError: `unknown endpoint "extra" not valid`,
		errorType:     errors.IsNotValid,
	}, { // 2
		about:         "two extra endpoints, both bound to known spaces",
		bindings:      map[string]string{"ex1": dbSpace.Id(), "ex2": clientSpace.Id()},
		expectedError: `unknown endpoint "ex(1|2)" not valid`,
		errorType:     errors.IsNotValid,
	}, { // 3
		about:         "empty endpoint bound to unknown space",
		bindings:      map[string]string{"": "anything"},
		expectedError: `space not found`,
		errorType:     errors.IsNotFound,
	}, { // 4
		about:         "known endpoint bound to unknown space",
		bindings:      map[string]string{"server": "invalid"},
		expectedError: `space not found`,
		errorType:     errors.IsNotFound,
	}, { // 5
		about:         "known endpoint bound correctly and an extra endpoint",
		bindings:      map[string]string{"server": dbSpace.Id(), "foo": "public"},
		expectedError: `space not found`,
		errorType:     errors.IsNotFound,
	}} {
		c.Logf("test #%d: %s", i, test.about)

		_, err := s.State.AddApplication(state.AddApplicationArgs{
			Name:             "yoursql",
			Charm:            charm,
			EndpointBindings: test.bindings,
		})
		c.Check(err, gc.ErrorMatches, `cannot add application "yoursql": `+test.expectedError)
		c.Check(err, jc.Satisfies, test.errorType)
	}
}

func (s *StateSuite) TestAddApplicationMachinePlacementInvalidSeries(c *gc.C) {
	m, err := s.State.AddMachine("jammy", state.JobHostUnits)
	c.Assert(err, jc.ErrorIsNil)

	charm := s.AddTestingCharm(c, "dummy")
	_, err = s.State.AddApplication(state.AddApplicationArgs{
		Name: "wordpress", Charm: charm,
		Placement: []*instance.Placement{
			{instance.MachineScope, m.Id()},
		},
	})
	c.Assert(err, gc.ErrorMatches, "cannot add application \"wordpress\": cannot deploy to machine .*: series does not match")
}

func (s *StateSuite) TestAddApplicationIncompatibleOSWithSeriesInURL(c *gc.C) {
	charm := s.AddTestingCharm(c, "dummy")
	// A charm with a series in its URL is implicitly supported by that
	// series only.
	_, err := s.State.AddApplication(state.AddApplicationArgs{
		Name: "wordpress", Charm: charm,
		Series: "centos7",
	})
	c.Assert(err, gc.ErrorMatches, `cannot add application "wordpress": series "centos7" \(OS \"CentOS"\) not supported by charm, supported series are "quantal"`)
}

func (s *StateSuite) TestAddApplicationCompatibleOSWithSeriesInURL(c *gc.C) {
	charm := s.AddTestingCharm(c, "dummy")
	// A charm with a series in its URL is implicitly supported by that
	// series only.
	_, err := s.State.AddApplication(state.AddApplicationArgs{
		Name: "wordpress", Charm: charm,
		Series: charm.URL().Series,
	})
	c.Assert(err, jc.ErrorIsNil)
}

func (s *StateSuite) TestAddApplicationCompatibleOSWithNoExplicitSupportedSeries(c *gc.C) {
	// If a charm doesn't declare any series, we can add it with any series we choose.
	charm := s.AddSeriesCharm(c, "dummy", "bionic")
	_, err := s.State.AddApplication(state.AddApplicationArgs{
		Name: "wordpress", Charm: charm,
		Series: "quantal",
	})
	c.Assert(err, jc.ErrorIsNil)
}

func (s *StateSuite) TestAddApplicationOSIncompatibleWithSupportedSeries(c *gc.C) {
	charm := state.AddTestingCharmMultiSeries(c, s.State, "multi-series")
	// A charm with supported series can only be force-deployed to series
	// of the same operating systems as the supported series.
	_, err := s.State.AddApplication(state.AddApplicationArgs{
		Name: "wordpress", Charm: charm,
		Series: "centos7",
	})
	c.Assert(err, gc.ErrorMatches, `cannot add application "wordpress": series "centos7" \(OS "CentOS"\) not supported by charm, supported series are "jammy, focal, bionic"`)
}

func (s *StateSuite) TestAllApplications(c *gc.C) {
	charm := s.AddTestingCharm(c, "dummy")
	applications, err := s.State.AllApplications()
	c.Assert(err, jc.ErrorIsNil)
	c.Assert(len(applications), gc.Equals, 0)

	// Check that after adding applications the result is ok.
	_, err = s.State.AddApplication(state.AddApplicationArgs{Name: "wordpress", Charm: charm})
	c.Assert(err, jc.ErrorIsNil)
	applications, err = s.State.AllApplications()
	c.Assert(err, jc.ErrorIsNil)
	c.Assert(len(applications), gc.Equals, 1)

	_, err = s.State.AddApplication(state.AddApplicationArgs{Name: "mysql", Charm: charm})
	c.Assert(err, jc.ErrorIsNil)
	applications, err = s.State.AllApplications()
	c.Assert(err, jc.ErrorIsNil)
	c.Assert(applications, gc.HasLen, 2)

	// Check the returned application, order is defined by sorted keys.
	names := make([]string, len(applications))
	for i, app := range applications {
		names[i] = app.Name()
	}
	sort.Strings(names)
	c.Assert(names[0], gc.Equals, "mysql")
	c.Assert(names[1], gc.Equals, "wordpress")
}

var inferEndpointsTests = []struct {
	summary string
	inputs  [][]string
	eps     []state.Endpoint
	err     string
}{
	{
		summary: "insane args",
		inputs:  [][]string{nil},
		err:     `cannot relate 0 endpoints`,
	}, {
		summary: "insane args",
		inputs:  [][]string{{"blah", "blur", "bleurgh"}},
		err:     `cannot relate 3 endpoints`,
	}, {
		summary: "invalid args",
		inputs: [][]string{
			{"ping:"},
			{":pong"},
			{":"},
		},
		err: `invalid endpoint ".*"`,
	}, {
		summary: "unknown application",
		inputs:  [][]string{{"wooble"}},
		err:     `application "wooble" not found`,
	}, {
		summary: "invalid relations",
		inputs: [][]string{
			{"ms", "ms"},
			{"wp", "wp"},
			{"rk1", "rk1"},
			{"rk1", "rk2"},
		},
		err: `no relations found`,
	}, {
		summary: "container scoped relation not possible when there's no subordinate",
		inputs: [][]string{
			{"lg-p", "wp"},
		},
		err: `no relations found`,
	}, {
		summary: "container scoped relations between 2 subordinates is ok",
		inputs:  [][]string{{"lg:logging-directory", "lg2:logging-client"}},
		eps: []state.Endpoint{{
			ApplicationName: "lg",
			Relation: charm.Relation{
				Name:      "logging-directory",
				Role:      "requirer",
				Interface: "logging",
				Scope:     charm.ScopeContainer,
			}}, {
			ApplicationName: "lg2",
			Relation: charm.Relation{
				Name:      "logging-client",
				Role:      "provider",
				Interface: "logging",
				Scope:     charm.ScopeGlobal,
			}},
		},
	},
	{
		summary: "valid peer relation",
		inputs: [][]string{
			{"rk1"},
			{"rk1:ring"},
		},
		eps: []state.Endpoint{{
			ApplicationName: "rk1",
			Relation: charm.Relation{
				Name:      "ring",
				Interface: "riak",
				Role:      charm.RolePeer,
				Scope:     charm.ScopeGlobal,
			},
		}},
	}, {
		summary: "ambiguous provider/requirer relation",
		inputs: [][]string{
			{"ms", "wp"},
			{"ms", "wp:db"},
		},
		err: `ambiguous relation: ".*" could refer to "wp:db ms:dev"; "wp:db ms:prod"; "wp:db ms:test"`,
	}, {
		summary: "unambiguous provider/requirer relation",
		inputs: [][]string{
			{"ms:dev", "wp"},
			{"ms:dev", "wp:db"},
		},
		eps: []state.Endpoint{{
			ApplicationName: "ms",
			Relation: charm.Relation{
				Interface: "mysql",
				Name:      "dev",
				Role:      charm.RoleProvider,
				Scope:     charm.ScopeGlobal,
				Limit:     2,
			},
		}, {
			ApplicationName: "wp",
			Relation: charm.Relation{
				Interface: "mysql",
				Name:      "db",
				Role:      charm.RoleRequirer,
				Scope:     charm.ScopeGlobal,
				Limit:     1,
			},
		}},
	}, {
		summary: "explicit logging relation is preferred over implicit juju-info",
		inputs:  [][]string{{"lg", "wp"}},
		eps: []state.Endpoint{{
			ApplicationName: "lg",
			Relation: charm.Relation{
				Interface: "logging",
				Name:      "logging-directory",
				Role:      charm.RoleRequirer,
				Scope:     charm.ScopeContainer,
			},
		}, {
			ApplicationName: "wp",
			Relation: charm.Relation{
				Interface: "logging",
				Name:      "logging-dir",
				Role:      charm.RoleProvider,
				Scope:     charm.ScopeContainer,
			},
		}},
	}, {
		summary: "implicit relations can be chosen explicitly",
		inputs: [][]string{
			{"lg:info", "wp"},
			{"lg", "wp:juju-info"},
			{"lg:info", "wp:juju-info"},
		},
		eps: []state.Endpoint{{
			ApplicationName: "lg",
			Relation: charm.Relation{
				Interface: "juju-info",
				Name:      "info",
				Role:      charm.RoleRequirer,
				Scope:     charm.ScopeContainer,
			},
		}, {
			ApplicationName: "wp",
			Relation: charm.Relation{
				Interface: "juju-info",
				Name:      "juju-info",
				Role:      charm.RoleProvider,
				Scope:     charm.ScopeGlobal,
			},
		}},
	}, {
		summary: "implicit relations will be chosen if there are no other options",
		inputs:  [][]string{{"lg", "ms"}},
		eps: []state.Endpoint{{
			ApplicationName: "lg",
			Relation: charm.Relation{
				Interface: "juju-info",
				Name:      "info",
				Role:      charm.RoleRequirer,
				Scope:     charm.ScopeContainer,
			},
		}, {
			ApplicationName: "ms",
			Relation: charm.Relation{
				Interface: "juju-info",
				Name:      "juju-info",
				Role:      charm.RoleProvider,
				Scope:     charm.ScopeGlobal,
			},
		}},
	},
}

func (s *StateSuite) TestInferEndpoints(c *gc.C) {
	s.AddTestingApplication(c, "ms", s.AddTestingCharm(c, "mysql-alternative"))
	s.AddTestingApplication(c, "wp", s.AddTestingCharm(c, "wordpress"))
	loggingCh := s.AddTestingCharm(c, "logging")
	s.AddTestingApplication(c, "lg", loggingCh)
	s.AddTestingApplication(c, "lg2", loggingCh)
	riak := s.AddTestingCharm(c, "riak")
	s.AddTestingApplication(c, "rk1", riak)
	s.AddTestingApplication(c, "rk2", riak)
	s.AddTestingApplication(c, "lg-p", s.AddTestingCharm(c, "logging-principal"))

	for i, t := range inferEndpointsTests {
		c.Logf("test %d: %s", i, t.summary)
		for j, input := range t.inputs {
			c.Logf("  input %d: %+v", j, input)
			eps, err := s.State.InferEndpoints(input...)
			if t.err == "" {
				c.Assert(err, jc.ErrorIsNil)
				c.Assert(eps, gc.DeepEquals, t.eps)
			} else {
				c.Assert(err, gc.ErrorMatches, t.err)
			}
		}
	}
}

func (s *StateSuite) TestModelConstraints(c *gc.C) {
	// Environ constraints start out empty (for now).
	cons, err := s.State.ModelConstraints()
	c.Assert(err, jc.ErrorIsNil)
	c.Assert(&cons, jc.Satisfies, constraints.IsEmpty)

	// Environ constraints can be set.
	cons2 := constraints.Value{Mem: uint64p(1024)}
	err = s.State.SetModelConstraints(cons2)
	c.Assert(err, jc.ErrorIsNil)
	cons3, err := s.State.ModelConstraints()
	c.Assert(err, jc.ErrorIsNil)
	c.Assert(cons3, gc.DeepEquals, cons2)

	// Environ constraints are completely overwritten when re-set.
	cons4 := constraints.Value{CpuPower: uint64p(250)}
	err = s.State.SetModelConstraints(cons4)
	c.Assert(err, jc.ErrorIsNil)
	cons5, err := s.State.ModelConstraints()
	c.Assert(err, jc.ErrorIsNil)
	c.Assert(cons5, gc.DeepEquals, cons4)
}

func (s *StateSuite) TestSetInvalidConstraints(c *gc.C) {
	cons := constraints.MustParse("mem=4G instance-type=foo")
	err := s.State.SetModelConstraints(cons)
	c.Assert(err, gc.ErrorMatches, `ambiguous constraints: "instance-type" overlaps with "mem"`)
}

func (s *StateSuite) TestSetUnsupportedConstraintsWarning(c *gc.C) {
	defer loggo.ResetWriters()
	logger := loggo.GetLogger("test")
	logger.SetLogLevel(loggo.DEBUG)
	tw := &loggo.TestWriter{}
	c.Assert(loggo.RegisterWriter("constraints-tester", tw), gc.IsNil)

	cons := constraints.MustParse("mem=4G cpu-power=10")
	err := s.State.SetModelConstraints(cons)
	c.Assert(err, jc.ErrorIsNil)
	c.Assert(tw.Log(), jc.LogMatches, jc.SimpleMessages{{
		loggo.WARNING,
		`setting model constraints: unsupported constraints: cpu-power`},
	})
	econs, err := s.State.ModelConstraints()
	c.Assert(err, jc.ErrorIsNil)
	c.Assert(econs, gc.DeepEquals, cons)
}

func (s *StateSuite) TestWatchModelsBulkEvents(c *gc.C) {
	// Alive model...
	alive := s.Model

	// Dying model...
	st1 := s.Factory.MakeModel(c, nil)
	defer st1.Close()
	// Add a application so Destroy doesn't advance to Dead.
	app := factory.NewFactory(st1, s.StatePool).MakeApplication(c, nil)
	dying, err := st1.Model()
	c.Assert(err, jc.ErrorIsNil)
	err = dying.Destroy(state.DestroyModelParams{})
	c.Assert(err, jc.ErrorIsNil)

	// Add an empty model, destroy and remove it; we should
	// never see it reported.
	st2 := s.Factory.MakeModel(c, nil)
	defer st2.Close()
	model2, err := st2.Model()
	c.Assert(err, jc.ErrorIsNil)
	c.Assert(model2.Destroy(state.DestroyModelParams{}), jc.ErrorIsNil)
	err = st2.RemoveDyingModel()
	c.Assert(err, jc.ErrorIsNil)

	// Ensure that all the creation events have flowed through the system.
	s.WaitForModelWatchersIdle(c, s.Model.UUID())

	// All except the removed model are reported in initial event.
	w := s.State.WatchModels()
	defer statetesting.AssertStop(c, w)
	wc := statetesting.NewStringsWatcherC(c, w)
	wc.AssertChangeInSingleEvent(alive.UUID(), dying.UUID())

	// Progress dying to dead, alive to dying; and see changes reported.
	err = app.Destroy()
	c.Assert(err, jc.ErrorIsNil)
	c.Assert(st1.ProcessDyingModel(), jc.ErrorIsNil)
	c.Assert(st1.RemoveDyingModel(), jc.ErrorIsNil)
	c.Assert(alive.Destroy(state.DestroyModelParams{}), jc.ErrorIsNil)
	c.Assert(alive.Refresh(), jc.ErrorIsNil)
	c.Assert(alive.Life(), gc.Equals, state.Dying)
	c.Assert(dying.Refresh(), jc.Satisfies, errors.IsNotFound)
	wc.AssertChangeInSingleEvent(alive.UUID())
}

func (s *StateSuite) TestWatchModelsLifecycle(c *gc.C) {
	// Initial event reports the controller model.
	w := s.State.WatchModelLives()
	defer statetesting.AssertStop(c, w)
	wc := statetesting.NewStringsWatcherC(c, w)
	wc.AssertChange(s.State.ModelUUID())
	wc.AssertNoChange()

	// Add a non-empty model: reported.
	st1 := s.Factory.MakeModel(c, nil)
	defer st1.Close()
	app := factory.NewFactory(st1, s.StatePool).MakeApplication(c, nil)
	model, err := st1.Model()
	c.Assert(err, jc.ErrorIsNil)
	wc.AssertChange(model.UUID())
	wc.AssertNoChange()

	// Make it Dying: reported.
	err = model.Destroy(state.DestroyModelParams{})
	c.Assert(err, jc.ErrorIsNil)
	wc.AssertChange(model.UUID())
	wc.AssertNoChange()

	// Remove the model: reported.
	c.Assert(app.Destroy(), jc.ErrorIsNil)
	c.Assert(st1.ProcessDyingModel(), jc.ErrorIsNil)
	c.Assert(st1.RemoveDyingModel(), jc.ErrorIsNil)
	wc.AssertChange(model.UUID())
	wc.AssertNoChange()
	c.Assert(model.Refresh(), jc.Satisfies, errors.IsNotFound)
}

func (s *StateSuite) TestWatchApplicationsBulkEvents(c *gc.C) {
	// Alive application...
	dummyCharm := s.AddTestingCharm(c, "dummy")
	alive := s.AddTestingApplication(c, "application0", dummyCharm)

	// Dying application...
	dying := s.AddTestingApplication(c, "application1", dummyCharm)
	keepDying, err := dying.AddUnit(state.AddUnitParams{})
	c.Assert(err, jc.ErrorIsNil)
	err = dying.Destroy()
	c.Assert(err, jc.ErrorIsNil)

	// Dead application (actually, gone, Dead == removed in this case).
	gone := s.AddTestingApplication(c, "application2", dummyCharm)
	err = gone.Destroy()
	c.Assert(err, jc.ErrorIsNil)

	s.WaitForModelWatchersIdle(c, s.Model.UUID())
	// All except gone are reported in initial event.
	w := s.State.WatchApplications()
	defer statetesting.AssertStop(c, w)
	wc := statetesting.NewStringsWatcherC(c, w)
	wc.AssertChange(alive.Name(), dying.Name())
	wc.AssertNoChange()

	// Remove them all; alive/dying changes reported.
	err = alive.Destroy()
	c.Assert(err, jc.ErrorIsNil)
	err = keepDying.Destroy()
	c.Assert(err, jc.ErrorIsNil)
	c.Assert(s.State.Cleanup(), jc.ErrorIsNil)
	wc.AssertChange(alive.Name(), dying.Name())
	wc.AssertNoChange()
}

func (s *StateSuite) TestWatchApplicationsLifecycle(c *gc.C) {
	// Initial event is empty when no applications.
	w := s.State.WatchApplications()
	defer statetesting.AssertStop(c, w)
	wc := statetesting.NewStringsWatcherC(c, w)
	wc.AssertChange()
	wc.AssertNoChange()

	// Add a application: reported.
	application := s.AddTestingApplication(c, "application", s.AddTestingCharm(c, "dummy"))
	wc.AssertChange("application")
	wc.AssertNoChange()

	// Change the application: not reported.
	keepDying, err := application.AddUnit(state.AddUnitParams{})
	c.Assert(err, jc.ErrorIsNil)
	wc.AssertNoChange()

	// Make it Dying: reported.
	c.Assert(application.Destroy(), jc.ErrorIsNil)
	wc.AssertChange("application")
	wc.AssertNoChange()

	c.Assert(application.Refresh(), jc.ErrorIsNil)
	c.Check(application.Life(), gc.Equals, state.Dying)

	// Make it Dead(/removed): reported.
	c.Assert(keepDying.Destroy(), jc.ErrorIsNil)
	needs, err := s.State.NeedsCleanup()
	c.Assert(err, jc.ErrorIsNil)
	c.Check(needs, jc.IsTrue)
	c.Assert(s.State.Cleanup(), jc.ErrorIsNil)
	wc.AssertChange("application")
	wc.AssertNoChange()
}

func (s *StateSuite) TestWatchApplicationsDiesOnStateClose(c *gc.C) {
	// This test is testing logic in watcher.lifecycleWatcher,
	// which is also used by:
	//     State.WatchModels
	//     Application.WatchUnits
	//     Application.WatchRelations
	//     Machine.WatchContainers
	testWatcherDiesWhenStateCloses(c, s.Session, s.modelTag, s.State.ControllerTag(), func(c *gc.C, st *state.State) waiter {
		w := st.WatchApplications()
		<-w.Changes()
		return w
	})
}

func (s *StateSuite) TestWatchMachinesBulkEvents(c *gc.C) {
	// Alive machine...
	alive, err := s.State.AddMachine("quantal", state.JobHostUnits)
	c.Assert(err, jc.ErrorIsNil)

	// Dying machine...
	dying, err := s.State.AddMachine("quantal", state.JobHostUnits)
	c.Assert(err, jc.ErrorIsNil)
	err = dying.SetProvisioned(instance.Id("i-blah"), "", "fake-nonce", nil)
	c.Assert(err, jc.ErrorIsNil)
	err = dying.Destroy()
	c.Assert(err, jc.ErrorIsNil)

	// Dead machine...
	dead, err := s.State.AddMachine("quantal", state.JobHostUnits)
	c.Assert(err, jc.ErrorIsNil)
	err = dead.EnsureDead()
	c.Assert(err, jc.ErrorIsNil)

	// Gone machine.
	gone, err := s.State.AddMachine("quantal", state.JobHostUnits)
	c.Assert(err, jc.ErrorIsNil)
	err = gone.EnsureDead()
	c.Assert(err, jc.ErrorIsNil)
	err = gone.Remove()
	c.Assert(err, jc.ErrorIsNil)

	s.WaitForModelWatchersIdle(c, s.Model.UUID())
	// All except gone machine are reported in initial event.
	w := s.State.WatchModelMachines()
	defer statetesting.AssertStop(c, w)
	wc := statetesting.NewStringsWatcherC(c, w)
	wc.AssertChange(alive.Id(), dying.Id(), dead.Id())
	wc.AssertNoChange()

	// Remove them all; alive/dying changes reported; dead never mentioned again.
	err = alive.Destroy()
	c.Assert(err, jc.ErrorIsNil)
	err = dying.EnsureDead()
	c.Assert(err, jc.ErrorIsNil)
	err = dying.Remove()
	c.Assert(err, jc.ErrorIsNil)
	err = dead.Remove()
	c.Assert(err, jc.ErrorIsNil)
	wc.AssertChange(alive.Id(), dying.Id())
	wc.AssertNoChange()
}

func (s *StateSuite) TestWatchMachinesLifecycle(c *gc.C) {
	// Initial event is empty when no machines.
	w := s.State.WatchModelMachines()
	defer statetesting.AssertStop(c, w)
	wc := statetesting.NewStringsWatcherC(c, w)
	wc.AssertChange()
	wc.AssertNoChange()

	// Add a machine: reported.
	machine, err := s.State.AddMachine("quantal", state.JobHostUnits)
	c.Assert(err, jc.ErrorIsNil)
	wc.AssertChange("0")
	wc.AssertNoChange()

	// Change the machine: not reported.
	err = machine.SetProvisioned(instance.Id("i-blah"), "", "fake-nonce", nil)
	c.Assert(err, jc.ErrorIsNil)
	wc.AssertNoChange()

	// Make it Dying: reported.
	err = machine.Destroy()
	c.Assert(err, jc.ErrorIsNil)
	wc.AssertChange("0")
	wc.AssertNoChange()

	// Make it Dead: reported.
	err = machine.EnsureDead()
	c.Assert(err, jc.ErrorIsNil)
	wc.AssertChange("0")
	wc.AssertNoChange()

	// Remove it: not reported.
	err = machine.Remove()
	c.Assert(err, jc.ErrorIsNil)
	wc.AssertNoChange()
}

func (s *StateSuite) TestWatchMachinesIncludesOldMachines(c *gc.C) {
	// Older versions of juju do not write the "containertype" field.
	// This has caused machines to not be detected in the initial event.
	machine, err := s.State.AddMachine("quantal", state.JobHostUnits)
	c.Assert(err, jc.ErrorIsNil)
	err = s.machines.Update(
		bson.D{{"_id", state.DocID(s.State, machine.Id())}},
		bson.D{{"$unset", bson.D{{"containertype", 1}}}},
	)
	c.Assert(err, jc.ErrorIsNil)

	w := s.State.WatchModelMachines()
	defer statetesting.AssertStop(c, w)
	wc := statetesting.NewStringsWatcherC(c, w)
	wc.AssertChange(machine.Id())
	wc.AssertNoChange()
}

func (s *StateSuite) TestWatchMachinesIgnoresContainers(c *gc.C) {
	// Initial event is empty when no machines.
	w := s.State.WatchModelMachines()
	defer statetesting.AssertStop(c, w)
	wc := statetesting.NewStringsWatcherC(c, w)
	wc.AssertChange()
	wc.AssertNoChange()

	// Add a machine: reported.
	template := state.MachineTemplate{
		Series: "quantal",
		Jobs:   []state.MachineJob{state.JobHostUnits},
	}
	machines, err := s.State.AddMachines(template)
	c.Assert(err, jc.ErrorIsNil)
	c.Assert(machines, gc.HasLen, 1)
	machine := machines[0]
	wc.AssertChange("0")
	wc.AssertNoChange()

	// Add a container: not reported.
	m, err := s.State.AddMachineInsideMachine(template, machine.Id(), instance.LXD)
	c.Assert(err, jc.ErrorIsNil)
	wc.AssertNoChange()

	// Make the container Dying: not reported.
	err = m.Destroy()
	c.Assert(err, jc.ErrorIsNil)
	wc.AssertNoChange()

	// Make the container Dead: not reported.
	err = m.EnsureDead()
	c.Assert(err, jc.ErrorIsNil)
	wc.AssertNoChange()

	// Remove the container: not reported.
	err = m.Remove()
	c.Assert(err, jc.ErrorIsNil)
	wc.AssertNoChange()
}

func (s *StateSuite) TestWatchContainerLifecycle(c *gc.C) {
	// Add a host machine.
	template := state.MachineTemplate{
		Series: "quantal",
		Jobs:   []state.MachineJob{state.JobHostUnits},
	}
	machine, err := s.State.AddOneMachine(template)
	c.Assert(err, jc.ErrorIsNil)

	otherMachine, err := s.State.AddOneMachine(template)
	c.Assert(err, jc.ErrorIsNil)

	// Initial event is empty when no containers.
	w := machine.WatchContainers(instance.LXD)
	defer statetesting.AssertStop(c, w)
	wAll := machine.WatchAllContainers()
	defer statetesting.AssertStop(c, wAll)

	wc := statetesting.NewStringsWatcherC(c, w)
	wc.AssertChange()
	wc.AssertNoChange()

	wcAll := statetesting.NewStringsWatcherC(c, wAll)
	wcAll.AssertChange()
	wcAll.AssertNoChange()

	// Add a container of the required type: reported.
	m, err := s.State.AddMachineInsideMachine(template, machine.Id(), instance.LXD)
	c.Assert(err, jc.ErrorIsNil)
	wc.AssertChange("0/lxd/0")
	wc.AssertNoChange()
	wcAll.AssertChange("0/lxd/0")
	wcAll.AssertNoChange()

	// Add a container of a different type: not reported.
	m1, err := s.State.AddMachineInsideMachine(template, machine.Id(), instance.KVM)
	c.Assert(err, jc.ErrorIsNil)
	wc.AssertNoChange()
	// But reported by the all watcher.
	wcAll.AssertChange("0/kvm/0")
	wcAll.AssertNoChange()

	// Add a nested container of the right type: not reported.
	mchild, err := s.State.AddMachineInsideMachine(template, m.Id(), instance.LXD)
	c.Assert(err, jc.ErrorIsNil)
	wc.AssertNoChange()
	wcAll.AssertNoChange()

	// Add a container of a different machine: not reported.
	m2, err := s.State.AddMachineInsideMachine(template, otherMachine.Id(), instance.LXD)
	c.Assert(err, jc.ErrorIsNil)
	wc.AssertNoChange()
	statetesting.AssertStop(c, w)
	wcAll.AssertNoChange()
	statetesting.AssertStop(c, wAll)

	w = machine.WatchContainers(instance.LXD)
	defer statetesting.AssertStop(c, w)
	wc = statetesting.NewStringsWatcherC(c, w)
	wAll = machine.WatchAllContainers()
	defer statetesting.AssertStop(c, wAll)
	wcAll = statetesting.NewStringsWatcherC(c, wAll)
	wc.AssertChange("0/lxd/0")
	wc.AssertNoChange()
	wcAll.AssertChange("0/kvm/0", "0/lxd/0")
	wcAll.AssertNoChange()

	// Make the container Dying: cannot because of nested container.
	err = m.Destroy()
	c.Assert(err, gc.ErrorMatches, `machine .* is hosting containers? ".*"`)

	err = mchild.EnsureDead()
	c.Assert(err, jc.ErrorIsNil)
	err = mchild.Remove()
	c.Assert(err, jc.ErrorIsNil)

	// Make the container Dying: reported.
	err = m.Destroy()
	c.Assert(err, jc.ErrorIsNil)
	wc.AssertChange("0/lxd/0")
	wc.AssertNoChange()
	wcAll.AssertChange("0/lxd/0")
	wcAll.AssertNoChange()

	// Make the other containers Dying: not reported.
	err = m1.Destroy()
	c.Assert(err, jc.ErrorIsNil)
	err = m2.Destroy()
	c.Assert(err, jc.ErrorIsNil)
	wc.AssertNoChange()
	// But reported by the all watcher.
	wcAll.AssertChange("0/kvm/0")
	wcAll.AssertNoChange()

	// Make the container Dead: reported.
	err = m.EnsureDead()
	c.Assert(err, jc.ErrorIsNil)
	wc.AssertChange("0/lxd/0")
	wc.AssertNoChange()
	wcAll.AssertChange("0/lxd/0")
	wcAll.AssertNoChange()

	// Make the other containers Dead: not reported.
	err = m1.EnsureDead()
	c.Assert(err, jc.ErrorIsNil)
	err = m2.EnsureDead()
	c.Assert(err, jc.ErrorIsNil)
	wc.AssertNoChange()
	// But reported by the all watcher.
	wcAll.AssertChange("0/kvm/0")
	wcAll.AssertNoChange()

	// Remove the container: not reported.
	err = m.Remove()
	c.Assert(err, jc.ErrorIsNil)
	wc.AssertNoChange()
	wcAll.AssertNoChange()
}

func (s *StateSuite) TestWatchMachineHardwareCharacteristics(c *gc.C) {
	// Add a machine: reported.
	machine, err := s.State.AddMachine("quantal", state.JobHostUnits)
	c.Assert(err, jc.ErrorIsNil)
	s.WaitForModelWatchersIdle(c, s.Model.UUID())
	w := machine.WatchInstanceData()
	defer statetesting.AssertStop(c, w)

	// Initial event.
	wc := statetesting.NewNotifyWatcherC(c, w)
	wc.AssertOneChange()

	// Provision a machine: reported.
	err = machine.SetProvisioned(instance.Id("i-blah"), "", "fake-nonce", nil)
	c.Assert(err, jc.ErrorIsNil)
	wc.AssertOneChange()

	// Alter the machine: not reported.
	vers := version.MustParseBinary("1.2.3-ubuntu-ppc")
	err = machine.SetAgentVersion(vers)
	c.Assert(err, jc.ErrorIsNil)
	wc.AssertNoChange()
}

func (s *StateSuite) TestWatchControllerConfig(c *gc.C) {
	w := s.State.WatchControllerConfig()
	defer statetesting.AssertStop(c, w)

	// Initial event.
	wc := statetesting.NewNotifyWatcherC(c, w)
	wc.AssertOneChange()

	cfg, err := s.State.ControllerConfig()
	c.Assert(err, jc.ErrorIsNil)
	expectedCfg := testing.FakeControllerConfig()
	c.Assert(cfg, jc.DeepEquals, expectedCfg)

	settings := state.GetControllerSettings(s.State)
	settings.Set("model-logs-size", "5M")
	_, err = settings.Write()
	c.Assert(err, jc.ErrorIsNil)

	wc.AssertOneChange()

	cfg, err = s.State.ControllerConfig()
	c.Assert(err, jc.ErrorIsNil)
	expectedCfg["model-logs-size"] = "5M"
	c.Assert(cfg, jc.DeepEquals, expectedCfg)
}

func (s *StateSuite) insertFakeModelDocs(c *gc.C, st *state.State) string {
	// insert one doc for each multiModelCollection
	var ops []mgotxn.Op
	modelUUID := st.ModelUUID()
	for _, collName := range state.MultiModelCollections() {
		// skip adding constraints, modelUser and settings as they were added when the
		// model was created
		if collName == "constraints" || collName == "modelusers" || collName == "settings" {
			continue
		}
		if state.HasRawAccess(collName) {
			coll, closer := state.GetRawCollection(st, collName)
			defer closer()

			err := coll.Insert(bson.M{
				"_id":        state.DocID(st, "arbitraryid"),
				"model-uuid": modelUUID,
			})
			c.Assert(err, jc.ErrorIsNil)
		} else {
			doc := bson.M{
				"model-uuid": modelUUID,
			}
			id := "arbitraryid"
			// We need a "real" application and offer.
			if collName == "applicationOffers" {
				doc["application-name"] = "foo"
			} else if collName == "applications" {
				doc["name"] = "foo"
				id = "foo"
			}
			ops = append(ops, mgotxn.Op{
				C:      collName,
				Id:     state.DocID(st, id),
				Insert: doc,
			})
		}
	}

	state.RunTransaction(c, st, ops)

	// test that we can find each doc in state
	for _, collName := range state.MultiModelCollections() {
		coll, closer := state.GetRawCollection(st, collName)
		defer closer()
		n, err := coll.Find(bson.D{{"model-uuid", st.ModelUUID()}}).Count()
		c.Assert(err, jc.ErrorIsNil)
		c.Assert(n, gc.Not(gc.Equals), 0)
	}

	// Add a model user whose permissions should get removed
	// when the model is.
	_, err := s.Model.AddUser(
		state.UserAccessSpec{
			User:      names.NewUserTag("amelia@external"),
			CreatedBy: s.Owner,
			Access:    permission.ReadAccess,
		})
	c.Assert(err, jc.ErrorIsNil)

	return state.UserModelNameIndex(s.Model.Owner().Id(), s.Model.Name())
}

type checkUserModelNameArgs struct {
	st     *state.State
	id     string
	exists bool
}

func (s *StateSuite) checkUserModelNameExists(c *gc.C, args checkUserModelNameArgs) {
	indexColl, closer := state.GetCollection(args.st, "usermodelname")
	defer closer()
	n, err := indexColl.FindId(args.id).Count()
	c.Assert(err, jc.ErrorIsNil)
	if args.exists {
		c.Assert(n, gc.Equals, 1)
	} else {
		c.Assert(n, gc.Equals, 0)
	}
}

func (s *StateSuite) AssertModelDeleted(c *gc.C, st *state.State) {
	// check to see if the model itself is gone
	_, err := st.Model()
	c.Assert(err, gc.ErrorMatches, `model "`+st.ModelUUID()+`" not found`)

	// ensure all docs for all MultiModelCollections are removed
	for _, collName := range state.MultiModelCollections() {
		coll, closer := state.GetRawCollection(st, collName)
		defer closer()
		n, err := coll.Find(bson.D{{"model-uuid", st.ModelUUID()}}).Count()
		c.Assert(err, jc.ErrorIsNil)
		c.Assert(n, gc.Equals, 0)
	}

	// ensure user permissions for the model are removed
	permPattern := fmt.Sprintf("^%s#%s#", state.ModelGlobalKey, st.ModelUUID())
	permissions, closer := state.GetCollection(st, "permissions")
	defer closer()
	permCount, err := permissions.Find(bson.M{"_id": bson.M{"$regex": permPattern}}).Count()
	c.Assert(err, jc.ErrorIsNil)
	c.Check(permCount, gc.Equals, 0)
}

func (s *StateSuite) TestRemoveModel(c *gc.C) {
	st := s.State

	userModelKey := s.insertFakeModelDocs(c, st)
	s.checkUserModelNameExists(c, checkUserModelNameArgs{st: st, id: userModelKey, exists: true})

	model, err := st.Model()
	c.Assert(err, jc.ErrorIsNil)
	err = model.SetDead()
	c.Assert(err, jc.ErrorIsNil)

	cloud, err := s.State.Cloud(model.CloudName())
	c.Assert(err, jc.ErrorIsNil)
	refCount, err := state.CloudModelRefCount(st, cloud.Name)
	c.Assert(err, jc.ErrorIsNil)
	c.Assert(refCount, gc.Equals, 1)

	err = st.RemoveDyingModel()
	c.Assert(err, jc.ErrorIsNil)

	cloud, err = s.State.Cloud(model.CloudName())
	c.Assert(err, jc.ErrorIsNil)
	_, err = state.CloudModelRefCount(st, cloud.Name)
	c.Assert(err, jc.Satisfies, errors.IsNotFound)

	// test that we can not find the user:envName unique index
	s.checkUserModelNameExists(c, checkUserModelNameArgs{st: st, id: userModelKey, exists: false})
	s.AssertModelDeleted(c, st)
}

func (s *StateSuite) TestRemoveDyingModelAliveModelFails(c *gc.C) {
	st := s.Factory.MakeModel(c, nil)
	defer st.Close()
	err := st.RemoveDyingModel()
	c.Assert(errors.Cause(err), gc.ErrorMatches, "can't remove model: model still alive")
}

func (s *StateSuite) TestRemoveDyingModelForDyingModel(c *gc.C) {
	st := s.Factory.MakeModel(c, nil)
	defer st.Close()

	model, err := st.Model()
	c.Assert(err, jc.ErrorIsNil)

	c.Assert(model.Destroy(state.DestroyModelParams{}), jc.ErrorIsNil)
	c.Assert(st.SetDyingModelToDead(), jc.ErrorIsNil)
	c.Assert(model.Refresh(), jc.ErrorIsNil)
	c.Assert(model.Life(), jc.DeepEquals, state.Dead)

	c.Assert(st.RemoveDyingModel(), jc.ErrorIsNil)
	c.Assert(model.Refresh(), jc.Satisfies, errors.IsNotFound)
}

func (s *StateSuite) TestRemoveDyingModelForDeadModel(c *gc.C) {
	st := s.Factory.MakeModel(c, nil)
	defer st.Close()

	model, err := st.Model()
	c.Assert(err, jc.ErrorIsNil)

	c.Assert(model.Destroy(state.DestroyModelParams{}), jc.ErrorIsNil)
	c.Assert(model.Refresh(), jc.ErrorIsNil)
	c.Assert(model.Life(), jc.DeepEquals, state.Dying)

	c.Assert(st.RemoveDyingModel(), jc.ErrorIsNil)
	c.Assert(model.Refresh(), jc.Satisfies, errors.IsNotFound)
}

func (s *StateSuite) TestSetDyingModelToDeadRequiresDyingModel(c *gc.C) {
	st := s.Factory.MakeModel(c, nil)
	defer st.Close()

	model, err := st.Model()
	c.Assert(err, jc.ErrorIsNil)

	err = st.SetDyingModelToDead()
	c.Assert(errors.Cause(err), gc.Equals, state.ErrModelNotDying)

	c.Assert(model.Destroy(state.DestroyModelParams{}), jc.ErrorIsNil)
	c.Assert(model.Refresh(), jc.ErrorIsNil)
	c.Assert(model.Life(), jc.DeepEquals, state.Dying)
	c.Assert(st.SetDyingModelToDead(), jc.ErrorIsNil)
	c.Assert(model.Refresh(), jc.ErrorIsNil)
	c.Assert(model.Life(), jc.DeepEquals, state.Dead)

	err = st.SetDyingModelToDead()
	c.Assert(errors.Cause(err), gc.Equals, state.ErrModelNotDying)
}

func (s *StateSuite) TestRemoveImportingModelDocsFailsActive(c *gc.C) {
	st := s.Factory.MakeModel(c, nil)
	defer st.Close()

	err := st.RemoveImportingModelDocs()
	c.Assert(err, gc.ErrorMatches, "can't remove model: model not being imported for migration")
}

func (s *StateSuite) TestRemoveImportingModelDocsFailsExporting(c *gc.C) {
	st := s.Factory.MakeModel(c, nil)
	defer st.Close()
	model, err := st.Model()
	c.Assert(err, jc.ErrorIsNil)
	err = model.SetMigrationMode(state.MigrationModeExporting)
	c.Assert(err, jc.ErrorIsNil)

	err = st.RemoveImportingModelDocs()
	c.Assert(err, gc.ErrorMatches, "can't remove model: model not being imported for migration")
}

func (s *StateSuite) TestRemoveImportingModelDocsImporting(c *gc.C) {
	st := s.Factory.MakeModel(c, nil)
	defer st.Close()
	userModelKey := s.insertFakeModelDocs(c, st)
	c.Assert(state.HostedModelCount(c, st), gc.Equals, 1)

	m, err := st.Model()
	c.Assert(err, jc.ErrorIsNil)

	err = m.SetMigrationMode(state.MigrationModeImporting)
	c.Assert(err, jc.ErrorIsNil)

	err = s.Model.SetMigrationMode(state.MigrationModeImporting)
	c.Assert(err, jc.ErrorIsNil)

	err = st.RemoveImportingModelDocs()
	c.Assert(err, jc.ErrorIsNil)

	// remove suite state
	err = s.State.RemoveImportingModelDocs()
	c.Assert(err, jc.ErrorIsNil)

	// test that we can not find the user:envName unique index
	s.checkUserModelNameExists(c, checkUserModelNameArgs{st: st, id: userModelKey, exists: false})
	s.AssertModelDeleted(c, st)
	c.Assert(state.HostedModelCount(c, st), gc.Equals, 0)
}

func (s *StateSuite) TestRemoveExportingModelDocsFailsActive(c *gc.C) {
	st := s.Factory.MakeModel(c, nil)
	defer st.Close()

	err := st.RemoveExportingModelDocs()
	c.Assert(err, gc.ErrorMatches, "can't remove model: model not being exported for migration")
}

func (s *StateSuite) TestRemoveExportingModelDocsFailsImporting(c *gc.C) {
	st := s.Factory.MakeModel(c, nil)
	defer st.Close()

	model, err := st.Model()
	c.Assert(err, jc.ErrorIsNil)

	err = model.SetMigrationMode(state.MigrationModeImporting)
	c.Assert(err, jc.ErrorIsNil)

	err = st.RemoveExportingModelDocs()
	c.Assert(err, gc.ErrorMatches, "can't remove model: model not being exported for migration")
}

func (s *StateSuite) TestRemoveExportingModelDocsExporting(c *gc.C) {
	st := s.Factory.MakeModel(c, nil)
	defer st.Close()
	userModelKey := s.insertFakeModelDocs(c, st)
	c.Assert(state.HostedModelCount(c, s.State), gc.Equals, 1)

	model, err := st.Model()
	c.Assert(err, jc.ErrorIsNil)

	err = model.SetMigrationMode(state.MigrationModeExporting)
	c.Assert(err, jc.ErrorIsNil)

	err = st.RemoveExportingModelDocs()
	c.Assert(err, jc.ErrorIsNil)

	err = s.Model.SetMigrationMode(state.MigrationModeExporting)
	c.Assert(err, jc.ErrorIsNil)

	err = s.State.RemoveExportingModelDocs()
	c.Assert(err, jc.ErrorIsNil)

	// test that we can not find the user:envName unique index
	s.checkUserModelNameExists(c, checkUserModelNameArgs{st: st, id: userModelKey, exists: false})
	s.AssertModelDeleted(c, st)
	c.Assert(state.HostedModelCount(c, s.State), gc.Equals, 0)
}

func (s *StateSuite) TestRemoveExportingModelDocsRemovesOfferPermissions(c *gc.C) {
	st := s.Factory.MakeModel(c, nil)
	defer st.Close()
	s.createOffer(c)

	coll, closer := state.GetRawCollection(s.State, "permissions")
	defer closer()
	cnt, err := coll.Count()
	c.Assert(err, jc.ErrorIsNil)
	c.Assert(cnt, gc.Equals, 8)

	model, err := s.State.Model()
	c.Assert(err, jc.ErrorIsNil)

	err = model.SetMigrationMode(state.MigrationModeExporting)
	c.Assert(err, jc.ErrorIsNil)

	err = s.State.RemoveExportingModelDocs()
	c.Assert(err, jc.ErrorIsNil)

	cnt, err = coll.Count()
	c.Assert(err, jc.ErrorIsNil)
	// 2 model permissions deleted.
	// 2 offer permissions deleted.
	c.Assert(cnt, gc.Equals, 4)
}

func (s *StateSuite) createOffer(c *gc.C) {
	s.AddTestingApplication(c, "mysql", s.AddTestingCharm(c, "mysql"))
	eps := map[string]string{"db": "server", "db-admin": "server-admin"}
	sd := state.NewApplicationOffers(s.State)
	owner := s.Factory.MakeUser(c, nil)
	offerArgs := crossmodel.AddApplicationOfferArgs{
		OfferName:              "hosted-mysql",
		ApplicationName:        "mysql",
		ApplicationDescription: "mysql is a db server",
		Endpoints:              eps,
		Owner:                  owner.Name(),
		HasRead:                []string{"everyone@external"},
	}
	_, err := sd.AddOffer(offerArgs)
	c.Assert(err, jc.ErrorIsNil)
}

func (s *StateSuite) TestRemoveExportingModelDocsRemovesLogs(c *gc.C) {
	st := s.Factory.MakeModel(c, nil)
	defer st.Close()

	model, err := st.Model()
	c.Assert(err, jc.ErrorIsNil)

	err = model.SetMigrationMode(state.MigrationModeExporting)
	c.Assert(err, jc.ErrorIsNil)

	writeLogs(c, st, 5)
	writeLogs(c, s.State, 5)

	err = st.RemoveExportingModelDocs()
	c.Assert(err, jc.ErrorIsNil)

	assertLogCount(c, s.State, 5)
	assertLogCount(c, st, 0)
}

func (s *StateSuite) TestRemoveImportingModelDocsRemovesLogs(c *gc.C) {
	st := s.Factory.MakeModel(c, nil)
	defer st.Close()

	model, err := st.Model()
	c.Assert(err, jc.ErrorIsNil)

	err = model.SetMigrationMode(state.MigrationModeImporting)
	c.Assert(err, jc.ErrorIsNil)

	writeLogs(c, st, 5)
	writeLogs(c, s.State, 5)

	err = st.RemoveImportingModelDocs()
	c.Assert(err, jc.ErrorIsNil)

	assertLogCount(c, s.State, 5)
	assertLogCount(c, st, 0)
}

func (s *StateSuite) TestRemoveModelRemovesLogs(c *gc.C) {
	st := s.Factory.MakeModel(c, nil)
	defer st.Close()

	model, err := st.Model()
	c.Assert(err, jc.ErrorIsNil)
	err = model.SetDead()
	c.Assert(err, jc.ErrorIsNil)

	writeLogs(c, st, 5)
	writeLogs(c, s.State, 5)

	err = st.RemoveDyingModel()
	c.Assert(err, jc.ErrorIsNil)

	assertLogCount(c, s.State, 5)
	assertLogCount(c, st, 0)
}

func (s *StateSuite) TestRemoveExportingModelDocsRemovesLogTrackers(c *gc.C) {
	st := s.Factory.MakeModel(c, nil)
	defer st.Close()

	model, err := st.Model()
	c.Assert(err, jc.ErrorIsNil)

	err = model.SetMigrationMode(state.MigrationModeExporting)
	c.Assert(err, jc.ErrorIsNil)

	t1 := state.NewLastSentLogTracker(st, model.UUID(), "go-away")
	defer t1.Close()
	t2 := state.NewLastSentLogTracker(st, s.State.ModelUUID(), "stay")
	defer t2.Close()

	c.Assert(t1.Set(100, 100), jc.ErrorIsNil)
	c.Assert(t2.Set(100, 100), jc.ErrorIsNil)

	err = st.RemoveExportingModelDocs()
	c.Assert(err, jc.ErrorIsNil)

	_, _, err = t1.Get()
	c.Check(errors.Cause(err), gc.Equals, state.ErrNeverForwarded)

	id, count, err := t2.Get()
	c.Assert(err, jc.ErrorIsNil)
	c.Check(id, gc.Equals, int64(100))
	c.Check(count, gc.Equals, int64(100))
}

func writeLogs(c *gc.C, st *state.State, n int) {
	dbLogger := state.NewDbLogger(st)
	defer dbLogger.Close()
	for i := 0; i < n; i++ {
		err := dbLogger.Log([]corelogger.LogRecord{{
			Time:     time.Now(),
			Entity:   "application-van-occupanther",
			Module:   "chasing after deer",
			Location: "in a log house",
			Level:    loggo.INFO,
			Message:  "why are your fingers like that of a hedge in winter?",
		}})
		c.Assert(err, jc.ErrorIsNil)
	}
}

func assertLogCount(c *gc.C, st *state.State, expected int) {
	logColl := st.MongoSession().DB("logs").C("logs." + st.ModelUUID())
	actual, err := logColl.Count()
	c.Assert(err, jc.ErrorIsNil)
	c.Assert(actual, gc.Equals, expected)
}

func (s *StateSuite) TestWatchForModelConfigChanges(c *gc.C) {
	cur := jujuversion.Current
	err := statetesting.SetAgentVersion(s.State, cur)
	c.Assert(err, jc.ErrorIsNil)
	s.WaitForModelWatchersIdle(c, s.Model.UUID())
	w := s.Model.WatchForModelConfigChanges()
	defer statetesting.AssertStop(c, w)

	wc := statetesting.NewNotifyWatcherC(c, w)
	// Initially we get one change notification
	wc.AssertOneChange()

	// Multiple changes will only result in a single change notification
	newVersion := cur
	newVersion.Minor++
	err = statetesting.SetAgentVersion(s.State, newVersion)
	c.Assert(err, jc.ErrorIsNil)

	newerVersion := newVersion
	newerVersion.Minor++
	err = statetesting.SetAgentVersion(s.State, newerVersion)
	c.Assert(err, jc.ErrorIsNil)
	wc.AssertOneChange()

	// Setting it to the same value does not trigger a change notification
	err = statetesting.SetAgentVersion(s.State, newerVersion)
	c.Assert(err, jc.ErrorIsNil)
	wc.AssertNoChange()
}

func (s *StateSuite) TestWatchForModelConfigControllerChanges(c *gc.C) {
	w := s.Model.WatchForModelConfigChanges()
	defer statetesting.AssertStop(c, w)

	wc := statetesting.NewNotifyWatcherC(c, w)
	wc.AssertOneChange()
}

func (s *StateSuite) TestWatchCloudSpecChanges(c *gc.C) {
	w := s.Model.WatchCloudSpecChanges()
	defer statetesting.AssertStop(c, w)

	wc := statetesting.NewNotifyWatcherC(c, w)
	// Initially we get one change notification
	wc.AssertOneChange()

	cloud, err := s.State.Cloud(s.Model.CloudName())
	c.Assert(err, jc.ErrorIsNil)

	// Multiple changes will only result in a single change notification
	cloud.StorageEndpoint = "https://storage"
	err = s.State.UpdateCloud(cloud)
	c.Assert(err, jc.ErrorIsNil)
	cloud.StorageEndpoint = "https://storage1"
	err = s.State.UpdateCloud(cloud)
	c.Assert(err, jc.ErrorIsNil)
	wc.AssertOneChange()
}

func (s *StateSuite) TestAddAndGetEquivalence(c *gc.C) {
	// The equivalence tested here isn't necessarily correct, and
	// comparing private details is discouraged in the project.
	// The implementation might choose to cache information, or
	// to have different logic when adding or removing, and the
	// comparison might fail despite it being correct.
	// That said, we've had bugs with txn-revno being incorrect
	// before, so this testing at least ensures we're conscious
	// about such changes.

	m1, err := s.State.AddMachine("quantal", state.JobHostUnits)
	c.Assert(err, jc.ErrorIsNil)
	m2, err := s.State.Machine(m1.Id())
	c.Assert(err, jc.ErrorIsNil)
	c.Assert(m1, jc.DeepEquals, m2)

	charm1 := s.AddTestingCharm(c, "wordpress")
	charm2, err := s.State.Charm(charm1.URL())
	c.Assert(err, jc.ErrorIsNil)
	// Refresh is required to set the charmURL, so the test will succeed.
	err = charm2.Refresh()
	c.Assert(err, jc.ErrorIsNil)
	c.Assert(charm1, jc.DeepEquals, charm2)

	wordpress1 := s.AddTestingApplication(c, "wordpress", charm1)
	wordpress2, err := s.State.Application("wordpress")
	c.Assert(err, jc.ErrorIsNil)
	c.Assert(wordpress1, jc.DeepEquals, wordpress2)

	unit1, err := wordpress1.AddUnit(state.AddUnitParams{})
	c.Assert(err, jc.ErrorIsNil)
	unit2, err := s.State.Unit("wordpress/0")
	c.Assert(err, jc.ErrorIsNil)
	c.Assert(unit1, jc.DeepEquals, unit2)

	s.AddTestingApplication(c, "mysql", s.AddTestingCharm(c, "mysql"))
	c.Assert(err, jc.ErrorIsNil)
	eps, err := s.State.InferEndpoints("wordpress", "mysql")
	c.Assert(err, jc.ErrorIsNil)
	relation1, err := s.State.AddRelation(eps...)
	c.Assert(err, jc.ErrorIsNil)
	relation2, err := s.State.EndpointsRelation(eps...)
	c.Assert(err, jc.ErrorIsNil)
	c.Assert(relation1, jc.DeepEquals, relation2)
	relation3, err := s.State.Relation(relation1.Id())
	c.Assert(err, jc.ErrorIsNil)
	c.Assert(relation1, jc.DeepEquals, relation3)
}

func tryOpenState(modelTag names.ModelTag, controllerTag names.ControllerTag, info *mongo.MongoInfo) error {
	session, err := mongo.DialWithInfo(*info, mongotest.DialOpts())
	if err != nil {
		return err
	}
	defer session.Close()
	pool, err := state.OpenStatePool(state.OpenParams{
		Clock:              clock.WallClock,
		ControllerTag:      controllerTag,
		ControllerModelTag: modelTag,
		MongoSession:       session,
	})
	if err == nil {
		err = pool.Close()
	}
	return err
}

func (s *StateSuite) TestOpenWithoutSetMongoPassword(c *gc.C) {
	info := statetesting.NewMongoInfo()
	info.Tag, info.Password = names.NewUserTag("arble"), "bar"
	err := tryOpenState(s.modelTag, s.State.ControllerTag(), info)
	c.Check(errors.Cause(err), jc.Satisfies, errors.IsUnauthorized)
	c.Check(err, gc.ErrorMatches, `cannot log in to admin database as "user-arble": unauthorized mongo access: .*`)

	info.Tag, info.Password = names.NewUserTag("arble"), ""
	err = tryOpenState(s.modelTag, s.State.ControllerTag(), info)
	c.Check(errors.Cause(err), jc.Satisfies, errors.IsUnauthorized)
	c.Check(err, gc.ErrorMatches, `cannot log in to admin database as "user-arble": unauthorized mongo access: .*`)

	info.Tag, info.Password = nil, ""
	err = tryOpenState(s.modelTag, s.State.ControllerTag(), info)
	c.Check(err, jc.ErrorIsNil)
}

func testSetPassword(c *gc.C, getEntity func() (state.Authenticator, error)) {
	e, err := getEntity()
	c.Assert(err, jc.ErrorIsNil)

	c.Assert(e.PasswordValid(goodPassword), jc.IsFalse)
	err = e.SetPassword(goodPassword)
	c.Assert(err, jc.ErrorIsNil)
	c.Assert(e.PasswordValid(goodPassword), jc.IsTrue)

	// Check a newly-fetched entity has the same password.
	e2, err := getEntity()
	c.Assert(err, jc.ErrorIsNil)
	c.Assert(e2.PasswordValid(goodPassword), jc.IsTrue)

	err = e.SetPassword(alternatePassword)
	c.Assert(err, jc.ErrorIsNil)
	c.Assert(e.PasswordValid(goodPassword), jc.IsFalse)
	c.Assert(e.PasswordValid(alternatePassword), jc.IsTrue)

	// Check that refreshing fetches the new password
	err = e2.Refresh()
	c.Assert(err, jc.ErrorIsNil)
	c.Assert(e2.PasswordValid(alternatePassword), jc.IsTrue)

	if le, ok := e.(lifer); ok {
		testWhenDying(c, le, noErr, deadErr, func() error {
			return e.SetPassword("arble-farble-dying-yarble")
		})
	}
}

type findEntityTest struct {
	tag names.Tag
	err string
}

var findEntityTests = []findEntityTest{{
	tag: names.NewRelationTag("app1:rel1 app2:rel2"),
	err: `relation "app1:rel1 app2:rel2" not found`,
}, {
	tag: names.NewModelTag("9f484882-2f18-4fd2-967d-db9663db7bea"),
	err: `model "9f484882-2f18-4fd2-967d-db9663db7bea" not found`,
}, {
	tag: names.NewMachineTag("0"),
}, {
	tag: names.NewControllerAgentTag("0"),
}, {
	tag: names.NewApplicationTag("ser-vice2"),
}, {
	tag: names.NewRelationTag("wordpress:db ser-vice2:server"),
}, {
	tag: names.NewUnitTag("ser-vice2/0"),
}, {
	tag: names.NewUserTag("arble"),
}, {
	tag: names.NewActionTag("fedcba98-7654-4321-ba98-76543210beef"),
	err: `action "fedcba98-7654-4321-ba98-76543210beef" not found`,
}, {
	tag: names.NewOperationTag("666"),
	err: `operation "666" not found`,
}, {
	tag: names.NewUserTag("eric"),
}, {
	tag: names.NewUserTag("eric@local"),
}, {
	tag: names.NewUserTag("eric@remote"),
	err: `user "eric@remote" not found`,
}}

var entityTypes = map[string]interface{}{
	names.UserTagKind:            (*state.User)(nil),
	names.ModelTagKind:           (*state.Model)(nil),
	names.ApplicationTagKind:     (*state.Application)(nil),
	names.UnitTagKind:            (*state.Unit)(nil),
	names.MachineTagKind:         (*state.Machine)(nil),
	names.ControllerAgentTagKind: (*state.ControllerNodeInstance)(nil),
	names.RelationTagKind:        (*state.Relation)(nil),
	names.ActionTagKind:          (state.Action)(nil),
	names.OperationTagKind:       (state.Operation)(nil),
}

func (s *StateSuite) TestFindEntity(c *gc.C) {
	s.Factory.MakeUser(c, &factory.UserParams{Name: "eric"})
	_, err := s.State.AddMachine("quantal", state.JobHostUnits)
	c.Assert(err, jc.ErrorIsNil)
	_, err = s.State.AddControllerNode()
	c.Assert(err, jc.ErrorIsNil)
	app := s.AddTestingApplication(c, "ser-vice2", s.AddTestingCharm(c, "mysql"))
	unit, err := app.AddUnit(state.AddUnitParams{})
	c.Assert(err, jc.ErrorIsNil)
	operationID, err := s.Model.EnqueueOperation("something", 1)
	c.Assert(err, jc.ErrorIsNil)
	_, err = s.Model.AddAction(unit, operationID, "fakeaction", nil, nil, nil)
	c.Assert(err, jc.ErrorIsNil)
	s.Factory.MakeUser(c, &factory.UserParams{Name: "arble"})
	c.Assert(err, jc.ErrorIsNil)
	s.AddTestingApplication(c, "wordpress", s.AddTestingCharm(c, "wordpress"))
	eps, err := s.State.InferEndpoints("wordpress", "ser-vice2")
	c.Assert(err, jc.ErrorIsNil)
	rel, err := s.State.AddRelation(eps...)
	c.Assert(err, jc.ErrorIsNil)
	c.Assert(rel.String(), gc.Equals, "wordpress:db ser-vice2:server")

	findEntityTests = append([]findEntityTest{}, findEntityTests...)
	findEntityTests = append(findEntityTests, findEntityTest{
		tag: names.NewModelTag(s.Model.UUID()),
	})

	for i, test := range findEntityTests {
		c.Logf("test %d: %q", i, test.tag)
		e, err := s.State.FindEntity(test.tag)
		if test.err != "" {
			c.Assert(err, gc.ErrorMatches, test.err)
		} else {
			c.Assert(err, jc.ErrorIsNil)
			kind := test.tag.Kind()
			c.Assert(e, gc.FitsTypeOf, entityTypes[kind])
			if kind == names.ModelTagKind {
				// TODO(axw) 2013-12-04 #1257587
				// We *should* only be able to get the entity with its tag, but
				// for backwards-compatibility we accept any non-UUID tag.
				c.Assert(e.Tag(), gc.Equals, s.Model.Tag())
			} else if kind == names.UserTagKind {
				// Test the fully qualified username rather than the tag structure itself.
				expected := test.tag.(names.UserTag).Id()
				c.Assert(e.Tag().(names.UserTag).Id(), gc.Equals, expected)
			} else {
				c.Assert(e.Tag(), gc.Equals, test.tag)
			}
		}
	}
}

func (s *StateSuite) TestParseNilTagReturnsAnError(c *gc.C) {
	coll, id, err := state.ConvertTagToCollectionNameAndId(s.State, nil)
	c.Assert(err, gc.ErrorMatches, "tag is nil")
	c.Assert(coll, gc.Equals, "")
	c.Assert(id, gc.IsNil)
}

func (s *StateSuite) TestParseMachineTag(c *gc.C) {
	m, err := s.State.AddMachine("quantal", state.JobHostUnits)
	c.Assert(err, jc.ErrorIsNil)
	coll, id, err := state.ConvertTagToCollectionNameAndId(s.State, m.Tag())
	c.Assert(err, jc.ErrorIsNil)
	c.Assert(coll, gc.Equals, "machines")
	c.Assert(id, gc.Equals, state.DocID(s.State, m.Id()))
}

func (s *StateSuite) TestParseApplicationTag(c *gc.C) {
	app := s.AddTestingApplication(c, "ser-vice2", s.AddTestingCharm(c, "dummy"))
	coll, id, err := state.ConvertTagToCollectionNameAndId(s.State, app.Tag())
	c.Assert(err, jc.ErrorIsNil)
	c.Assert(coll, gc.Equals, "applications")
	c.Assert(id, gc.Equals, state.DocID(s.State, app.Name()))
}

func (s *StateSuite) TestParseUnitTag(c *gc.C) {
	app := s.AddTestingApplication(c, "application2", s.AddTestingCharm(c, "dummy"))
	u, err := app.AddUnit(state.AddUnitParams{})
	c.Assert(err, jc.ErrorIsNil)
	coll, id, err := state.ConvertTagToCollectionNameAndId(s.State, u.Tag())
	c.Assert(err, jc.ErrorIsNil)
	c.Assert(coll, gc.Equals, "units")
	c.Assert(id, gc.Equals, state.DocID(s.State, u.Name()))
}

func (s *StateSuite) TestParseActionTag(c *gc.C) {
	app := s.AddTestingApplication(c, "application2", s.AddTestingCharm(c, "dummy"))
	u, err := app.AddUnit(state.AddUnitParams{})
	c.Assert(err, jc.ErrorIsNil)
	operationID, err := s.Model.EnqueueOperation("a test", 1)
	c.Assert(err, jc.ErrorIsNil)
	f, err := s.Model.AddAction(u, operationID, "snapshot", nil, nil, nil)
	c.Assert(err, jc.ErrorIsNil)

	action, err := s.Model.Action(f.Id())
	c.Assert(err, jc.ErrorIsNil)
	c.Assert(action.Tag(), gc.Equals, names.NewActionTag(action.Id()))
	coll, id, err := state.ConvertTagToCollectionNameAndId(s.State, action.Tag())
	c.Assert(err, jc.ErrorIsNil)
	c.Assert(coll, gc.Equals, "actions")
	c.Assert(id, gc.Equals, action.Id())
}

func (s *StateSuite) TestParseUserTag(c *gc.C) {
	user := s.Factory.MakeUser(c, nil)
	coll, id, err := state.ConvertTagToCollectionNameAndId(s.State, user.Tag())
	c.Assert(err, jc.ErrorIsNil)
	c.Assert(coll, gc.Equals, "users")
	c.Assert(id, gc.Equals, user.Name())
}

func (s *StateSuite) TestParseModelTag(c *gc.C) {
	coll, id, err := state.ConvertTagToCollectionNameAndId(s.State, s.Model.Tag())
	c.Assert(err, jc.ErrorIsNil)
	c.Assert(coll, gc.Equals, "models")
	c.Assert(id, gc.Equals, s.Model.UUID())
}

func (s *StateSuite) TestWatchCleanups(c *gc.C) {
	// Check initial event.
	w := s.State.WatchCleanups()
	defer statetesting.AssertStop(c, w)
	wc := statetesting.NewNotifyWatcherC(c, w)
	wc.AssertOneChange()

	// Set up two relations for later use, check no events.
	s.AddTestingApplication(c, "wordpress", s.AddTestingCharm(c, "wordpress"))
	s.AddTestingApplication(c, "mysql", s.AddTestingCharm(c, "mysql"))
	eps, err := s.State.InferEndpoints("wordpress", "mysql")
	c.Assert(err, jc.ErrorIsNil)
	relM, err := s.State.AddRelation(eps...)
	c.Assert(err, jc.ErrorIsNil)
	s.AddTestingApplication(c, "varnish", s.AddTestingCharm(c, "varnish"))
	c.Assert(err, jc.ErrorIsNil)
	eps, err = s.State.InferEndpoints("wordpress", "varnish")
	c.Assert(err, jc.ErrorIsNil)
	relV, err := s.State.AddRelation(eps...)
	c.Assert(err, jc.ErrorIsNil)
	wc.AssertNoChange()

	// Destroy one relation, check one change.
	err = relM.Destroy()
	c.Assert(err, jc.ErrorIsNil)
	wc.AssertOneChange()

	// Handle that cleanup doc and create another, check one change.
	err = s.State.Cleanup()
	c.Assert(err, jc.ErrorIsNil)
	wc.AssertOneChange()
	err = relV.Destroy()
	c.Assert(err, jc.ErrorIsNil)
	wc.AssertOneChange()

	// Clean up final doc, check change.
	err = s.State.Cleanup()
	c.Assert(err, jc.ErrorIsNil)
	wc.AssertOneChange()

	// Stop watcher, check closed.
	statetesting.AssertStop(c, w)
	wc.AssertClosed()
}

func (s *StateSuite) TestWatchCleanupsDiesOnStateClose(c *gc.C) {
	testWatcherDiesWhenStateCloses(c, s.Session, s.modelTag, s.State.ControllerTag(), func(c *gc.C, st *state.State) waiter {
		w := st.WatchCleanups()
		<-w.Changes()
		return w
	})
}

func (s *StateSuite) TestWatchCleanupsBulk(c *gc.C) {
	// Check initial event.
	w := s.State.WatchCleanups()
	defer statetesting.AssertStop(c, w)
	wc := statetesting.NewNotifyWatcherC(c, w)
	wc.AssertOneChange()

	// Create two peer relations by creating their applications.
	riak := s.AddTestingApplication(c, "riak", s.AddTestingCharm(c, "riak"))
	_, err := riak.Endpoint("ring")
	c.Assert(err, jc.ErrorIsNil)
	allHooks := s.AddTestingApplication(c, "all-hooks", s.AddTestingCharm(c, "all-hooks"))
	_, err = allHooks.Endpoint("self")
	c.Assert(err, jc.ErrorIsNil)
	wc.AssertNoChange()

	// Destroy them both, check one change.
	err = riak.Destroy()
	c.Assert(err, jc.ErrorIsNil)
	// TODO(quiescence): reimplement some quiescence on the cleanup watcher
	wc.AssertOneChange()
	err = allHooks.Destroy()
	c.Assert(err, jc.ErrorIsNil)
	wc.AssertOneChange()

	// Clean them both up, check one change.
	err = s.State.Cleanup()
	c.Assert(err, jc.ErrorIsNil)
	wc.AssertChanges(2)
}

func (s *StateSuite) TestWatchMinUnits(c *gc.C) {
	// Check initial event.
	w := s.State.WatchMinUnits()
	defer statetesting.AssertStop(c, w)
	wc := statetesting.NewStringsWatcherC(c, w)
	wc.AssertChange()
	wc.AssertNoChange()

	// Set up applications for later use.
	wordpress := s.AddTestingApplication(c,
		"wordpress", s.AddTestingCharm(c, "wordpress"))
	mysql := s.AddTestingApplication(c, "mysql", s.AddTestingCharm(c, "mysql"))
	wordpressName := wordpress.Name()

	// Add application units for later use.
	wordpress0, err := wordpress.AddUnit(state.AddUnitParams{})
	c.Assert(err, jc.ErrorIsNil)
	wordpress1, err := wordpress.AddUnit(state.AddUnitParams{})
	c.Assert(err, jc.ErrorIsNil)
	mysql0, err := mysql.AddUnit(state.AddUnitParams{})
	c.Assert(err, jc.ErrorIsNil)
	// No events should occur.
	wc.AssertNoChange()

	// Add minimum units to a application; a single change should occur.
	err = wordpress.SetMinUnits(2)
	c.Assert(err, jc.ErrorIsNil)
	wc.AssertChange(wordpressName)
	wc.AssertNoChange()

	// Decrease minimum units for a application; expect no changes.
	err = wordpress.SetMinUnits(1)
	c.Assert(err, jc.ErrorIsNil)
	wc.AssertNoChange()

	// Increase minimum units for two applications; a single change should occur.
	err = mysql.SetMinUnits(1)
	c.Assert(err, jc.ErrorIsNil)
	err = wordpress.SetMinUnits(3)
	c.Assert(err, jc.ErrorIsNil)
	wc.AssertChange(mysql.Name(), wordpressName)
	wc.AssertNoChange()

	// Remove minimum units for a application; expect no changes.
	err = mysql.SetMinUnits(0)
	c.Assert(err, jc.ErrorIsNil)
	wc.AssertNoChange()

	// Destroy a unit of a application with required minimum units.
	// Also avoid the unit removal. A single change should occur.
	preventUnitDestroyRemove(c, wordpress0)
	err = wordpress0.Destroy()
	c.Assert(err, jc.ErrorIsNil)
	wc.AssertChange(wordpressName)
	wc.AssertNoChange()

	// Two actions: destroy a unit and increase minimum units for a application.
	// A single change should occur, and the application name should appear only
	// one time in the change.
	err = wordpress.SetMinUnits(5)
	c.Assert(err, jc.ErrorIsNil)
	err = wordpress1.Destroy()
	c.Assert(err, jc.ErrorIsNil)
	wc.AssertChange(wordpressName)
	wc.AssertNoChange()

	// Destroy a unit of a application not requiring minimum units; expect no changes.
	err = mysql0.Destroy()
	c.Assert(err, jc.ErrorIsNil)
	wc.AssertNoChange()

	// Destroy a application with required minimum units; expect no changes.
	err = wordpress.Destroy()
	c.Assert(err, jc.ErrorIsNil)
	wc.AssertNoChange()

	// Destroy a application not requiring minimum units; expect no changes.
	err = mysql.Destroy()
	c.Assert(err, jc.ErrorIsNil)
	wc.AssertNoChange()

	// Stop watcher, check closed.
	statetesting.AssertStop(c, w)
	wc.AssertClosed()
}

func (s *StateSuite) TestWatchMinUnitsDiesOnStateClose(c *gc.C) {
	testWatcherDiesWhenStateCloses(c, s.Session, s.modelTag, s.State.ControllerTag(), func(c *gc.C, st *state.State) waiter {
		w := st.WatchMinUnits()
		<-w.Changes()
		return w
	})
}

func (s *StateSuite) TestWatchSubnets(c *gc.C) {
	filter := func(id interface{}) bool {
		return id != "0"
	}
	w := s.State.WatchSubnets(filter)
	defer statetesting.AssertStop(c, w)
	wc := statetesting.NewStringsWatcherC(c, w)

	// Check initial event.
	wc.AssertChange()
	wc.AssertNoChange()

	_, err := s.State.AddSubnet(network.SubnetInfo{CIDR: "10.20.0.0/24"})
	c.Assert(err, jc.ErrorIsNil)
	_, err = s.State.AddSubnet(network.SubnetInfo{CIDR: "10.0.0.0/24"})
	c.Assert(err, jc.ErrorIsNil)
	wc.AssertChange("1")
	wc.AssertNoChange()
}

func (s *StateSuite) TestWatchSubnetsDiesOnStateClose(c *gc.C) {
	testWatcherDiesWhenStateCloses(c, s.Session, s.modelTag, s.State.ControllerTag(), func(c *gc.C, st *state.State) waiter {
		w := st.WatchSubnets(nil)
		<-w.Changes()
		return w
	})
}

func (s *StateSuite) setupWatchRemoteRelations(c *gc.C, wc statetesting.StringsWatcherC) (*state.RemoteApplication, *state.Application, *state.Relation) {
	// Check initial event.
	wc.AssertChange()
	wc.AssertNoChange()

	remoteApp, err := s.State.AddRemoteApplication(state.AddRemoteApplicationParams{
		Name: "mysql", SourceModel: s.Model.ModelTag(),
		Endpoints: []charm.Relation{{Name: "database", Interface: "mysql", Role: "provider", Scope: "global"}},
	})
	c.Assert(err, jc.ErrorIsNil)
	app := s.AddTestingApplication(c, "wordpress", s.AddTestingCharm(c, "wordpress"))

	// Add a remote relation, single change should occur.
	eps, err := s.State.InferEndpoints("wordpress", "mysql")
	c.Assert(err, jc.ErrorIsNil)
	rel, err := s.State.AddRelation(eps...)
	c.Assert(err, jc.ErrorIsNil)
	c.Assert(remoteApp.Refresh(), jc.ErrorIsNil)
	c.Assert(app.Refresh(), jc.ErrorIsNil)

	wc.AssertChange("wordpress:db mysql:database")
	wc.AssertNoChange()
	return remoteApp, app, rel
}

func (s *StateSuite) TestWatchRemoteRelationsIgnoresLocal(c *gc.C) {
	// Set up a non-remote relation to ensure it is properly filtered out.
	s.AddTestingApplication(c, "wplocal", s.AddTestingCharm(c, "wordpress"))
	s.AddTestingApplication(c, "mysqllocal", s.AddTestingCharm(c, "mysql"))
	eps, err := s.State.InferEndpoints("wplocal", "mysqllocal")
	c.Assert(err, jc.ErrorIsNil)
	_, err = s.State.AddRelation(eps...)
	c.Assert(err, jc.ErrorIsNil)

	w := s.State.WatchRemoteRelations()
	defer statetesting.AssertStop(c, w)
	wc := statetesting.NewStringsWatcherC(c, w)
	// Check initial event.
	wc.AssertChange()
	// No change for local relation.
	wc.AssertNoChange()
}

func (s *StateSuite) TestWatchRemoteRelationsDestroyRelation(c *gc.C) {
	w := s.State.WatchRemoteRelations()
	defer statetesting.AssertStop(c, w)
	wc := statetesting.NewStringsWatcherC(c, w)

	_, _, rel := s.setupWatchRemoteRelations(c, wc)

	// Destroy the remote relation.
	// A single change should occur.
	err := rel.Destroy()
	c.Assert(err, jc.ErrorIsNil)
	wc.AssertChange("wordpress:db mysql:database")
	wc.AssertNoChange()

	// Stop watcher, check closed.
	statetesting.AssertStop(c, w)
	wc.AssertClosed()
}

func (s *StateSuite) TestWatchRemoteRelationsDestroyRemoteApplication(c *gc.C) {
	w := s.State.WatchRemoteRelations()
	defer statetesting.AssertStop(c, w)
	wc := statetesting.NewStringsWatcherC(c, w)

	remoteApp, _, _ := s.setupWatchRemoteRelations(c, wc)

	// Destroy the remote application.
	// A single change should occur.
	err := remoteApp.Destroy()
	c.Assert(err, jc.ErrorIsNil)
	wc.AssertChange("wordpress:db mysql:database")
	wc.AssertNoChange()

	// Stop watcher, check closed.
	statetesting.AssertStop(c, w)
	wc.AssertClosed()
}

func (s *StateSuite) TestWatchRemoteRelationsDestroyLocalApplication(c *gc.C) {
	w := s.State.WatchRemoteRelations()
	defer statetesting.AssertStop(c, w)
	wc := statetesting.NewStringsWatcherC(c, w)

	_, app, _ := s.setupWatchRemoteRelations(c, wc)

	// Destroy the local application.
	// A single change should occur.
	err := app.Destroy()
	c.Assert(err, jc.ErrorIsNil)
	wc.AssertChange("wordpress:db mysql:database")
	wc.AssertNoChange()

	// Stop watcher, check closed.
	statetesting.AssertStop(c, w)
	wc.AssertClosed()
}

func (s *StateSuite) TestWatchRemoteRelationsDiesOnStateClose(c *gc.C) {
	testWatcherDiesWhenStateCloses(c, s.Session, s.modelTag, s.State.ControllerTag(), func(c *gc.C, st *state.State) waiter {
		w := st.WatchRemoteRelations()
		<-w.Changes()
		return w
	})
}

func (s *StateSuite) TestSetModelAgentVersionErrors(c *gc.C) {
	// Get the agent-version set in the model.
	modelConfig, err := s.Model.ModelConfig()
	c.Assert(err, jc.ErrorIsNil)
	agentVersion, ok := modelConfig.AgentVersion()
	c.Assert(ok, jc.IsTrue)
	stringVersion := agentVersion.String()

	// Add 4 machines: one with a different version, one with an
	// empty version, one with the current version, and one with
	// the new version.
	machine0, err := s.State.AddMachine("series", state.JobHostUnits)
	c.Assert(err, jc.ErrorIsNil)
	err = machine0.SetAgentVersion(version.MustParseBinary("9.9.9-ubuntu-amd64"))
	c.Assert(err, jc.ErrorIsNil)
	machine1, err := s.State.AddMachine("series", state.JobHostUnits)
	c.Assert(err, jc.ErrorIsNil)
	machine2, err := s.State.AddMachine("series", state.JobHostUnits)
	c.Assert(err, jc.ErrorIsNil)
	err = machine2.SetAgentVersion(version.MustParseBinary(stringVersion + "-ubuntu-amd64"))
	c.Assert(err, jc.ErrorIsNil)
	machine3, err := s.State.AddMachine("series", state.JobHostUnits)
	c.Assert(err, jc.ErrorIsNil)
	err = machine3.SetAgentVersion(version.MustParseBinary("4.5.6-ubuntu-amd64"))
	c.Assert(err, jc.ErrorIsNil)

	// Verify machine0 and machine1 are reported as error.
	err = s.State.SetModelAgentVersion(version.MustParse("4.5.6"), nil, false)
	expectErr := fmt.Sprintf("some agents have not upgraded to the current model version %s: machine-0, machine-1", stringVersion)
	c.Assert(err, gc.ErrorMatches, expectErr)
	c.Assert(err, jc.Satisfies, state.IsVersionInconsistentError)

	// Add a application and 4 units: one with a different version, one
	// with an empty version, one with the current version, and one
	// with the new version.
	application, err := s.State.AddApplication(state.AddApplicationArgs{Name: "wordpress", Charm: s.AddTestingCharm(c, "wordpress")})
	c.Assert(err, jc.ErrorIsNil)
	unit0, err := application.AddUnit(state.AddUnitParams{})
	c.Assert(err, jc.ErrorIsNil)
	err = unit0.SetAgentVersion(version.MustParseBinary("6.6.6-ubuntu-amd64"))
	c.Assert(err, jc.ErrorIsNil)
	_, err = application.AddUnit(state.AddUnitParams{})
	c.Assert(err, jc.ErrorIsNil)
	unit2, err := application.AddUnit(state.AddUnitParams{})
	c.Assert(err, jc.ErrorIsNil)
	err = unit2.SetAgentVersion(version.MustParseBinary(stringVersion + "-ubuntu-amd64"))
	c.Assert(err, jc.ErrorIsNil)
	unit3, err := application.AddUnit(state.AddUnitParams{})
	c.Assert(err, jc.ErrorIsNil)
	err = unit3.SetAgentVersion(version.MustParseBinary("4.5.6-ubuntu-amd64"))
	c.Assert(err, jc.ErrorIsNil)

	// Verify unit0 and unit1 are reported as error, along with the
	// machines from before.
	err = s.State.SetModelAgentVersion(version.MustParse("4.5.6"), nil, false)
	expectErr = fmt.Sprintf("some agents have not upgraded to the current model version %s: machine-0, machine-1, unit-wordpress-0, unit-wordpress-1", stringVersion)
	c.Assert(err, gc.ErrorMatches, expectErr)
	c.Assert(err, jc.Satisfies, state.IsVersionInconsistentError)

	// Now remove the machines.
	for _, machine := range []*state.Machine{machine0, machine1, machine2} {
		err = machine.EnsureDead()
		c.Assert(err, jc.ErrorIsNil)
		err = machine.Remove()
		c.Assert(err, jc.ErrorIsNil)
	}

	// Verify only the units are reported as error.
	err = s.State.SetModelAgentVersion(version.MustParse("4.5.6"), nil, false)
	expectErr = fmt.Sprintf("some agents have not upgraded to the current model version %s: unit-wordpress-0, unit-wordpress-1", stringVersion)
	c.Assert(err, gc.ErrorMatches, expectErr)
	c.Assert(err, jc.Satisfies, state.IsVersionInconsistentError)
}

func (s *StateSuite) prepareAgentVersionTests(c *gc.C, st *state.State) (*config.Config, string) {
	// Get the agent-version set in the model.
	m, err := st.Model()
	c.Assert(err, jc.ErrorIsNil)
	modelConfig, err := m.ModelConfig()
	c.Assert(err, jc.ErrorIsNil)
	agentVersion, ok := modelConfig.AgentVersion()
	c.Assert(ok, jc.IsTrue)
	currentVersion := agentVersion.String()

	// Add a machine and a unit with the current version.
	machine, err := st.AddMachine("series", state.JobHostUnits)
	c.Assert(err, jc.ErrorIsNil)
	application, err := st.AddApplication(state.AddApplicationArgs{Name: "wordpress", Charm: s.AddTestingCharm(c, "wordpress")})
	c.Assert(err, jc.ErrorIsNil)
	unit, err := application.AddUnit(state.AddUnitParams{})
	c.Assert(err, jc.ErrorIsNil)

	err = machine.SetAgentVersion(version.MustParseBinary(currentVersion + "-ubuntu-amd64"))
	c.Assert(err, jc.ErrorIsNil)
	err = unit.SetAgentVersion(version.MustParseBinary(currentVersion + "-ubuntu-amd64"))
	c.Assert(err, jc.ErrorIsNil)

	return modelConfig, currentVersion
}

func (s *StateSuite) changeEnviron(c *gc.C, modelConfig *config.Config, name string, value interface{}) {
	attrs := modelConfig.AllAttrs()
	attrs[name] = value
	c.Assert(s.Model.UpdateModelConfig(attrs, nil), gc.IsNil)
}

func assertAgentVersion(c *gc.C, st *state.State, vers, stream string) {
	m, err := st.Model()
	c.Assert(err, jc.ErrorIsNil)
	modelConfig, err := m.ModelConfig()
	c.Assert(err, jc.ErrorIsNil)
	agentVersion, ok := modelConfig.AgentVersion()
	c.Assert(ok, jc.IsTrue)
	c.Assert(agentVersion.String(), gc.Equals, vers)
	agentStream := modelConfig.AgentStream()
	c.Assert(agentStream, gc.Equals, stream)

}

func (s *StateSuite) TestSetModelAgentVersionRetriesOnConfigChange(c *gc.C) {
	modelConfig, _ := s.prepareAgentVersionTests(c, s.State)

	// Set up a transaction hook to change something
	// other than the version, and make sure it retries
	// and passes.
	defer state.SetBeforeHooks(c, s.State, func() {
		s.changeEnviron(c, modelConfig, "default-series", "focal")
	}).Check()

	// Change the agent-version and ensure it has changed.
	err := s.State.SetModelAgentVersion(version.MustParse("4.5.6"), nil, false)
	c.Assert(err, jc.ErrorIsNil)
	assertAgentVersion(c, s.State, "4.5.6", "released")
}

func (s *StateSuite) TestSetModelAgentVersionSucceedsWithSameVersion(c *gc.C) {
	modelConfig, _ := s.prepareAgentVersionTests(c, s.State)

	// Set up a transaction hook to change the version
	// to the new one, and make sure it retries
	// and passes.
	defer state.SetBeforeHooks(c, s.State, func() {
		s.changeEnviron(c, modelConfig, "agent-version", "4.5.6")
	}).Check()

	// Change the agent-version and verify.
	err := s.State.SetModelAgentVersion(version.MustParse("4.5.6"), nil, false)
	c.Assert(err, jc.ErrorIsNil)
	assertAgentVersion(c, s.State, "4.5.6", "released")
}

func (s *StateSuite) TestSetModelAgentVersionUpdateStream(c *gc.C) {
	proposed := "proposed"
	err := s.State.SetModelAgentVersion(version.MustParse("4.5.6"), &proposed, false)
	c.Assert(err, jc.ErrorIsNil)
	assertAgentVersion(c, s.State, "4.5.6", proposed)

	err = s.State.SetModelAgentVersion(version.MustParse("4.5.7"), nil, false)
	c.Assert(err, jc.ErrorIsNil)
	assertAgentVersion(c, s.State, "4.5.7", proposed)
}

func (s *StateSuite) TestSetModelAgentVersionUpdateStreamEmpty(c *gc.C) {
	stream := ""
	err := s.State.SetModelAgentVersion(version.MustParse("4.5.6"), &stream, false)
	c.Assert(err, jc.ErrorIsNil)
	assertAgentVersion(c, s.State, "4.5.6", "released")
}

func (s *StateSuite) TestSetModelAgentVersionOnOtherModel(c *gc.C) {
	current := version.MustParseBinary("1.24.7-ubuntu-amd64")
	s.PatchValue(&jujuversion.Current, current.Number)
	s.PatchValue(&arch.HostArch, func() string { return current.Arch })
	s.PatchValue(&coreos.HostOS, func() coreos.OSType { return coreos.Ubuntu })

	otherSt := s.Factory.MakeModel(c, nil)
	defer otherSt.Close()

	higher := version.MustParseBinary("1.25.0-ubuntu-amd64")
	lower := version.MustParseBinary("1.24.6-ubuntu-amd64")

	// Set other model version to < controller model version
	err := otherSt.SetModelAgentVersion(lower.Number, nil, false)
	c.Assert(err, jc.ErrorIsNil)
	assertAgentVersion(c, otherSt, lower.Number.String(), "released")

	// Set other model version == controller version
	err = otherSt.SetModelAgentVersion(jujuversion.Current, nil, false)
	c.Assert(err, jc.ErrorIsNil)
	assertAgentVersion(c, otherSt, jujuversion.Current.String(), "released")

	// Set other model version to > server version
	err = otherSt.SetModelAgentVersion(higher.Number, nil, false)
	expected := fmt.Sprintf("model cannot be upgraded to %s while the controller is %s: upgrade 'controller' model first",
		higher.Number,
		jujuversion.Current,
	)
	c.Assert(err, gc.ErrorMatches, expected)
}

func (s *StateSuite) TestSetModelAgentVersionExcessiveContention(c *gc.C) {
	modelConfig, currentVersion := s.prepareAgentVersionTests(c, s.State)

	// Set a hook to change the config 3 times
	// to test we return ErrExcessiveContention.
	hooks := []jujutxn.TestHook{
<<<<<<< HEAD
		{Before: func() { s.changeEnviron(c, modelConfig, "default-series", "1") }},
		{Before: func() { s.changeEnviron(c, modelConfig, "default-series", "2") }},
		{Before: func() { s.changeEnviron(c, modelConfig, "default-series", "3") }},
=======
		{Asserted: func() { s.changeEnviron(c, modelConfig, "default-series", "focal") }},
		{Asserted: func() { s.changeEnviron(c, modelConfig, "default-series", "jammy") }},
		{Asserted: func() { s.changeEnviron(c, modelConfig, "default-series", "focal") }},
>>>>>>> c51206d6
	}

	state.SetMaxTxnAttempts(c, s.State, 3)
	defer state.SetTestHooks(c, s.State, hooks...).Check()
	err := s.State.SetModelAgentVersion(version.MustParse("4.5.6"), nil, false)
	c.Assert(errors.Cause(err), gc.Equals, jujutxn.ErrExcessiveContention)
	// Make sure the version remained the same.
	assertAgentVersion(c, s.State, currentVersion, "released")
}

func (s *StateSuite) TestSetModelAgentVersionMixedVersions(c *gc.C) {
	_, currentVersion := s.prepareAgentVersionTests(c, s.State)
	machine, err := s.State.Machine("0")
	c.Assert(err, jc.ErrorIsNil)
	// Force this to something old that should not match current versions
	err = machine.SetAgentVersion(version.MustParseBinary("1.0.1-ubuntu-amd64"))
	c.Assert(err, jc.ErrorIsNil)
	// This should be refused because an agent doesn't match "currentVersion"
	err = s.State.SetModelAgentVersion(version.MustParse("4.5.6"), nil, false)
	c.Check(err, gc.ErrorMatches, "some agents have not upgraded to the current model version .*: machine-0")
	// Version hasn't changed
	assertAgentVersion(c, s.State, currentVersion, "released")
	// But we can force it
	err = s.State.SetModelAgentVersion(version.MustParse("4.5.6"), nil, true)
	c.Assert(err, jc.ErrorIsNil)
	assertAgentVersion(c, s.State, "4.5.6", "released")
}

func (s *StateSuite) TestSetModelAgentVersionFailsIfUpgrading(c *gc.C) {
	// Get the agent-version set in the model.
	modelConfig, err := s.Model.ModelConfig()
	c.Assert(err, jc.ErrorIsNil)
	agentVersion, ok := modelConfig.AgentVersion()
	c.Assert(ok, jc.IsTrue)

	machine, err := s.State.AddMachine("series", state.JobManageModel)
	c.Assert(err, jc.ErrorIsNil)
	err = machine.SetAgentVersion(version.MustParseBinary(agentVersion.String() + "-ubuntu-amd64"))
	c.Assert(err, jc.ErrorIsNil)
	err = machine.SetProvisioned(instance.Id("i-blah"), "", "fake-nonce", nil)
	c.Assert(err, jc.ErrorIsNil)

	nextVersion := agentVersion
	nextVersion.Minor++

	// Create an unfinished UpgradeInfo instance.
	_, err = s.State.EnsureUpgradeInfo(machine.Tag().Id(), agentVersion, nextVersion)
	c.Assert(err, jc.ErrorIsNil)

	err = s.State.SetModelAgentVersion(nextVersion, nil, false)
	c.Assert(errors.Is(err, stateerrors.ErrUpgradeInProgress), jc.IsTrue)
}

func (s *StateSuite) TestSetModelAgentVersionFailsReportsCorrectError(c *gc.C) {
	// Ensure that the correct error is reported if an upgrade is
	// progress but that isn't the reason for the
	// SetModelAgentVersion call failing.

	// Get the agent-version set in the model.
	modelConfig, err := s.Model.ModelConfig()
	c.Assert(err, jc.ErrorIsNil)
	agentVersion, ok := modelConfig.AgentVersion()
	c.Assert(ok, jc.IsTrue)

	machine, err := s.State.AddMachine("series", state.JobManageModel)
	c.Assert(err, jc.ErrorIsNil)
	err = machine.SetAgentVersion(version.MustParseBinary("9.9.9-ubuntu-amd64"))
	c.Assert(err, jc.ErrorIsNil)
	err = machine.SetProvisioned(instance.Id("i-blah"), "", "fake-nonce", nil)
	c.Assert(err, jc.ErrorIsNil)

	nextVersion := agentVersion
	nextVersion.Minor++

	// Create an unfinished UpgradeInfo instance.
	_, err = s.State.EnsureUpgradeInfo(machine.Tag().Id(), agentVersion, nextVersion)
	c.Assert(err, jc.ErrorIsNil)

	err = s.State.SetModelAgentVersion(nextVersion, nil, false)
	c.Assert(err, gc.ErrorMatches, "some agents have not upgraded to the current model version.+")
}

type waiter interface {
	Wait() error
}

// testWatcherDiesWhenStateCloses calls the given function to start a watcher,
// closes the state and checks that the watcher dies with the expected error.
// The watcher should already have consumed the first
// event, otherwise the watcher's initialisation logic may
// interact with the closed state, causing it to return an
// unexpected error (often "Closed explicitly").
func testWatcherDiesWhenStateCloses(
	c *gc.C,
	session *mgo.Session,
	modelTag names.ModelTag,
	controllerTag names.ControllerTag,
	startWatcher func(c *gc.C, st *state.State) waiter,
) {
	controller, err := state.OpenController(state.OpenParams{
		Clock:              clock.WallClock,
		ControllerTag:      controllerTag,
		ControllerModelTag: modelTag,
		MongoSession:       session,
	})
	c.Assert(err, jc.ErrorIsNil)
	sysState, err := controller.SystemState()
	c.Assert(err, jc.ErrorIsNil)
	watcher := startWatcher(c, sysState)
	err = controller.Close()
	c.Assert(err, jc.ErrorIsNil)
	done := make(chan error)
	go func() {
		done <- watcher.Wait()
	}()
	select {
	case err := <-done:
		c.Assert(err, gc.ErrorMatches, state.ErrStateClosed.Error())
	case <-time.After(testing.LongWait):
		c.Fatalf("watcher %T did not exit when state closed", watcher)
	}
}

func (s *StateSuite) TestControllerInfo(c *gc.C) {
	ids, err := s.State.ControllerInfo()
	c.Assert(err, jc.ErrorIsNil)
	c.Assert(ids.CloudName, gc.Equals, "dummy")
	c.Assert(ids.ModelTag, gc.Equals, s.modelTag)
	c.Assert(ids.ControllerIds, gc.HasLen, 0)

	// TODO(rog) more testing here when we can actually add
	// controllers.
}

func (s *StateSuite) TestReopenWithNoMachines(c *gc.C) {
	expected := &state.ControllerInfo{
		CloudName: "dummy",
		ModelTag:  s.modelTag,
	}
	info, err := s.State.ControllerInfo()
	c.Assert(err, jc.ErrorIsNil)
	c.Assert(info, jc.DeepEquals, expected)

	controller, err := state.OpenController(s.testOpenParams())
	c.Assert(err, jc.ErrorIsNil)
	defer controller.Close()

	sysState, err := controller.SystemState()
	c.Assert(err, jc.ErrorIsNil)
	info, err = sysState.ControllerInfo()
	c.Assert(err, jc.ErrorIsNil)
	c.Assert(info, jc.DeepEquals, expected)
}

func (s *StateSuite) TestStateServingInfo(c *gc.C) {
	_, err := s.State.StateServingInfo()
	c.Assert(err, gc.ErrorMatches, "state serving info not found")
	c.Assert(err, jc.Satisfies, errors.IsNotFound)

	data := controller.StateServingInfo{
		APIPort:      69,
		StatePort:    80,
		Cert:         "Some cert",
		PrivateKey:   "Some key",
		SharedSecret: "Some Keyfile",
	}
	err = s.State.SetStateServingInfo(data)
	c.Assert(err, jc.ErrorIsNil)

	info, err := s.State.StateServingInfo()
	c.Assert(err, jc.ErrorIsNil)
	c.Assert(info, jc.DeepEquals, data)
}

func (s *StateSuite) TestSetAPIHostPortsNoMgmtSpace(c *gc.C) {
	addrs, err := s.State.APIHostPortsForClients()
	c.Assert(err, jc.ErrorIsNil)
	c.Assert(addrs, gc.HasLen, 0)

	newHostPorts := []network.SpaceHostPorts{{{
		SpaceAddress: network.NewSpaceAddress("0.2.4.6", network.WithScope(network.ScopeCloudLocal)),
		NetPort:      1,
	}, {
		SpaceAddress: network.NewSpaceAddress("0.4.8.16", network.WithScope(network.ScopePublic)),
		NetPort:      2,
	}}, {{
		SpaceAddress: network.NewSpaceAddress("0.6.1.2", network.WithScope(network.ScopeCloudLocal)),
		NetPort:      5,
	}}}
	err = s.State.SetAPIHostPorts(newHostPorts)
	c.Assert(err, jc.ErrorIsNil)

	ctrlSt, err := s.StatePool.SystemState()
	c.Assert(err, jc.ErrorIsNil)
	gotHostPorts, err := ctrlSt.APIHostPortsForClients()
	c.Assert(err, jc.ErrorIsNil)
	c.Assert(gotHostPorts, jc.DeepEquals, newHostPorts)

	gotHostPorts, err = ctrlSt.APIHostPortsForAgents()
	c.Assert(err, jc.ErrorIsNil)
	c.Assert(gotHostPorts, jc.DeepEquals, newHostPorts)

	newHostPorts = []network.SpaceHostPorts{{{
		SpaceAddress: network.NewSpaceAddress("0.2.4.6", network.WithScope(network.ScopeCloudLocal)),
		NetPort:      13,
	}}}
	err = s.State.SetAPIHostPorts(newHostPorts)
	c.Assert(err, jc.ErrorIsNil)

	gotHostPorts, err = ctrlSt.APIHostPortsForClients()
	c.Assert(err, jc.ErrorIsNil)
	c.Assert(gotHostPorts, jc.DeepEquals, newHostPorts)

	gotHostPorts, err = ctrlSt.APIHostPortsForAgents()
	c.Assert(err, jc.ErrorIsNil)
	c.Assert(gotHostPorts, jc.DeepEquals, newHostPorts)
}

func (s *StateSuite) TestSetAPIHostPortsNoMgmtSpaceConcurrentSame(c *gc.C) {
	hostPorts := []network.SpaceHostPorts{{{
		SpaceAddress: network.NewSpaceAddress("0.4.8.16", network.WithScope(network.ScopePublic)),
		NetPort:      2,
	}}, {{
		SpaceAddress: network.NewSpaceAddress("0.2.4.6", network.WithScope(network.ScopeCloudLocal)),
		NetPort:      1,
	}}}

	// API host ports are concurrently changed to the same
	// desired value; second arrival will fail its assertion,
	// refresh finding nothing to do, and then issue a
	// read-only assertion that succeeds.
	ctrC := state.ControllersC
	var prevRevno int64
	var prevAgentsRevno int64
	defer state.SetBeforeHooks(c, s.State, func() {
		err := s.State.SetAPIHostPorts(hostPorts)
		c.Assert(err, jc.ErrorIsNil)
		revno, err := state.TxnRevno(s.State, ctrC, "apiHostPorts")
		c.Assert(err, jc.ErrorIsNil)
		prevRevno = revno
		revno, err = state.TxnRevno(s.State, ctrC, "apiHostPortsForAgents")
		c.Assert(err, jc.ErrorIsNil)
		prevAgentsRevno = revno
	}).Check()

	err := s.State.SetAPIHostPorts(hostPorts)
	c.Assert(err, jc.ErrorIsNil)
	c.Assert(prevRevno, gc.Not(gc.Equals), 0)

	revno, err := state.TxnRevno(s.State, ctrC, "apiHostPorts")
	c.Assert(err, jc.ErrorIsNil)
	c.Assert(revno, gc.Equals, prevRevno)

	revno, err = state.TxnRevno(s.State, ctrC, "apiHostPortsForAgents")
	c.Assert(err, jc.ErrorIsNil)
	c.Assert(revno, gc.Equals, prevAgentsRevno)
}

func (s *StateSuite) TestSetAPIHostPortsNoMgmtSpaceConcurrentDifferent(c *gc.C) {
	hostPorts0 := network.SpaceHostPorts{{
		SpaceAddress: network.NewSpaceAddress("0.4.8.16", network.WithScope(network.ScopePublic)),
		NetPort:      2,
	}}
	hostPorts1 := network.SpaceHostPorts{{
		SpaceAddress: network.NewSpaceAddress("0.2.4.6", network.WithScope(network.ScopeCloudLocal)),
		NetPort:      1,
	}}

	// API host ports are concurrently changed to different
	// values; second arrival will fail its assertion, refresh
	// finding and reattempt.

	ctrC := state.ControllersC
	var prevRevno int64
	var prevAgentsRevno int64
	defer state.SetBeforeHooks(c, s.State, func() {
		err := s.State.SetAPIHostPorts([]network.SpaceHostPorts{hostPorts0})
		c.Assert(err, jc.ErrorIsNil)
		revno, err := state.TxnRevno(s.State, ctrC, "apiHostPorts")
		c.Assert(err, jc.ErrorIsNil)
		prevRevno = revno
		revno, err = state.TxnRevno(s.State, ctrC, "apiHostPortsForAgents")
		c.Assert(err, jc.ErrorIsNil)
		prevAgentsRevno = revno
	}).Check()

	err := s.State.SetAPIHostPorts([]network.SpaceHostPorts{hostPorts1})
	c.Assert(err, jc.ErrorIsNil)
	c.Assert(prevRevno, gc.Not(gc.Equals), 0)

	revno, err := state.TxnRevno(s.State, ctrC, "apiHostPorts")
	c.Assert(err, jc.ErrorIsNil)
	c.Assert(revno, gc.Not(gc.Equals), prevRevno)

	revno, err = state.TxnRevno(s.State, ctrC, "apiHostPortsForAgents")
	c.Assert(err, jc.ErrorIsNil)
	c.Assert(revno, gc.Not(gc.Equals), prevAgentsRevno)

	ctrlSt, err := s.StatePool.SystemState()
	c.Assert(err, jc.ErrorIsNil)
	hostPorts, err := ctrlSt.APIHostPortsForClients()
	c.Assert(err, jc.ErrorIsNil)
	c.Assert(hostPorts, gc.DeepEquals, []network.SpaceHostPorts{hostPorts1})

	hostPorts, err = ctrlSt.APIHostPortsForAgents()
	c.Assert(err, jc.ErrorIsNil)
	c.Assert(hostPorts, gc.DeepEquals, []network.SpaceHostPorts{hostPorts1})
}

func (s *StateSuite) TestSetAPIHostPortsWithMgmtSpace(c *gc.C) {
	sp, err := s.State.AddSpace("mgmt01", "", nil, false)
	c.Assert(err, jc.ErrorIsNil)

	s.SetJujuManagementSpace(c, "mgmt01")

	addrs, err := s.State.APIHostPortsForClients()
	c.Assert(err, jc.ErrorIsNil)
	c.Assert(addrs, gc.HasLen, 0)

	hostPort1 := network.SpaceHostPort{
		SpaceAddress: network.NewSpaceAddress("0.2.4.6", network.WithScope(network.ScopeCloudLocal)),
		NetPort:      1,
	}
	hostPort2 := network.SpaceHostPort{
		SpaceAddress: network.SpaceAddress{
			MachineAddress: network.MachineAddress{
				Value: "0.4.8.16",
				Type:  network.IPv4Address,
				Scope: network.ScopePublic,
			},
			SpaceID: sp.Id(),
		},
		NetPort: 2,
	}
	hostPort3 := network.SpaceHostPort{
		SpaceAddress: network.NewSpaceAddress("0.6.1.2", network.WithScope(network.ScopeCloudLocal)),
		NetPort:      5,
	}
	newHostPorts := []network.SpaceHostPorts{{hostPort1, hostPort2}, {hostPort3}}

	err = s.State.SetAPIHostPorts(newHostPorts)
	c.Assert(err, jc.ErrorIsNil)

	ctrlSt, err := s.StatePool.SystemState()
	c.Assert(err, jc.ErrorIsNil)
	gotHostPorts, err := ctrlSt.APIHostPortsForClients()
	c.Assert(err, jc.ErrorIsNil)
	c.Assert(gotHostPorts, jc.DeepEquals, newHostPorts)

	gotHostPorts, err = ctrlSt.APIHostPortsForAgents()
	c.Assert(err, jc.ErrorIsNil)
	// First slice filtered down to the address in the management space.
	// Second filtered to zero elements, so retains the supplied slice.
	c.Assert(gotHostPorts, jc.DeepEquals, []network.SpaceHostPorts{{hostPort2}, {hostPort3}})
}

func (s *StateSuite) TestSetAPIHostPortsForAgentsNoDocument(c *gc.C) {
	addrs, err := s.State.APIHostPortsForClients()
	c.Assert(err, jc.ErrorIsNil)
	c.Assert(addrs, gc.HasLen, 0)

	newHostPorts := []network.SpaceHostPorts{{{
		SpaceAddress: network.NewSpaceAddress("0.2.4.6", network.WithScope(network.ScopeCloudLocal)),
		NetPort:      1,
	}}}

	// Delete the addresses for agents document before setting.
	col := s.State.MongoSession().DB("juju").C(state.ControllersC)
	key := "apiHostPortsForAgents"
	err = col.RemoveId(key)
	c.Assert(err, jc.ErrorIsNil)
	c.Assert(col.FindId(key).One(&bson.D{}), gc.Equals, mgo.ErrNotFound)

	err = s.State.SetAPIHostPorts(newHostPorts)
	c.Assert(err, jc.ErrorIsNil)

	ctrlSt, err := s.StatePool.SystemState()
	c.Assert(err, jc.ErrorIsNil)
	gotHostPorts, err := ctrlSt.APIHostPortsForAgents()
	c.Assert(err, jc.ErrorIsNil)
	c.Assert(gotHostPorts, jc.DeepEquals, newHostPorts)
}

func (s *StateSuite) TestAPIHostPortsForAgentsNoDocument(c *gc.C) {
	addrs, err := s.State.APIHostPortsForClients()
	c.Assert(err, jc.ErrorIsNil)
	c.Assert(addrs, gc.HasLen, 0)

	newHostPorts := []network.SpaceHostPorts{{{
		SpaceAddress: network.NewSpaceAddress("0.2.4.6", network.WithScope(network.ScopeCloudLocal)),
		NetPort:      1,
	}}}

	err = s.State.SetAPIHostPorts(newHostPorts)
	c.Assert(err, jc.ErrorIsNil)

	// Delete the addresses for agents document after setting.
	col := s.State.MongoSession().DB("juju").C(state.ControllersC)
	key := "apiHostPortsForAgents"
	err = col.RemoveId(key)
	c.Assert(err, jc.ErrorIsNil)
	c.Assert(col.FindId(key).One(&bson.D{}), gc.Equals, mgo.ErrNotFound)

	ctrlSt, err := s.StatePool.SystemState()
	c.Assert(err, jc.ErrorIsNil)
	gotHostPorts, err := ctrlSt.APIHostPortsForAgents()
	c.Assert(err, jc.ErrorIsNil)
	c.Assert(gotHostPorts, jc.DeepEquals, newHostPorts)
}

func (s *StateSuite) TestNowToTheSecond(c *gc.C) {
	t := state.NowToTheSecond(s.State)
	rounded := t.Round(time.Second)
	c.Assert(t, gc.DeepEquals, rounded)
}

func (s *StateSuite) TestUnitsForInvalidId(c *gc.C) {
	// Check that an error is returned if an invalid machine id is provided.
	// Success cases are tested as part of TestMachinePrincipalUnits in the
	// MachineSuite.
	units, err := s.State.UnitsFor("invalid-id")
	c.Assert(units, gc.IsNil)
	c.Assert(err, gc.ErrorMatches, `"invalid-id" is not a valid machine id`)
}

func (s *StateSuite) TestRunTransactionObserver(c *gc.C) {
	type args struct {
		dbName    string
		modelUUID string
		attempt   int
		duration  time.Duration
		ops       []mgotxn.Op
		err       error
	}
	var mu sync.Mutex
	var recordedCalls []args
	getCalls := func() []args {
		mu.Lock()
		defer mu.Unlock()
		return recordedCalls[:]
	}

	params := s.testOpenParams()
	params.RunTransactionObserver = func(dbName, modelUUID string, attempt int, duration time.Duration, ops []mgotxn.Op, err error) {
		mu.Lock()
		defer mu.Unlock()
		recordedCalls = append(recordedCalls, args{
			dbName:    dbName,
			modelUUID: modelUUID,
			attempt:   attempt,
			duration:  duration,
			ops:       ops,
			err:       err,
		})
	}
	controller, err := state.OpenController(params)
	c.Assert(err, jc.ErrorIsNil)
	defer controller.Close()
	st, err := controller.SystemState()
	c.Assert(err, jc.ErrorIsNil)

	c.Assert(getCalls(), gc.HasLen, 0)

	err = st.SetModelConstraints(constraints.Value{})
	c.Assert(err, jc.ErrorIsNil)

	calls := getCalls()
	// There may be some leadership txns in the call list.
	// We only care about the constraints call.
	found := false
	for _, call := range calls {
		if call.ops[0].C != "constraints" {
			continue
		}
		c.Check(call.dbName, gc.Equals, "juju")
		c.Check(call.modelUUID, gc.Equals, s.modelTag.Id())
		c.Check(call.duration, gc.Not(gc.Equals), 0)
		c.Check(call.err, gc.IsNil)
		c.Check(call.ops, gc.HasLen, 1)
		c.Check(call.ops[0].Update, gc.NotNil)
		found = true
		break
	}
	c.Assert(found, jc.IsTrue)
}

type SetAdminMongoPasswordSuite struct {
	testing.BaseSuite
}

var _ = gc.Suite(&SetAdminMongoPasswordSuite{})

func setAdminPassword(c *gc.C, inst *mgotesting.MgoInstance, owner names.UserTag, password string) {
	session, err := inst.Dial()
	c.Assert(err, jc.ErrorIsNil)
	defer session.Close()
	err = mongo.SetAdminMongoPassword(session, owner.String(), password)
	c.Assert(err, jc.ErrorIsNil)
}

func (s *SetAdminMongoPasswordSuite) TestSetAdminMongoPassword(c *gc.C) {
	inst := &mgotesting.MgoInstance{
		EnableAuth:       true,
		EnableReplicaSet: true,
	}
	err := inst.Start(nil)
	c.Assert(err, jc.ErrorIsNil)
	defer inst.DestroyWithLog()

	// We need to make an admin user before we initialize the state
	// because in Mongo3.2 the localhost exception no longer has
	// permission to create indexes.
	// https://docs.mongodb.com/manual/core/security-users/#localhost-exception
	owner := names.NewLocalUserTag("initialize-admin")
	password := "huggies"
	setAdminPassword(c, inst, owner, password)

	noAuthInfo := &mongo.MongoInfo{
		Info: mongo.Info{
			Addrs:      []string{inst.Addr()},
			CACert:     testing.CACert,
			DisableTLS: true,
		},
	}

	session, err := mongo.DialWithInfo(mongo.MongoInfo{
		Info:     noAuthInfo.Info,
		Tag:      owner,
		Password: password,
	}, mongotest.DialOpts())
	c.Assert(err, jc.ErrorIsNil)
	defer session.Close()

	cfg := testing.ModelConfig(c)
	controllerCfg := testing.FakeControllerConfig()
	ctlr, err := state.Initialize(state.InitializeParams{
		Clock:            clock.WallClock,
		ControllerConfig: controllerCfg,
		ControllerModelArgs: state.ModelArgs{
			Type:                    state.ModelTypeIAAS,
			CloudName:               "dummy",
			Owner:                   owner,
			Config:                  cfg,
			StorageProviderRegistry: storage.StaticProviderRegistry{},
		},
		Cloud: cloud.Cloud{
			Name:      "dummy",
			Type:      "dummy",
			AuthTypes: []cloud.AuthType{cloud.EmptyAuthType},
		},
		MongoSession:  session,
		AdminPassword: password,
	})
	c.Assert(err, jc.ErrorIsNil)
	st, err := ctlr.SystemState()
	c.Assert(err, jc.ErrorIsNil)
	defer ctlr.Close()

	// Check that we can SetAdminMongoPassword to nothing when there's
	// no password currently set.
	err = st.SetAdminMongoPassword("")
	c.Assert(err, jc.ErrorIsNil)

	err = st.SetAdminMongoPassword("foo")
	c.Assert(err, jc.ErrorIsNil)
	err = st.MongoSession().DB("admin").Login("admin", "foo")
	c.Assert(err, jc.ErrorIsNil)

	m, err := st.Model()
	c.Assert(err, jc.ErrorIsNil)
	err = tryOpenState(m.ModelTag(), st.ControllerTag(), noAuthInfo)
	c.Check(errors.Cause(err), jc.Satisfies, errors.IsUnauthorized)
	// note: collections are set up in arbitrary order, proximate cause of
	// failure may differ.
	c.Check(err, gc.ErrorMatches, `[^:]+: unauthorized mongo access: .*`)

	passwordOnlyInfo := *noAuthInfo
	passwordOnlyInfo.Password = "foo"

	// Under mongo 3.2 it's not possible to create collections and
	// indexes with no user - the localhost exception only permits
	// creating users. There were some checks for unsetting the
	// password and then creating the state in an older version of
	// this test, but they couldn't be made to work with 3.2.
	err = tryOpenState(m.ModelTag(), st.ControllerTag(), &passwordOnlyInfo)
	c.Assert(err, jc.ErrorIsNil)
}

func (s *StateSuite) setUpWatchRelationNetworkScenario(c *gc.C) *state.Relation {
	_, err := s.State.AddRemoteApplication(state.AddRemoteApplicationParams{
		Name: "mysql", SourceModel: s.Model.ModelTag(),
		Endpoints: []charm.Relation{{Name: "database", Interface: "mysql", Role: "provider", Scope: "global"}},
	})
	c.Assert(err, jc.ErrorIsNil)
	wpCharm := s.Factory.MakeCharm(c, &factory.CharmParams{Name: "wordpress"})
	s.Factory.MakeApplication(c, &factory.ApplicationParams{Name: "wordpress", Charm: wpCharm})
	eps, err := s.State.InferEndpoints("wordpress", "mysql")
	c.Assert(err, jc.ErrorIsNil)
	rel, err := s.State.AddRelation(eps...)
	c.Assert(err, jc.ErrorIsNil)
	s.WaitForModelWatchersIdle(c, s.Model.UUID())
	return rel
}

func (s *StateSuite) TestWatchRelationIngressNetworks(c *gc.C) {
	rel := s.setUpWatchRelationNetworkScenario(c)
	// Check initial event.
	w := rel.WatchRelationIngressNetworks()
	defer statetesting.AssertStop(c, w)
	wc := statetesting.NewStringsWatcherC(c, w)
	wc.AssertChange()
	wc.AssertNoChange()

	// Initial ingress network creation.
	relIngress := state.NewRelationIngressNetworks(s.State)
	_, err := relIngress.Save(rel.Tag().Id(), false, []string{"1.2.3.4/32", "4.3.2.1/16"})
	c.Assert(err, jc.ErrorIsNil)
	wc.AssertChange("1.2.3.4/32", "4.3.2.1/16")
	wc.AssertNoChange()

	// Update value.
	_, err = relIngress.Save(rel.Tag().Id(), false, []string{"1.2.3.4/32"})
	c.Assert(err, jc.ErrorIsNil)
	wc.AssertChange("1.2.3.4/32")
	wc.AssertNoChange()

	// Update value, admin override.
	_, err = relIngress.Save(rel.Tag().Id(), true, []string{"10.0.0.1/32"})
	c.Assert(err, jc.ErrorIsNil)
	wc.AssertChange("10.0.0.1/32")
	wc.AssertNoChange()

	// Same value.
	_, err = relIngress.Save(rel.Tag().Id(), true, []string{"10.0.0.1/32"})
	c.Assert(err, jc.ErrorIsNil)
	wc.AssertNoChange()

	// Delete relation.
	state.RemoveRelation(c, rel, false)
	c.Assert(err, jc.ErrorIsNil)
	wc.AssertChange()
	wc.AssertNoChange()

	// Stop watcher, check closed.
	statetesting.AssertStop(c, w)
	wc.AssertClosed()
}

func (s *StateSuite) TestWatchRelationIngressNetworksIgnoresEgress(c *gc.C) {
	rel := s.setUpWatchRelationNetworkScenario(c)
	// Check initial event.
	w := rel.WatchRelationIngressNetworks()
	defer statetesting.AssertStop(c, w)
	wc := statetesting.NewStringsWatcherC(c, w)
	wc.AssertChange()
	wc.AssertNoChange()

	relEgress := state.NewRelationEgressNetworks(s.State)
	_, err := relEgress.Save(rel.Tag().Id(), false, []string{"1.2.3.4/32", "4.3.2.1/16"})
	c.Assert(err, jc.ErrorIsNil)
	wc.AssertNoChange()

	// Stop watcher, check closed.
	statetesting.AssertStop(c, w)
	wc.AssertClosed()
}

func (s *StateSuite) TestWatchRelationEgressNetworks(c *gc.C) {
	rel := s.setUpWatchRelationNetworkScenario(c)
	// Check initial event.
	w := rel.WatchRelationEgressNetworks()
	defer statetesting.AssertStop(c, w)
	wc := statetesting.NewStringsWatcherC(c, w)
	wc.AssertChange()
	wc.AssertNoChange()

	// Initial egress network creation.
	relEgress := state.NewRelationEgressNetworks(s.State)
	_, err := relEgress.Save(rel.Tag().Id(), false, []string{"1.2.3.4/32", "4.3.2.1/16"})
	c.Assert(err, jc.ErrorIsNil)
	wc.AssertChange("1.2.3.4/32", "4.3.2.1/16")
	wc.AssertNoChange()

	// Update value.
	_, err = relEgress.Save(rel.Tag().Id(), false, []string{"1.2.3.4/32"})
	c.Assert(err, jc.ErrorIsNil)
	wc.AssertChange("1.2.3.4/32")
	wc.AssertNoChange()

	// Update value, admin override.
	_, err = relEgress.Save(rel.Tag().Id(), true, []string{"10.0.0.1/32"})
	c.Assert(err, jc.ErrorIsNil)
	wc.AssertChange("10.0.0.1/32")
	wc.AssertNoChange()

	// Same value.
	_, err = relEgress.Save(rel.Tag().Id(), true, []string{"10.0.0.1/32"})
	c.Assert(err, jc.ErrorIsNil)
	wc.AssertNoChange()

	// Delete relation.
	state.RemoveRelation(c, rel, false)
	c.Assert(err, jc.ErrorIsNil)
	wc.AssertChange()
	wc.AssertNoChange()

	// Stop watcher, check closed.
	statetesting.AssertStop(c, w)
	wc.AssertClosed()
}

func (s *StateSuite) TestWatchRelationEgressNetworksIgnoresIngress(c *gc.C) {
	rel := s.setUpWatchRelationNetworkScenario(c)
	// Check initial event.
	w := rel.WatchRelationEgressNetworks()
	defer statetesting.AssertStop(c, w)
	wc := statetesting.NewStringsWatcherC(c, w)
	wc.AssertChange()
	wc.AssertNoChange()

	relEgress := state.NewRelationIngressNetworks(s.State)
	_, err := relEgress.Save(rel.Tag().Id(), false, []string{"1.2.3.4/32", "4.3.2.1/16"})
	c.Assert(err, jc.ErrorIsNil)
	wc.AssertNoChange()

	// Stop watcher, check closed.
	statetesting.AssertStop(c, w)
	wc.AssertClosed()
}

func (s *StateSuite) testOpenParams() state.OpenParams {
	return state.OpenParams{
		Clock:               clock.WallClock,
		ControllerTag:       s.State.ControllerTag(),
		ControllerModelTag:  s.modelTag,
		MongoSession:        s.Session,
		WatcherPollInterval: 10 * time.Millisecond,
	}
}

func (s *StateSuite) TestControllerTimestamp(c *gc.C) {
	now := testing.NonZeroTime()
	clock := testclock.NewClock(now)

	err := s.State.SetClockForTesting(clock)
	c.Assert(err, jc.ErrorIsNil)

	got, err := s.State.ControllerTimestamp()
	c.Assert(err, jc.ErrorIsNil)
	c.Assert(got, gc.NotNil)

	c.Assert(*got, jc.DeepEquals, now)
}

func (s *StateSuite) TestAddRelationCreatesApplicationSettings(c *gc.C) {
	s.AddTestingApplication(c, "mysql", s.AddTestingCharm(c, "mysql"))
	s.AddTestingApplication(c, "wordpress", s.AddTestingCharm(c, "wordpress"))
	eps, err := s.State.InferEndpoints("wordpress", "mysql")
	c.Assert(err, jc.ErrorIsNil)
	rel, err := s.State.AddRelation(eps...)
	c.Assert(err, jc.ErrorIsNil)

	settings := state.NewStateSettings(s.State)

	mysqlKey := fmt.Sprintf("r#%d#mysql", rel.Id())
	_, err = settings.ReadSettings(mysqlKey)
	c.Assert(err, jc.ErrorIsNil)

	wpKey := fmt.Sprintf("r#%d#wordpress", rel.Id())
	_, err = settings.ReadSettings(wpKey)
	c.Assert(err, jc.ErrorIsNil)
}

func (s *StateSuite) TestPeerRelationCreatesApplicationSettings(c *gc.C) {
	app := state.AddTestingApplication(c, s.State, "riak", state.AddTestingCharm(c, s.State, "riak"))
	ep, err := app.Endpoint("ring")
	c.Assert(err, jc.ErrorIsNil)
	rel, err := s.State.EndpointsRelation(ep)
	c.Assert(err, jc.ErrorIsNil)

	settings := state.NewStateSettings(s.State)

	key := fmt.Sprintf("r#%d#riak", rel.Id())
	_, err = settings.ReadSettings(key)
	c.Assert(err, jc.ErrorIsNil)
}<|MERGE_RESOLUTION|>--- conflicted
+++ resolved
@@ -4268,15 +4268,9 @@
 	// Set a hook to change the config 3 times
 	// to test we return ErrExcessiveContention.
 	hooks := []jujutxn.TestHook{
-<<<<<<< HEAD
-		{Before: func() { s.changeEnviron(c, modelConfig, "default-series", "1") }},
-		{Before: func() { s.changeEnviron(c, modelConfig, "default-series", "2") }},
-		{Before: func() { s.changeEnviron(c, modelConfig, "default-series", "3") }},
-=======
-		{Asserted: func() { s.changeEnviron(c, modelConfig, "default-series", "focal") }},
-		{Asserted: func() { s.changeEnviron(c, modelConfig, "default-series", "jammy") }},
-		{Asserted: func() { s.changeEnviron(c, modelConfig, "default-series", "focal") }},
->>>>>>> c51206d6
+		{Before: func() { s.changeEnviron(c, modelConfig, "default-series", "focal") }},
+		{Before: func() { s.changeEnviron(c, modelConfig, "default-series", "jammy") }},
+		{Before: func() { s.changeEnviron(c, modelConfig, "default-series", "focal") }},
 	}
 
 	state.SetMaxTxnAttempts(c, s.State, 3)
