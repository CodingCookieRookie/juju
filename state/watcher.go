--- conflicted
+++ resolved
@@ -1000,25 +1000,11 @@
 }
 
 func (w *EnvironConfigWatcher) loop() (err error) {
-<<<<<<< HEAD
-	settingsWatcher := w.st.watchConfig("e")
-	defer settingsWatcher.Stop()
-	changes := settingsWatcher.Changes()
-	configNode, ok := <-changes
-	if !ok {
-		return watcher.MustErr(settingsWatcher)
-	}
-	cfg, err := config.New(configNode.Map())
-	if err != nil {
-		return err
-	}
-=======
 	sw := w.st.watchSettings("e")
 	defer sw.Stop()
 	nul := make(chan *config.Config)
 	out := nul
 	cfg := &config.Config{}
->>>>>>> 4499fd13
 	for {
 		select {
 		case <-w.st.watcher.Dead():
