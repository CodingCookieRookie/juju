package api

import (
	"fmt"
<<<<<<< HEAD
	"launchpad.net/juju-core/log"
	"launchpad.net/tomb"
=======
	"launchpad.net/juju-core/state/statecmd"
>>>>>>> 7784aad8
	"strings"
	"sync"
)

// Machine represents the state of a machine.
type Machine struct {
	st  *State
	id  string
	doc rpcMachine
}

// Client represents the client-accessible part of the state.
type Client struct {
	st *State
}

// Client returns an object that can be used
// to access client-specific functionality.
func (st *State) Client() *Client {
	return &Client{st}
}

// MachineInfo holds information about a machine.
type MachineInfo struct {
	InstanceId string // blank if not set.
}

// Status holds information about the status of a juju environment.
type Status struct {
	Machines map[string]MachineInfo
	// TODO the rest
}

// Status returns the status of the juju environment.
func (c *Client) Status() (*Status, error) {
	var s Status
	if err := c.st.call("Client", "", "Status", nil, &s); err != nil {
		return nil, err
	}
	return &s, nil
}

// ServiceSet sets configuration options on a service.
func (c *Client) ServiceSet(service string, options map[string]string) error {
	p := statecmd.ServiceSetParams{
		ServiceName: service,
		Options:     options,
	}
	err := c.st.client.Call("Client", "", "ServiceSet", p, nil)
	return clientError(err)
}

// ServiceSetYAML sets configuration options on a service
// given options in YAML format.
func (c *Client) ServiceSetYAML(service string, yaml string) error {
	p := statecmd.ServiceSetYAMLParams{
		ServiceName: service,
		Config:      yaml,
	}
	err := c.st.client.Call("Client", "", "ServiceSetYAML", p, nil)
	return clientError(err)
}

// ServiceGet returns the configuration for the named service.
func (c *Client) ServiceGet(service string) (*statecmd.ServiceGetResults, error) {
	var results statecmd.ServiceGetResults
	params := statecmd.ServiceGetParams{ServiceName: service}
	err := c.st.client.Call("Client", "", "ServiceGet", params, &results)
	if err != nil {
		return nil, clientError(err)
	}
	return &results, nil
}

// EnvironmentInfo holds information about the Juju environment.
type EnvironmentInfo struct {
	DefaultSeries string
	ProviderType  string
}

// EnvironmentInfo returns details about the Juju environment.
func (c *Client) EnvironmentInfo() (*EnvironmentInfo, error) {
	info := new(EnvironmentInfo)
	err := c.st.client.Call("Client", "", "EnvironmentInfo", nil, info)
	if err != nil {
		return nil, clientError(err)
	}
	return info, nil
}

// Machine returns a reference to the machine with the given id.
func (st *State) Machine(id string) (*Machine, error) {
	m := &Machine{
		st: st,
		id: id,
	}
	if err := m.Refresh(); err != nil {
		return nil, err
	}
	return m, nil
}

// Unit represents the state of a service unit.
type Unit struct {
	st   *State
	name string
	doc  rpcUnit
}

// Unit returns a unit by name.
func (st *State) Unit(name string) (*Unit, error) {
	u := &Unit{
		st:   st,
		name: name,
	}
	if err := u.Refresh(); err != nil {
		return nil, err
	}
	return u, nil
}

// Login authenticates as the entity with the given name and password.
// Subsequent requests on the state will act as that entity.
// This method is usually called automatically by Open.
func (st *State) Login(entityName, password string) error {
	return st.call("Admin", "", "Login", &rpcCreds{
		EntityName: entityName,
		Password:   password,
	}, nil)
}

// Id returns the machine id.
func (m *Machine) Id() string {
	return m.id
}

// EntityName returns a name identifying the machine that is safe to use
// as a file name.  The returned name will be different from other
// EntityName values returned by any other entities from the same state.
func (m *Machine) EntityName() string {
	return MachineEntityName(m.Id())
}

// MachineEntityName returns the entity name for the
// machine with the given id.
func MachineEntityName(id string) string {
	return fmt.Sprintf("machine-%s", id)
}

// Refresh refreshes the contents of the machine from the underlying
// state. TODO(rog) It returns a NotFoundError if the machine has been removed.
func (m *Machine) Refresh() error {
	return m.st.call("Machine", m.id, "Get", nil, &m.doc)
}

// String returns the machine's id.
func (m *Machine) String() string {
	return m.id
}

// InstanceId returns the provider specific instance id for this machine
// and whether it has been set.
func (m *Machine) InstanceId() (string, bool) {
	return m.doc.InstanceId, m.doc.InstanceId != ""
}

// SetPassword sets the password for the machine's agent.
func (m *Machine) SetPassword(password string) error {
	return m.st.call("Machine", m.id, "SetPassword", &rpcPassword{
		Password: password,
	}, nil)
}

func (m *Machine) Watch() *EntityWatcher {
	return newEntityWatcher(m.st, "Machine", m.id)
}

type EntityWatcher struct {
	tomb  tomb.Tomb
	wg    sync.WaitGroup
	st    *State
	etype string
	eid   string
	out   chan struct{}
}

func newEntityWatcher(st *State, etype, id string) *EntityWatcher {
	w := &EntityWatcher{
		st:    st,
		etype: etype,
		eid:   id,
		out:   make(chan struct{}),
	}
	go func() {
		defer w.tomb.Done()
		defer close(w.out)
		defer w.wg.Wait() // Wait for watcher to be stopped.
		w.tomb.Kill(w.loop())
	}()
	return w
}

func (w *EntityWatcher) loop() error {
	var id rpcEntityWatcherId
	if err := w.st.call(w.etype, w.eid, "Watch", nil, &id); err != nil {
		return err
	}
	callWatch := func(request string) error {
		return w.st.call("EntityWatcher", id.EntityWatcherId, request, nil, nil)
	}
	w.wg.Add(1)
	go func() {
		// When the EntityWatcher has been stopped, we send a
		// Stop request to the server, which will remove the
		// watcher and return a CodeStopped error to any
		// currently outstanding call to Next.  If a call to
		// Next happens just after the watcher has been stopped,
		// we'll get a CodeNotFound error; Either way we'll
		// return, wait for the stop request to complete, and
		// the watcher will die with all resources cleaned up.
		defer w.wg.Done()
		<-w.tomb.Dying()
		if err := callWatch("Stop"); err != nil {
			log.Printf("state/api: error trying to stop watcher: %v", err)
		}
	}()
	for {
		select {
		case <-w.tomb.Dying():
			return tomb.ErrDying
		case w.out <- struct{}{}:
			// Note that because the change notification
			// contains no information, there's no point in
			// calling Next again until we have sent a notification
			// on w.out.
		}
		if err := callWatch("Next"); err != nil {
			if code := ErrCode(err); code == CodeStopped || code == CodeNotFound {
				if w.tomb.Err() != tomb.ErrStillAlive {
					// The watcher has been stopped at the client end, so we're
					// expecting one of the above two kinds of error.
					// We might see the same errors if the server itself
					// has been shut down, in which case we leave them
					// untouched.
					err = tomb.ErrDying
				}
			}
			return err
		}
	}
	panic("unreachable")
}

func (w *EntityWatcher) Changes() <-chan struct{} {
	return w.out
}

func (w *EntityWatcher) Stop() error {
	w.tomb.Kill(nil)
	return w.tomb.Wait()
}

func (w *EntityWatcher) Err() error {
	return w.tomb.Err()
}

// Refresh refreshes the contents of the Unit from the underlying
// state. TODO(rog) It returns a NotFoundError if the unit has been removed.
func (u *Unit) Refresh() error {
	return u.st.call("Unit", u.name, "Get", nil, &u.doc)
}

// SetPassword sets the password for the unit's agent.
func (u *Unit) SetPassword(password string) error {
	return u.st.call("Unit", u.name, "SetPassword", &rpcPassword{
		Password: password,
	}, nil)
}

// UnitEntityName returns the entity name for the
// unit with the given name.
func UnitEntityName(unitName string) string {
	return "unit-" + strings.Replace(unitName, "/", "-", -1)
}

// EntityName returns a name identifying the unit that is safe to use
// as a file name.  The returned name will be different from other
// EntityName values returned by any other entities from the same state.
func (u *Unit) EntityName() string {
	return UnitEntityName(u.name)
}

// DeployerName returns the entity name of the agent responsible for deploying
// the unit. If no such entity can be determined, false is returned.
func (u *Unit) DeployerName() (string, bool) {
	return u.doc.DeployerName, u.doc.DeployerName != ""
}<|MERGE_RESOLUTION|>--- conflicted
+++ resolved
@@ -2,12 +2,9 @@
 
 import (
 	"fmt"
-<<<<<<< HEAD
 	"launchpad.net/juju-core/log"
+	"launchpad.net/juju-core/state/statecmd"
 	"launchpad.net/tomb"
-=======
-	"launchpad.net/juju-core/state/statecmd"
->>>>>>> 7784aad8
 	"strings"
 	"sync"
 )
