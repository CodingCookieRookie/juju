--- conflicted
+++ resolved
@@ -2669,11 +2669,7 @@
 
 // PrepareActionPayload returns the payload to use in creating an action for this unit.
 // Note that the use of spec.InsertDefaults mutates payload.
-<<<<<<< HEAD
 func (u *Unit) PrepareActionPayload(name string, payload map[string]interface{}, parallel *bool, executionGroup *string) (map[string]interface{}, bool, string, error) {
-=======
-func (u *Unit) PrepareActionPayload(name string, payload map[string]interface{}) (map[string]interface{}, error) {
->>>>>>> 4d120ac5
 	if len(name) == 0 {
 		return nil, false, "", errors.New("no action name given")
 	}
@@ -2714,7 +2710,6 @@
 			payloadWithDefaults["workload-context"] = false
 		}
 	}
-<<<<<<< HEAD
 
 	runParallel := spec.Parallel
 	if parallel != nil {
@@ -2725,9 +2720,6 @@
 		runExecutionGroup = *executionGroup
 	}
 	return payloadWithDefaults, runParallel, runExecutionGroup, nil
-=======
-	return payloadWithDefaults, nil
->>>>>>> 4d120ac5
 }
 
 // ActionSpecs gets the ActionSpec map for the Unit's charm.
