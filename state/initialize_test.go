// Copyright 2013 Canonical Ltd.
// Licensed under the AGPLv3, see LICENCE file for details.

package state_test

import (
	gitjujutesting "github.com/juju/testing"
	jc "github.com/juju/testing/checkers"
	gc "launchpad.net/gocheck"

	"github.com/juju/juju/constraints"
	"github.com/juju/juju/environs/config"
	"github.com/juju/juju/state"
	"github.com/juju/juju/testing"
)

type InitializeSuite struct {
	gitjujutesting.MgoSuite
	testing.BaseSuite
	State *state.State
}

var _ = gc.Suite(&InitializeSuite{})

func (s *InitializeSuite) SetUpSuite(c *gc.C) {
	s.BaseSuite.SetUpSuite(c)
	s.MgoSuite.SetUpSuite(c)
}

func (s *InitializeSuite) TearDownSuite(c *gc.C) {
	s.MgoSuite.TearDownSuite(c)
	s.BaseSuite.TearDownSuite(c)
}

func (s *InitializeSuite) SetUpTest(c *gc.C) {
	s.BaseSuite.SetUpTest(c)
	s.MgoSuite.SetUpTest(c)
}

func (s *InitializeSuite) openState(c *gc.C) {
	st, err := state.Open(state.TestingMongoInfo(), state.TestingDialOpts(), state.Policy(nil))
	c.Assert(err, gc.IsNil)
	s.State = st
}

func (s *InitializeSuite) TearDownTest(c *gc.C) {
	if s.State != nil {
		s.State.Close()
	} else {
		c.Logf("skipping State.Close() due to previous error")
	}
	s.MgoSuite.TearDownTest(c)
	s.BaseSuite.TearDownTest(c)
}

func (s *InitializeSuite) TestInitialize(c *gc.C) {
	cfg := testing.EnvironConfig(c)
	uuid, _ := cfg.UUID()
	initial := cfg.AllAttrs()
	st, err := state.Initialize(state.TestingMongoInfo(), cfg, state.TestingDialOpts(), nil)
	c.Assert(err, gc.IsNil)
	c.Assert(st, gc.NotNil)
	envTag := st.EnvironTag()
	c.Assert(envTag.Id(), gc.Equals, uuid)
	err = st.Close()
	c.Assert(err, gc.IsNil)

	s.openState(c)

	cfg, err = s.State.EnvironConfig()
	c.Assert(err, gc.IsNil)
	c.Assert(cfg.AllAttrs(), gc.DeepEquals, initial)

	env, err := s.State.Environment()
	c.Assert(err, gc.IsNil)
<<<<<<< HEAD
	entity, err := s.State.FindEntity(names.NewEnvironTag(env.UUID()))
=======
	c.Assert(env.Tag(), gc.Equals, envTag)
	entity, err := s.State.FindEntity(envTag)
>>>>>>> 52c2ebe5
	c.Assert(err, gc.IsNil)
	annotator := entity.(state.Annotator)
	annotations, err := annotator.Annotations()
	c.Assert(err, gc.IsNil)
	c.Assert(annotations, gc.HasLen, 0)
	cons, err := s.State.EnvironConstraints()
	c.Assert(err, gc.IsNil)
	c.Assert(&cons, jc.Satisfies, constraints.IsEmpty)

	addrs, err := s.State.APIHostPorts()
	c.Assert(err, gc.IsNil)
	c.Assert(addrs, gc.HasLen, 0)

	info, err := s.State.StateServerInfo()
	c.Assert(err, gc.IsNil)
<<<<<<< HEAD
	c.Assert(info, jc.DeepEquals, &state.StateServerInfo{EnvUUID: uuid})
=======
	c.Assert(info, jc.DeepEquals, &state.StateServerInfo{EnvironmentTag: envTag})
>>>>>>> 52c2ebe5
}

func (s *InitializeSuite) TestDoubleInitializeConfig(c *gc.C) {
	cfg := testing.EnvironConfig(c)
	initial := cfg.AllAttrs()
	st := TestingInitialize(c, cfg, nil)
	st.Close()

	// A second initialize returns an open *State, but ignores its params.
	// TODO(fwereade) I think this is crazy, but it's what we were testing
	// for originally...
	cfg, err := cfg.Apply(map[string]interface{}{"authorized-keys": "something-else"})
	c.Assert(err, gc.IsNil)
	st, err = state.Initialize(state.TestingMongoInfo(), cfg, state.TestingDialOpts(), state.Policy(nil))
	c.Assert(err, gc.IsNil)
	c.Assert(st, gc.NotNil)
	st.Close()

	s.openState(c)
	cfg, err = s.State.EnvironConfig()
	c.Assert(err, gc.IsNil)
	c.Assert(cfg.AllAttrs(), gc.DeepEquals, initial)
}

func (s *InitializeSuite) TestEnvironConfigWithAdminSecret(c *gc.C) {
	// admin-secret blocks Initialize.
	good := testing.EnvironConfig(c)
	badUpdateAttrs := map[string]interface{}{"admin-secret": "foo"}
	bad, err := good.Apply(badUpdateAttrs)

	_, err = state.Initialize(state.TestingMongoInfo(), bad, state.TestingDialOpts(), state.Policy(nil))
	c.Assert(err, gc.ErrorMatches, "admin-secret should never be written to the state")

	// admin-secret blocks UpdateEnvironConfig.
	st := TestingInitialize(c, good, nil)
	st.Close()

	s.openState(c)
	err = s.State.UpdateEnvironConfig(badUpdateAttrs, nil, nil)
	c.Assert(err, gc.ErrorMatches, "admin-secret should never be written to the state")

	// EnvironConfig remains inviolate.
	cfg, err := s.State.EnvironConfig()
	c.Assert(err, gc.IsNil)
	c.Assert(cfg.AllAttrs(), gc.DeepEquals, good.AllAttrs())
}

func (s *InitializeSuite) TestEnvironConfigWithoutAgentVersion(c *gc.C) {
	// admin-secret blocks Initialize.
	good := testing.EnvironConfig(c)
	attrs := good.AllAttrs()
	delete(attrs, "agent-version")
	bad, err := config.New(config.NoDefaults, attrs)
	c.Assert(err, gc.IsNil)

	_, err = state.Initialize(state.TestingMongoInfo(), bad, state.TestingDialOpts(), state.Policy(nil))
	c.Assert(err, gc.ErrorMatches, "agent-version must always be set in state")

	st := TestingInitialize(c, good, nil)
	// yay side effects
	st.Close()

	s.openState(c)
	err = s.State.UpdateEnvironConfig(map[string]interface{}{}, []string{"agent-version"}, nil)
	c.Assert(err, gc.ErrorMatches, "agent-version must always be set in state")

	// EnvironConfig remains inviolate.
	cfg, err := s.State.EnvironConfig()
	c.Assert(err, gc.IsNil)
	c.Assert(cfg.AllAttrs(), gc.DeepEquals, good.AllAttrs())
}<|MERGE_RESOLUTION|>--- conflicted
+++ resolved
@@ -73,12 +73,8 @@
 
 	env, err := s.State.Environment()
 	c.Assert(err, gc.IsNil)
-<<<<<<< HEAD
-	entity, err := s.State.FindEntity(names.NewEnvironTag(env.UUID()))
-=======
 	c.Assert(env.Tag(), gc.Equals, envTag)
 	entity, err := s.State.FindEntity(envTag)
->>>>>>> 52c2ebe5
 	c.Assert(err, gc.IsNil)
 	annotator := entity.(state.Annotator)
 	annotations, err := annotator.Annotations()
@@ -94,11 +90,7 @@
 
 	info, err := s.State.StateServerInfo()
 	c.Assert(err, gc.IsNil)
-<<<<<<< HEAD
-	c.Assert(info, jc.DeepEquals, &state.StateServerInfo{EnvUUID: uuid})
-=======
 	c.Assert(info, jc.DeepEquals, &state.StateServerInfo{EnvironmentTag: envTag})
->>>>>>> 52c2ebe5
 }
 
 func (s *InitializeSuite) TestDoubleInitializeConfig(c *gc.C) {
