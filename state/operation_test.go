// Copyright 2020 Canonical Ltd.
// Licensed under the AGPLv3, see LICENCE file for details.

package state_test

import (
	"fmt"
	"time"

	"github.com/juju/clock/testclock"
	"github.com/juju/errors"
	"github.com/juju/names/v4"
	jc "github.com/juju/testing/checkers"
	gc "gopkg.in/check.v1"

	"github.com/juju/juju/state"
	coretesting "github.com/juju/juju/testing"
)

type OperationSuite struct {
	ConnSuite
}

var _ = gc.Suite(&OperationSuite{})

func (s *OperationSuite) TestEnqueueOperation(c *gc.C) {
	clock := testclock.NewClock(coretesting.NonZeroTime().Round(time.Second))
	err := s.State.SetClockForTesting(clock)
	c.Assert(err, jc.ErrorIsNil)

	operationID, err := s.Model.EnqueueOperation("an operation")
	c.Assert(err, jc.ErrorIsNil)

	operation, err := s.Model.Operation(operationID)
	c.Assert(err, jc.ErrorIsNil)
	c.Assert(operation.Id(), gc.Equals, operationID)
	c.Assert(operation.Tag(), gc.Equals, names.NewOperationTag(operationID))
	c.Assert(operation.Status(), gc.Equals, state.ActionPending)
	c.Assert(operation.Enqueued(), gc.Equals, clock.Now())
	c.Assert(operation.Started(), gc.Equals, time.Time{})
	c.Assert(operation.Completed(), gc.Equals, time.Time{})
	c.Assert(operation.Summary(), gc.Equals, "an operation")
}

func (s *OperationSuite) TestFailOperation(c *gc.C) {
	clock := testclock.NewClock(coretesting.NonZeroTime().Round(time.Second))
	err := s.State.SetClockForTesting(clock)
	c.Assert(err, jc.ErrorIsNil)

	operationID, err := s.Model.EnqueueOperation("an operation")
	c.Assert(err, jc.ErrorIsNil)

	err = s.Model.FailOperation(operationID, errors.New("fail"))
	c.Assert(err, jc.ErrorIsNil)
	operation, err := s.Model.Operation(operationID)
	c.Assert(err, jc.ErrorIsNil)
	c.Assert(operation.Id(), gc.Equals, operationID)
	c.Assert(operation.Tag(), gc.Equals, names.NewOperationTag(operationID))
	c.Assert(operation.Status(), gc.Equals, state.ActionError)
	c.Assert(operation.Enqueued(), gc.Equals, clock.Now())
	c.Assert(operation.Started(), gc.Equals, time.Time{})
	c.Assert(operation.Completed(), gc.Equals, time.Time{})
	c.Assert(operation.Fail(), gc.Equals, "fail")
}

func (s *OperationSuite) TestAllOperations(c *gc.C) {
	operationID, err := s.Model.EnqueueOperation("an operation")
	c.Assert(err, jc.ErrorIsNil)
	operationId2, err := s.Model.EnqueueOperation("another operation")
	c.Assert(err, jc.ErrorIsNil)

	operations, err := s.Model.AllOperations()
	c.Assert(err, jc.ErrorIsNil)
	c.Assert(operations, gc.HasLen, 2)

	var ids []string
	for _, op := range operations {
		ids = append(ids, op.Id())
	}
	c.Assert(ids, jc.SameContents, []string{operationID, operationId2})
}

func (s *OperationSuite) TestOperationStatus(c *gc.C) {
	clock := testclock.NewClock(coretesting.NonZeroTime().Round(time.Second))
	err := s.State.SetClockForTesting(clock)
	c.Assert(err, jc.ErrorIsNil)

	charm := s.AddTestingCharm(c, "dummy")
	application := s.AddTestingApplication(c, "dummy", charm)
	unit, err := application.AddUnit(state.AddUnitParams{})
	c.Assert(err, jc.ErrorIsNil)

	operationID, err := s.Model.EnqueueOperation("an operation")
	c.Assert(err, jc.ErrorIsNil)
	clock.Advance(5 * time.Second)
<<<<<<< HEAD
	anAction, err := s.Model.EnqueueAction(operationID, unit.Tag(), "backup", nil, false, "")
=======
	anAction, err := s.Model.EnqueueAction(operationID, unit.Tag(), "backup", nil, nil)
>>>>>>> d597250f
	c.Assert(err, jc.ErrorIsNil)
	_, err = anAction.Begin()
	c.Assert(err, jc.ErrorIsNil)

	operation, err := s.Model.Operation(operationID)
	c.Assert(err, jc.ErrorIsNil)
	c.Assert(operation.Status(), gc.Equals, state.ActionRunning)
	c.Assert(operation.Started(), gc.Equals, clock.Now())
	c.Assert(operation.Completed(), gc.Equals, time.Time{})
}

func (s *OperationSuite) TestRefresh(c *gc.C) {
	charm := s.AddTestingCharm(c, "dummy")
	application := s.AddTestingApplication(c, "dummy", charm)
	unit, err := application.AddUnit(state.AddUnitParams{})
	c.Assert(err, jc.ErrorIsNil)

	operationID, err := s.Model.EnqueueOperation("an operation")
	c.Assert(err, jc.ErrorIsNil)
	operation, err := s.Model.Operation(operationID)
	c.Assert(err, jc.ErrorIsNil)

<<<<<<< HEAD
	anAction, err := s.Model.EnqueueAction(operationID, unit.Tag(), "backup", nil, false, "")
=======
	anAction, err := s.Model.EnqueueAction(operationID, unit.Tag(), "backup", nil, nil)
>>>>>>> d597250f
	c.Assert(err, jc.ErrorIsNil)
	_, err = anAction.Begin()
	c.Assert(err, jc.ErrorIsNil)

	err = operation.Refresh()
	c.Assert(err, jc.ErrorIsNil)
	c.Assert(operation.Status(), gc.Equals, state.ActionRunning)
}

func (s *OperationSuite) setupOperations(c *gc.C) names.Tag {
	clock := testclock.NewClock(coretesting.NonZeroTime().Round(time.Second))
	err := s.State.SetClockForTesting(clock)
	c.Assert(err, jc.ErrorIsNil)

	charm := s.AddTestingCharm(c, "dummy")
	application := s.AddTestingApplication(c, "dummy", charm)
	unit, err := application.AddUnit(state.AddUnitParams{})
	c.Assert(err, jc.ErrorIsNil)

	operationID, err := s.Model.EnqueueOperation("an operation")
	c.Assert(err, jc.ErrorIsNil)
	operationID2, err := s.Model.EnqueueOperation("another operation")
	c.Assert(err, jc.ErrorIsNil)

	clock.Advance(5 * time.Second)
<<<<<<< HEAD
	anAction, err := s.Model.EnqueueAction(operationID, unit.Tag(), "backup", nil, false, "")
	c.Assert(err, jc.ErrorIsNil)
	_, err = anAction.Begin()
	c.Assert(err, jc.ErrorIsNil)
	anAction2, err := s.Model.EnqueueAction(operationID2, unit.Tag(), "restore", nil, false, "")
=======
	anAction, err := s.Model.EnqueueAction(operationID, unit.Tag(), "backup", nil, nil)
	c.Assert(err, jc.ErrorIsNil)
	_, err = anAction.Begin()
	c.Assert(err, jc.ErrorIsNil)
	anAction2, err := s.Model.EnqueueAction(operationID2, unit.Tag(), "restore", nil, nil)
>>>>>>> d597250f
	c.Assert(err, jc.ErrorIsNil)
	a, err := anAction2.Begin()
	c.Assert(err, jc.ErrorIsNil)
	err = a.Log("hello")
	c.Assert(err, jc.ErrorIsNil)
	_, err = anAction2.Finish(state.ActionResults{
		Status:  state.ActionCompleted,
		Message: "done",
		Results: map[string]interface{}{"foo": "bar"},
	})
	c.Assert(err, jc.ErrorIsNil)

	unit2, err := application.AddUnit(state.AddUnitParams{})
	c.Assert(err, jc.ErrorIsNil)
	operationID3, err := s.Model.EnqueueOperation("yet another operation")
	c.Assert(err, jc.ErrorIsNil)
<<<<<<< HEAD
	anAction3, err := s.Model.EnqueueAction(operationID3, unit2.Tag(), "backup", nil, false, "")
=======
	anAction3, err := s.Model.EnqueueAction(operationID3, unit2.Tag(), "backup", nil, nil)
>>>>>>> d597250f
	c.Assert(err, jc.ErrorIsNil)
	_, err = anAction3.Begin()
	c.Assert(err, jc.ErrorIsNil)

	return unit.Tag()
}

func (s *OperationSuite) assertActions(c *gc.C, operations []state.OperationInfo) {
	for _, operation := range operations {
		for _, a := range operation.Actions {
			c.Assert(operation.Operation.Id(), gc.Equals, state.ActionOperationId(a))
			if a.Name() == "restore" {
				c.Assert(a.Status(), gc.Equals, state.ActionCompleted)
			} else {
				c.Assert(a.Status(), gc.Equals, state.ActionRunning)
			}
			c.Assert(a.Messages(), gc.HasLen, 0)
			c.Assert(a.Messages(), gc.HasLen, 0)
			results, _ := a.Results()
			c.Assert(results, gc.HasLen, 0)
		}
	}
}

func (s *OperationSuite) TestListOperationsNoFilter(c *gc.C) {
	s.setupOperations(c)
	operations, truncated, err := s.Model.ListOperations(nil, nil, nil, 0, 0)
	c.Assert(err, jc.ErrorIsNil)
	c.Assert(truncated, jc.IsFalse)
	c.Assert(operations, gc.HasLen, 3)
	c.Assert(operations[0].Operation.Summary(), gc.Equals, "an operation")
	c.Assert(operations[0].Actions, gc.HasLen, 1)
	c.Assert(operations[1].Operation.Summary(), gc.Equals, "another operation")
	c.Assert(operations[1].Actions, gc.HasLen, 1)
	c.Assert(operations[2].Operation.Summary(), gc.Equals, "yet another operation")
	c.Assert(operations[2].Actions, gc.HasLen, 1)
	s.assertActions(c, operations)
}

func (s *OperationSuite) TestListOperations(c *gc.C) {
	unitTag := s.setupOperations(c)
	operations, truncated, err := s.Model.ListOperations([]string{"backup"}, []names.Tag{unitTag}, []state.ActionStatus{state.ActionRunning}, 0, 0)
	c.Assert(truncated, jc.IsFalse)
	c.Assert(err, jc.ErrorIsNil)
	c.Assert(operations, gc.HasLen, 1)
	c.Assert(operations[0].Operation.Summary(), gc.Equals, "an operation")
	c.Assert(operations[0].Actions, gc.HasLen, 1)
	s.assertActions(c, operations)
}

func (s *OperationSuite) TestListOperationsByStatus(c *gc.C) {
	s.setupOperations(c)
	operations, truncated, err := s.Model.ListOperations(nil, nil, []state.ActionStatus{state.ActionCompleted}, 0, 0)
	c.Assert(truncated, jc.IsFalse)
	c.Assert(err, jc.ErrorIsNil)
	c.Assert(operations, gc.HasLen, 1)
	c.Assert(operations[0].Operation.Summary(), gc.Equals, "another operation")
	c.Assert(operations[0].Actions, gc.HasLen, 1)
	s.assertActions(c, operations)
}

func (s *OperationSuite) TestListOperationsByName(c *gc.C) {
	s.setupOperations(c)
	operations, truncated, err := s.Model.ListOperations([]string{"restore"}, nil, nil, 0, 0)
	c.Assert(truncated, jc.IsFalse)
	c.Assert(err, jc.ErrorIsNil)
	c.Assert(operations, gc.HasLen, 1)
	c.Assert(operations[0].Operation.Summary(), gc.Equals, "another operation")
	c.Assert(operations[0].Actions, gc.HasLen, 1)
	s.assertActions(c, operations)
}

func (s *OperationSuite) TestListOperationsByReceiver(c *gc.C) {
	unitTag := s.setupOperations(c)
	operations, truncated, err := s.Model.ListOperations(nil, []names.Tag{unitTag}, nil, 0, 0)
	c.Assert(truncated, jc.IsFalse)
	c.Assert(err, jc.ErrorIsNil)
	c.Assert(operations, gc.HasLen, 2)
	c.Assert(operations[0].Operation.Summary(), gc.Equals, "an operation")
	c.Assert(operations[0].Actions, gc.HasLen, 1)
	c.Assert(operations[1].Operation.Summary(), gc.Equals, "another operation")
	c.Assert(operations[1].Actions, gc.HasLen, 1)
	s.assertActions(c, operations)
}

func (s *OperationSuite) TestListOperationsSubset(c *gc.C) {
	s.setupOperations(c)
	for i := 0; i < 20; i++ {
		operationID, err := s.Model.EnqueueOperation(fmt.Sprintf("operation %d", i))
		c.Assert(err, jc.ErrorIsNil)
<<<<<<< HEAD
		anAction, err := s.Model.EnqueueAction(operationID, names.NewUnitTag("dummy/0"), "backup", nil, false, "")
=======
		anAction, err := s.Model.EnqueueAction(operationID, names.NewUnitTag("dummy/0"), "backup", nil, nil)
>>>>>>> d597250f
		c.Assert(err, jc.ErrorIsNil)
		_, err = anAction.Begin()
		c.Assert(err, jc.ErrorIsNil)
	}
	operations, truncated, err := s.Model.ListOperations(nil, nil, nil, 14, 1)
	c.Assert(truncated, jc.IsTrue)
	c.Assert(err, jc.ErrorIsNil)
	c.Assert(operations, gc.HasLen, 1)
	c.Assert(operations[0].Operation.Summary(), gc.Equals, "operation 11")
	c.Assert(operations[0].Actions, gc.HasLen, 1)
	s.assertActions(c, operations)
}

func (s *OperationSuite) TestOperationWithActions(c *gc.C) {
	s.setupOperations(c)
	operation, err := s.Model.OperationWithActions("2")
	c.Assert(err, jc.ErrorIsNil)
	c.Assert(operation.Operation.OperationTag().String(), gc.Equals, "operation-2")
	c.Assert(operation.Operation.Id(), gc.Equals, "2")
	c.Assert(operation.Operation.Summary(), gc.Equals, "another operation")
	c.Assert(operation.Operation.Status(), gc.Equals, state.ActionCompleted)
	c.Assert(operation.Operation.Enqueued(), gc.Not(gc.Equals), time.Time{})
	c.Assert(operation.Operation.Started(), gc.Not(gc.Equals), time.Time{})
	c.Assert(operation.Operation.Completed(), gc.Not(gc.Equals), time.Time{})
	c.Assert(operation.Actions, gc.HasLen, 1)
	c.Assert(operation.Actions[0].Id(), gc.Equals, "4")
	c.Assert(operation.Actions[0].Status(), gc.Equals, state.ActionCompleted)
	results, message := operation.Actions[0].Results()
	c.Assert(results, jc.DeepEquals, map[string]interface{}{"foo": "bar"})
	c.Assert(message, gc.Equals, "done")
	c.Assert(operation.Actions[0].Messages(), gc.HasLen, 1)
	c.Assert(operation.Actions[0].Messages()[0].Message(), gc.Equals, "hello")
}

func (s *OperationSuite) TestOperationWithActionsNotFound(c *gc.C) {
	_, err := s.Model.OperationWithActions("1")
	c.Assert(err, jc.Satisfies, errors.IsNotFound)
}<|MERGE_RESOLUTION|>--- conflicted
+++ resolved
@@ -93,11 +93,7 @@
 	operationID, err := s.Model.EnqueueOperation("an operation")
 	c.Assert(err, jc.ErrorIsNil)
 	clock.Advance(5 * time.Second)
-<<<<<<< HEAD
-	anAction, err := s.Model.EnqueueAction(operationID, unit.Tag(), "backup", nil, false, "")
-=======
-	anAction, err := s.Model.EnqueueAction(operationID, unit.Tag(), "backup", nil, nil)
->>>>>>> d597250f
+	anAction, err := s.Model.EnqueueAction(operationID, unit.Tag(), "backup", nil, false, "", nil)
 	c.Assert(err, jc.ErrorIsNil)
 	_, err = anAction.Begin()
 	c.Assert(err, jc.ErrorIsNil)
@@ -120,11 +116,7 @@
 	operation, err := s.Model.Operation(operationID)
 	c.Assert(err, jc.ErrorIsNil)
 
-<<<<<<< HEAD
-	anAction, err := s.Model.EnqueueAction(operationID, unit.Tag(), "backup", nil, false, "")
-=======
-	anAction, err := s.Model.EnqueueAction(operationID, unit.Tag(), "backup", nil, nil)
->>>>>>> d597250f
+	anAction, err := s.Model.EnqueueAction(operationID, unit.Tag(), "backup", nil, false, "", nil)
 	c.Assert(err, jc.ErrorIsNil)
 	_, err = anAction.Begin()
 	c.Assert(err, jc.ErrorIsNil)
@@ -150,19 +142,11 @@
 	c.Assert(err, jc.ErrorIsNil)
 
 	clock.Advance(5 * time.Second)
-<<<<<<< HEAD
-	anAction, err := s.Model.EnqueueAction(operationID, unit.Tag(), "backup", nil, false, "")
+	anAction, err := s.Model.EnqueueAction(operationID, unit.Tag(), "backup", nil, false, "", nil)
 	c.Assert(err, jc.ErrorIsNil)
 	_, err = anAction.Begin()
 	c.Assert(err, jc.ErrorIsNil)
-	anAction2, err := s.Model.EnqueueAction(operationID2, unit.Tag(), "restore", nil, false, "")
-=======
-	anAction, err := s.Model.EnqueueAction(operationID, unit.Tag(), "backup", nil, nil)
-	c.Assert(err, jc.ErrorIsNil)
-	_, err = anAction.Begin()
-	c.Assert(err, jc.ErrorIsNil)
-	anAction2, err := s.Model.EnqueueAction(operationID2, unit.Tag(), "restore", nil, nil)
->>>>>>> d597250f
+	anAction2, err := s.Model.EnqueueAction(operationID2, unit.Tag(), "restore", nil, false, "", nil)
 	c.Assert(err, jc.ErrorIsNil)
 	a, err := anAction2.Begin()
 	c.Assert(err, jc.ErrorIsNil)
@@ -179,11 +163,7 @@
 	c.Assert(err, jc.ErrorIsNil)
 	operationID3, err := s.Model.EnqueueOperation("yet another operation")
 	c.Assert(err, jc.ErrorIsNil)
-<<<<<<< HEAD
-	anAction3, err := s.Model.EnqueueAction(operationID3, unit2.Tag(), "backup", nil, false, "")
-=======
-	anAction3, err := s.Model.EnqueueAction(operationID3, unit2.Tag(), "backup", nil, nil)
->>>>>>> d597250f
+	anAction3, err := s.Model.EnqueueAction(operationID3, unit2.Tag(), "backup", nil, false, "", nil)
 	c.Assert(err, jc.ErrorIsNil)
 	_, err = anAction3.Begin()
 	c.Assert(err, jc.ErrorIsNil)
@@ -274,11 +254,7 @@
 	for i := 0; i < 20; i++ {
 		operationID, err := s.Model.EnqueueOperation(fmt.Sprintf("operation %d", i))
 		c.Assert(err, jc.ErrorIsNil)
-<<<<<<< HEAD
-		anAction, err := s.Model.EnqueueAction(operationID, names.NewUnitTag("dummy/0"), "backup", nil, false, "")
-=======
-		anAction, err := s.Model.EnqueueAction(operationID, names.NewUnitTag("dummy/0"), "backup", nil, nil)
->>>>>>> d597250f
+		anAction, err := s.Model.EnqueueAction(operationID, names.NewUnitTag("dummy/0"), "backup", nil, false, "", nil)
 		c.Assert(err, jc.ErrorIsNil)
 		_, err = anAction.Begin()
 		c.Assert(err, jc.ErrorIsNil)
