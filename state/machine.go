--- conflicted
+++ resolved
@@ -2228,23 +2228,6 @@
 		if life == Dead || life == Dying {
 			return nil, ErrDead
 		}
-<<<<<<< HEAD
-
-		charmURL, err := charm.ParseURL(chURL)
-		if err != nil {
-			return nil, errors.Trace(err)
-		}
-		ch, err := m.st.Charm(charmURL)
-		if err != nil {
-			if !errors.IsNotFound(err) {
-				return nil, errors.Trace(err)
-			}
-		}
-
-		var emptyProfile bool
-		if ch == nil || (ch.LXDProfile() == nil || ch.LXDProfile().Empty()) {
-			emptyProfile = true
-=======
 		return m.SetUpgradeCharmProfileTxns(appName, chURL)
 	}
 	err := m.st.db().Run(buildTxn)
@@ -2321,75 +2304,9 @@
 			// so an assert with an empty slice will fail.
 			// Do this instead:
 			ops = append(ops, m.checkCharmProfilesIsEmptyOp())
->>>>>>> f8274897
-		}
-	}
-
-<<<<<<< HEAD
-		ops := []txn.Op{
-			{
-				C:      machinesC,
-				Id:     m.doc.DocID,
-				Assert: isAliveDoc,
-			},
-			// TODO: lxd profile - enhance checks for this set of transactions
-			//}, {
-			//	C:      charmsC,
-			//	Id:     ch.doc.DocID,
-			//	Assert: bson.D{{"url", ch.URL()}},
-			//},
-		}
-
-		provisioned := true
-		profiles, err := m.CharmProfiles()
-		if err != nil {
-			if errors.IsNotProvisioned(err) {
-				provisioned = false
-			} else {
-				return nil, errors.Trace(err)
-			}
-		}
-
-		// The doc containing charm-profiles only exists after a machine
-		// is provisioned.  Even then, there is no guarantee the machine
-		// has a charm profile applied.
-		if provisioned {
-			if len(profiles) > 0 {
-				ops = append(ops, txn.Op{
-					C:      instanceDataC,
-					Id:     m.doc.DocID,
-					Assert: bson.D{{"charm-profiles", profiles}},
-				})
-			} else {
-				// "charm-profiles" is configured as omitempty,
-				// so an assert with an empty slice will fail.
-				// Do this instead.
-				ops = append(ops, m.checkCharmProfilesIsEmptyOp())
-			}
-		}
-
-		// If the new charm has no profile, check to see if the application
-		// already has a profile applied to the machine, if not, we can
-		// set NotRequiredStatus.
-		if emptyProfile {
-			appliedProfileName, err := lxdprofile.MatchProfileNameByAppName(profiles, appName)
-			if err != nil {
-				return nil, errors.Trace(err)
-			}
-			if appliedProfileName == "" {
-				return append(ops,
-					m.SetUpgradeCharmProfileOp("", "", lxdprofile.NotRequiredStatus),
-				), nil
-			}
-		}
-		return append(ops,
-			m.SetUpgradeCharmProfileOp(appName, chURL, lxdprofile.EmptyStatus),
-		), nil
-	}
-	err := m.st.db().Run(buildTxn)
-	if err != nil {
-		return err
-=======
+		}
+	}
+
 	// If the new charm has no profile, check to see if the application
 	// already has a profile applied to the machine, if not, we can
 	// set NotRequiredStatus.
@@ -2401,7 +2318,6 @@
 		if appliedProfileName == "" {
 			return append(ops, m.SetUpgradeCharmProfileOp(appName, "", lxdprofile.NotRequiredStatus)), nil
 		}
->>>>>>> f8274897
 	}
 
 	// We can always insert, because the doc was removed after the
