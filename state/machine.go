--- conflicted
+++ resolved
@@ -75,19 +75,11 @@
 	return err
 }
 
-<<<<<<< HEAD
-=======
 // String returns a unique description of this machine
 func (m *Machine) String() string {
 	return strconv.Itoa(m.Id())
 }
 
-// zkKey returns the ZooKeeper key of the machine.
-func (m *Machine) zkKey() string {
-	return m.key
-}
-
->>>>>>> 52ed439e
 // zkPath returns the ZooKeeper base path for the machine.
 func (m *Machine) zkPath() string {
 	return path.Join(zkMachinesPath, m.key)
