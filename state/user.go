// Copyright 2012-2014 Canonical Ltd.
// Licensed under the AGPLv3, see LICENCE file for details.

// NOTE: the users that are being stored in the database here are only
// the local users, like "admin" or "bob".  In the  world
// where we have external user providers hooked up, there are no records
// in the database for users that are authenticated elsewhere.

package state

import (
	"crypto/rand"
	"fmt"
	"sort"
	"strings"
	"time"

	"github.com/juju/errors"
	"github.com/juju/mgo/v3"
	"github.com/juju/mgo/v3/bson"
	"github.com/juju/mgo/v3/txn"
	"github.com/juju/names/v4"
	"github.com/juju/utils/v3"

	"github.com/juju/juju/core/permission"
)

const userGlobalKeyPrefix = "us"

func userGlobalKey(userID string) string {
	return fmt.Sprintf("%s#%s", userGlobalKeyPrefix, userID)
}

func userIDFromGlobalKey(key string) string {
	prefix := userGlobalKeyPrefix + "#"
	return strings.TrimPrefix(key, prefix)
}

func (st *State) checkUserExists(name string) (bool, error) {
	lowercaseName := strings.ToLower(name)

	users, closer := st.db().GetCollection(usersC)
	defer closer()

	var count int
	var err error
	if count, err = users.FindId(lowercaseName).Count(); err != nil {
		return false, err
	}
	return count > 0, nil
}

// AddUser adds a user to the database.
func (st *State) AddUser(name, displayName, password, creator string) (*User, error) {
	return st.addUser(name, displayName, password, creator, nil)
}

// AddUserWithSecretKey adds the user with the specified name, and assigns it
// a randomly generated secret key. This secret key may be used for the user
// and controller to mutually authenticate one another, without without relying
// on TLS certificates.
//
// The new user will not have a password. A password must be set, clearing the
// secret key in the process, before the user can login normally.
func (st *State) AddUserWithSecretKey(name, displayName, creator string) (*User, error) {
	secretKey, err := generateSecretKey()
	if err != nil {
		return nil, errors.Trace(err)
	}
	return st.addUser(name, displayName, "", creator, secretKey)
}

func (st *State) addUser(name, displayName, password, creator string, secretKey []byte) (*User, error) {

	if !names.IsValidUserName(name) {
		return nil, errors.Errorf("invalid user name %q", name)
	}
	lowercaseName := strings.ToLower(name)

	foundUser := &User{st: st}
	err := st.getUser(names.NewUserTag(name).Name(), &foundUser.doc)
	// No error, the user is already there
	if err == nil {
		if foundUser.doc.Deleted {
			// the user was deleted, we update it
			return st.updateExistingUser(foundUser, displayName, password, creator, secretKey)
		} else {
			return nil, errors.New("the user already exists")
		}
	}

	// There is an error different from not found
	if err != nil && !errors.IsNotFound(err) {
		return nil, errors.Trace(err)
	}

	dateCreated := st.nowToTheSecond()
	user := &User{
		st: st,
		doc: userDoc{
			DocID:       lowercaseName,
			Name:        name,
			DisplayName: displayName,
			SecretKey:   secretKey,
			CreatedBy:   creator,
			DateCreated: dateCreated,
			Deleted:     false,
			RemovalLog:  []userRemovedLogEntry{},
		},
	}

	if password != "" {
		salt, err := utils.RandomSalt()
		if err != nil {
			return nil, err
		}
		user.doc.PasswordHash = utils.UserPasswordHash(password, salt)
		user.doc.PasswordSalt = salt
	}

	ops := []txn.Op{{
		C:      usersC,
		Id:     lowercaseName,
		Assert: txn.DocMissing,
		Insert: &user.doc,
	}}
	controllerUserOps := createControllerUserOps(st.ControllerUUID(),
		names.NewUserTag(name),
		names.NewUserTag(creator),
		displayName,
		dateCreated,
		defaultControllerPermission)
	ops = append(ops, controllerUserOps...)

	err = st.db().RunTransaction(ops)
	if err != nil {
		if err == txn.ErrAborted {
			err = errors.Errorf("username unavailable")
		}
		return nil, errors.Trace(err)
	}
	return user, nil
}

// updateExistingUser manipulates the values of an existing user in the db.
// This is particularly useful when reusing existing users that were previously
// deleted.
func (st *State) updateExistingUser(u *User, displayName, password, creator string, secretKey []byte) (*User, error) {

	dateCreated := st.nowToTheSecond()

	// update the password
	updateUser := bson.D{{"$set", bson.D{
		{"deleted", false},
		{"displayname", displayName},
		{"createdby", creator},
		{"datecreated", dateCreated},
	}}}

	if password != "" {
		salt, err := utils.RandomSalt()
		if err != nil {
			return nil, err
		}
		updateUser = append(updateUser,
			bson.DocElem{"$set", bson.D{
				{"passwordhash", utils.UserPasswordHash(password, salt)},
				{"passwordsalt", salt},
			}},
		)
	}

<<<<<<< HEAD
	// remove previous controller permissions
	removeControllerOps := removeControllerUserOps(st.ControllerUUID(), u.UserTag())

	if err := u.st.db().RunTransaction(removeControllerOps); err != nil {
		return nil, errors.Trace(err)
	}

	// // create default new ones
=======
	// create default new ones
>>>>>>> 22559093
	createControllerOps := createControllerUserOps(st.ControllerUUID(),
		u.UserTag(),
		names.NewUserTag(creator),
		displayName,
		dateCreated,
		defaultControllerPermission)

	updateUserOps := []txn.Op{{
		C:      usersC,
		Id:     strings.ToLower(u.Name()),
		Assert: txn.DocExists,
		Update: updateUser,
	}}
	updateUserOps = append(updateUserOps, createControllerOps...)

	if err := u.st.db().RunTransaction(updateUserOps); err != nil {
		return nil, errors.Trace(err)
	}

	// recreate the user object to return
	toReturn, err := st.User(u.UserTag())
	if err != nil {
		return nil, errors.Trace(err)
	}

	return toReturn, nil
}

// RemoveUser marks the user as deleted. This obviates the ability of a user
// to function, but keeps the userDoc retaining provenance, i.e. auditing.
func (st *State) RemoveUser(tag names.UserTag) error {
	lowercaseName := strings.ToLower(tag.Name())

	u, err := st.User(tag)
	if err != nil {
		return errors.Trace(err)
	}
	if u.IsDeleted() {
		return nil
	}

<<<<<<< HEAD
=======
	// remove the access to all the models and the current controller
	// first query all the models for this user
	modelsSummary, err := st.ModelSummariesForUser(tag, true)
	if err != nil {
		return err
	}

	for _, summary := range modelsSummary {
		// remove all the access permissions
		removeModelOps := removeModelUserOps(summary.UUID, tag)
		if err := st.db().RunTransactionFor(summary.UUID, removeModelOps); err != nil {
			logger.Errorf("impossible to remove user from models", err)
			return err
		}
	}

	// remove the user from the user controllers
	if err := st.removeControllerUser(tag); err != nil {
		logger.Errorf("impossible to remove user from controller", err)
		return err
	}

>>>>>>> 22559093
	dateRemoved := st.nowToTheSecond()
	// new entry in the removal log
	newRemovalLogEntry := userRemovedLogEntry{
		RemovedBy:   u.doc.CreatedBy,
		DateCreated: u.doc.DateCreated,
		DateRemoved: dateRemoved,
	}
	removalLog := u.doc.RemovalLog
	if removalLog == nil {
		removalLog = make([]userRemovedLogEntry, 0)
	}
	removalLog = append(removalLog, newRemovalLogEntry)

	buildTxn := func(attempt int) ([]txn.Op, error) {
		if attempt > 0 {
			// If it is not our first attempt, refresh the user.
			if err := u.Refresh(); err != nil {
				return nil, errors.Trace(err)
			}
		}
<<<<<<< HEAD
		ops := []txn.Op{{
			Id:     lowercaseName,
			C:      usersC,
			Assert: txn.DocExists,
			Update: bson.M{"$set": bson.M{
				"deleted": true, "removallog": removalLog}},
		}}
=======
		ops := []txn.Op{
			{
				Id:     lowercaseName,
				C:      usersC,
				Assert: txn.DocExists,
				Update: bson.M{"$set": bson.M{
					"deleted": true, "removallog": removalLog}}},
		}
>>>>>>> 22559093
		return ops, nil
	}
	return st.db().Run(buildTxn)
}

func createInitialUserOps(controllerUUID string, user names.UserTag, password, salt string, dateCreated time.Time) []txn.Op {
	lowercaseName := strings.ToLower(user.Name())
	doc := userDoc{
		DocID:        lowercaseName,
		Name:         user.Name(),
		DisplayName:  user.Name(),
		PasswordHash: utils.UserPasswordHash(password, salt),
		PasswordSalt: salt,
		CreatedBy:    user.Name(),
		DateCreated:  dateCreated,
	}
	ops := []txn.Op{{
		C:      usersC,
		Id:     lowercaseName,
		Assert: txn.DocMissing,
		Insert: &doc,
	}}
	controllerUserOps := createControllerUserOps(controllerUUID,
		names.NewUserTag(user.Name()),
		names.NewUserTag(user.Name()),
		user.Name(),
		dateCreated,
		// first user is controller admin.
		permission.SuperuserAccess)

	ops = append(ops, controllerUserOps...)
	return ops

}

// getUser fetches information about the user with the
// given name into the provided userDoc.
func (st *State) getUser(name string, udoc *userDoc) error {
	users, closer := st.db().GetCollection(usersC)
	defer closer()

	name = strings.ToLower(name)
	err := users.Find(bson.D{{"_id", name}}).One(udoc)
	if err == mgo.ErrNotFound {
		err = errors.NotFoundf("user %q", name)
	}
	// DateCreated is inserted as UTC, but read out as local time. So we
	// convert it back to UTC here.
	udoc.DateCreated = udoc.DateCreated.UTC()
	return err
}

// User returns the state User for the given name.
func (st *State) User(tag names.UserTag) (*User, error) {
	if !tag.IsLocal() {
		return nil, errors.NotFoundf("user %q", tag.Id())
	}
	user := &User{st: st}
	if err := st.getUser(tag.Name(), &user.doc); err != nil {
		return nil, errors.Trace(err)
	}
	if user.doc.Deleted {
		// This error is returned to the apiserver and from there to the api
		// client. So we don't annotate with information regarding deletion.
		// TODO(redir): We'll return a deletedUserError in the future so we can
		// return more appropriate errors, e.g. username not available.
		return nil, newDeletedUserError(user.Name())
	}
	return user, nil
}

// AllUsers returns a slice of state.User. This includes all active users. If
// includeDeactivated is true it also returns inactive users. At this point it
// never returns deleted users.
func (st *State) AllUsers(includeDeactivated bool) ([]*User, error) {
	var result []*User

	users, closer := st.db().GetCollection(usersC)
	defer closer()

	var query bson.D
	// TODO(redir): Provide option to retrieve deleted users in future PR.
	// e.g. if !includeDelted.
	// Ensure the query checks for users without the deleted attribute, and
	// also that if it does that the value is not true. fwereade wanted to be
	// sure we cannot miss users that previously existed without the deleted
	// attr. Since this will only be in 2.0 that should never happen, but...
	// belt and suspenders.
	query = append(query, bson.DocElem{
		"deleted", bson.D{{"$ne", true}},
	})

	// As above, in the case that a user previously existed and doesn't have a
	// deactivated attribute, we make sure the query checks for the existence
	// of the attribute, and if it exists that it is not true.
	if !includeDeactivated {
		query = append(query, bson.DocElem{
			"deactivated", bson.D{{"$ne", true}},
		})
	}
	iter := users.Find(query).Iter()
	defer iter.Close()

	var doc userDoc
	for iter.Next(&doc) {
		result = append(result, &User{st: st, doc: doc})
	}
	if err := iter.Close(); err != nil {
		return nil, errors.Trace(err)
	}
	// Always return a predictable order, sort by Name.
	sort.Sort(userList(result))
	return result, nil
}

// User represents a local user in the database.
type User struct {
	st           *State
	doc          userDoc
	lastLoginDoc userLastLoginDoc //nolint:unused
}

type userDoc struct {
	DocID        string    `bson:"_id"`
	Name         string    `bson:"name"`
	DisplayName  string    `bson:"displayname"`
	Deactivated  bool      `bson:"deactivated,omitempty"`
	Deleted      bool      `bson:"deleted,omitempty"` // Deleted users are marked deleted but not removed.
	SecretKey    []byte    `bson:"secretkey,omitempty"`
	PasswordHash string    `bson:"passwordhash"`
	PasswordSalt string    `bson:"passwordsalt"`
	CreatedBy    string    `bson:"createdby"`
	DateCreated  time.Time `bson:"datecreated"`
	// RemovalLog keeps a track of removals for this user
	RemovalLog []userRemovedLogEntry `bson:"removallog"`
}

type userLastLoginDoc struct {
	DocID     string `bson:"_id"`
	ModelUUID string `bson:"model-uuid"`
	// LastLogin is updated by the apiserver whenever the user
	// connects over the API. This update is not done using mgo.txn
	// so this value could well change underneath a normal transaction
	// and as such, it should NEVER appear in any transaction asserts.
	// It is really informational only as far as everyone except the
	// api server is concerned.
	LastLogin time.Time `bson:"last-login"`
}

// userRemovedLog contains a log of entries added every time the user
// doc has been removed
type userRemovedLogEntry struct {
	RemovedBy   string    `bson:"removedby"`
	DateCreated time.Time `bson:"datecreated"`
	DateRemoved time.Time `bson:"dateremoved"`
}

// String returns "<name>" where <name> is the Name of the user.
func (u *User) String() string {
	return u.UserTag().Id()
}

// Name returns the User name.
func (u *User) Name() string {
	return u.doc.Name
}

// DisplayName returns the display name of the User.
func (u *User) DisplayName() string {
	return u.doc.DisplayName
}

// CreatedBy returns the name of the User that created this User.
func (u *User) CreatedBy() string {
	return u.doc.CreatedBy
}

// DateCreated returns when this User was created in UTC.
func (u *User) DateCreated() time.Time {
	return u.doc.DateCreated.UTC()
}

// Tag returns the Tag for the User.
func (u *User) Tag() names.Tag {
	return u.UserTag()
}

// UserTag returns the Tag for the User.
func (u *User) UserTag() names.UserTag {
	name := u.doc.Name
	return names.NewLocalUserTag(name)
}

// LastLogin returns when this User last connected through the API in UTC.
// The resulting time will be nil if the user has never logged in.  In the
// normal case, the LastLogin is the last time that the user connected through
// the API server.
func (u *User) LastLogin() (time.Time, error) {
	lastLogins, closer := u.st.db().GetRawCollection(userLastLoginC)
	defer closer()

	var lastLogin userLastLoginDoc
	err := lastLogins.FindId(u.doc.DocID).Select(bson.D{{"last-login", 1}}).One(&lastLogin)
	if err != nil {
		if err == mgo.ErrNotFound {
			err = errors.Wrap(err, newNeverLoggedInError(u.UserTag().Name()))
		}
		return time.Time{}, errors.Trace(err)
	}

	return lastLogin.LastLogin.UTC(), nil
}

// UpdateLastLogin sets the LastLogin time of the user to be now (to the
// nearest second).
func (u *User) UpdateLastLogin() (err error) {
	if err := u.ensureNotDeleted(); err != nil {
		return errors.Annotate(err, "cannot update last login")
	}
	lastLogins, closer := u.st.db().GetCollection(userLastLoginC)
	defer closer()

	lastLoginsW := lastLogins.Writeable()

	// Update the safe mode of the underlying session to not require
	// write majority, nor sync to disk.
	session := lastLoginsW.Underlying().Database.Session
	session.SetSafe(&mgo.Safe{})

	lastLogin := userLastLoginDoc{
		DocID:     u.doc.DocID,
		ModelUUID: u.st.ModelUUID(),
		LastLogin: u.st.nowToTheSecond(),
	}

	_, err = lastLoginsW.UpsertId(lastLogin.DocID, lastLogin)
	return errors.Trace(err)
}

// SecretKey returns the user's secret key, if any.
func (u *User) SecretKey() []byte {
	return u.doc.SecretKey
}

// SetPassword sets the password associated with the User.
func (u *User) SetPassword(password string) error {
	if err := u.ensureNotDeleted(); err != nil {
		return errors.Annotate(err, "cannot set password")
	}
	salt, err := utils.RandomSalt()
	if err != nil {
		return err
	}
	return u.SetPasswordHash(utils.UserPasswordHash(password, salt), salt)
}

// SetPasswordHash stores the hash and the salt of the
// password. If the User has a secret key set then it
// will be cleared.
func (u *User) SetPasswordHash(pwHash string, pwSalt string) error {
	if err := u.ensureNotDeleted(); err != nil {
		// If we do get a late set of the password this is fine b/c we have an
		// explicit check before login.
		return errors.Annotate(err, "cannot set password hash")
	}
	update := bson.D{{"$set", bson.D{
		{"passwordhash", pwHash},
		{"passwordsalt", pwSalt},
	}}}
	if u.doc.SecretKey != nil {
		update = append(update,
			bson.DocElem{"$unset", bson.D{{"secretkey", ""}}},
		)
	}
	lowercaseName := strings.ToLower(u.Name())
	ops := []txn.Op{{
		C:      usersC,
		Id:     lowercaseName,
		Assert: txn.DocExists,
		Update: update,
	}}
	if err := u.st.db().RunTransaction(ops); err != nil {
		return errors.Annotatef(err, "cannot set password of user %q", u.Name())
	}
	u.doc.PasswordHash = pwHash
	u.doc.PasswordSalt = pwSalt
	u.doc.SecretKey = nil
	return nil
}

// PasswordValid returns whether the given password is valid for the User. The
// caller should call user.Refresh before calling this.
func (u *User) PasswordValid(password string) bool {
	// If the User is deactivated or deleted, there is no point in carrying on.
	// Since any authentication checks are done very soon after the user is
	// read from the database, there is a very small timeframe where a user
	// could be disabled after it has been read but prior to being checked, but
	// in practice, this isn't a problem.
	if u.IsDisabled() || u.IsDeleted() {
		return false
	}
	if u.doc.PasswordSalt != "" {
		return utils.UserPasswordHash(password, u.doc.PasswordSalt) == u.doc.PasswordHash
	}
	return false
}

// Refresh refreshes information about the User from the state.
func (u *User) Refresh() error {
	var udoc userDoc
	if err := u.st.getUser(u.Name(), &udoc); err != nil {
		return err
	}
	u.doc = udoc
	return nil
}

// Disable deactivates the user.  Disabled identities cannot log in.
func (u *User) Disable() error {
	if err := u.ensureNotDeleted(); err != nil {
		return errors.Annotate(err, "cannot disable")
	}
	owner, err := u.st.ControllerOwner()
	if err != nil {
		return errors.Trace(err)
	}
	if u.doc.Name == owner.Name() {
		return errors.Unauthorizedf("cannot disable controller model owner")
	}
	return errors.Annotatef(u.setDeactivated(true), "cannot disable user %q", u.Name())
}

// Enable reactivates the user, setting disabled to false.
func (u *User) Enable() error {
	if err := u.ensureNotDeleted(); err != nil {
		return errors.Annotate(err, "cannot enable")
	}
	return errors.Annotatef(u.setDeactivated(false), "cannot enable user %q", u.Name())
}

func (u *User) setDeactivated(value bool) error {
	lowercaseName := strings.ToLower(u.Name())
	ops := []txn.Op{{
		C:      usersC,
		Id:     lowercaseName,
		Assert: txn.DocExists,
		Update: bson.D{{"$set", bson.D{{"deactivated", value}}}},
	}}
	if err := u.st.db().RunTransaction(ops); err != nil {
		if err == txn.ErrAborted {
			err = fmt.Errorf("user no longer exists")
		}
		return err
	}
	u.doc.Deactivated = value
	return nil
}

// IsDisabled returns whether the user is currently enabled.
func (u *User) IsDisabled() bool {
	// Yes, this is a cached value, but in practice the user object is
	// never held around for a long time.
	return u.doc.Deactivated
}

// IsDeleted returns whether the user is currently deleted.
func (u *User) IsDeleted() bool {
	return u.doc.Deleted
}

// ensureNotDeleted refreshes the user to ensure it wasn't deleted since we
// acquired it.
func (u *User) ensureNotDeleted() error {
	if err := u.Refresh(); err != nil {
		return errors.Trace(err)
	}
	if u.doc.Deleted {
		return newDeletedUserError(u.Name())
	}
	return nil
}

// ResetPassword clears the user's password (if there is one),
// and generates a new secret key for the user.
// This must be an active user.
func (u *User) ResetPassword() ([]byte, error) {
	var key []byte
	buildTxn := func(attempt int) ([]txn.Op, error) {
		if err := u.ensureNotDeleted(); err != nil {
			return nil, errors.Trace(err)
		}
		if u.IsDisabled() {
			return nil, fmt.Errorf("user deactivated")
		}
		var err error
		key, err = generateSecretKey()
		if err != nil {
			return nil, errors.Trace(err)
		}
		update := bson.D{
			{
				"$set", bson.D{
					{"secretkey", key},
				},
			},
			{
				"$unset", bson.D{
					{"passwordhash", ""},
					{"passwordsalt", ""},
				},
			},
		}
		lowercaseName := strings.ToLower(u.Name())
		return []txn.Op{{
			C:      usersC,
			Id:     lowercaseName,
			Assert: txn.DocExists,
			Update: update,
		}}, nil
	}
	if err := u.st.db().Run(buildTxn); err != nil {
		return nil, errors.Annotatef(err, "cannot reset password for user %q", u.Name())
	}
	u.doc.SecretKey = key
	u.doc.PasswordHash = ""
	u.doc.PasswordSalt = ""
	return key, nil
}

// generateSecretKey generates a random, 32-byte secret key.
func generateSecretKey() ([]byte, error) {
	var secretKey [32]byte
	if _, err := rand.Read(secretKey[:]); err != nil {
		return nil, errors.Trace(err)
	}
	return secretKey[:], nil
}

// userList type is used to provide the methods for sorting.
type userList []*User

func (u userList) Len() int           { return len(u) }
func (u userList) Swap(i, j int)      { u[i], u[j] = u[j], u[i] }
func (u userList) Less(i, j int) bool { return u[i].Name() < u[j].Name() }<|MERGE_RESOLUTION|>--- conflicted
+++ resolved
@@ -170,7 +170,6 @@
 		)
 	}
 
-<<<<<<< HEAD
 	// remove previous controller permissions
 	removeControllerOps := removeControllerUserOps(st.ControllerUUID(), u.UserTag())
 
@@ -178,10 +177,7 @@
 		return nil, errors.Trace(err)
 	}
 
-	// // create default new ones
-=======
 	// create default new ones
->>>>>>> 22559093
 	createControllerOps := createControllerUserOps(st.ControllerUUID(),
 		u.UserTag(),
 		names.NewUserTag(creator),
@@ -223,8 +219,6 @@
 		return nil
 	}
 
-<<<<<<< HEAD
-=======
 	// remove the access to all the models and the current controller
 	// first query all the models for this user
 	modelsSummary, err := st.ModelSummariesForUser(tag, true)
@@ -247,7 +241,6 @@
 		return err
 	}
 
->>>>>>> 22559093
 	dateRemoved := st.nowToTheSecond()
 	// new entry in the removal log
 	newRemovalLogEntry := userRemovedLogEntry{
@@ -268,7 +261,6 @@
 				return nil, errors.Trace(err)
 			}
 		}
-<<<<<<< HEAD
 		ops := []txn.Op{{
 			Id:     lowercaseName,
 			C:      usersC,
@@ -276,16 +268,6 @@
 			Update: bson.M{"$set": bson.M{
 				"deleted": true, "removallog": removalLog}},
 		}}
-=======
-		ops := []txn.Op{
-			{
-				Id:     lowercaseName,
-				C:      usersC,
-				Assert: txn.DocExists,
-				Update: bson.M{"$set": bson.M{
-					"deleted": true, "removallog": removalLog}}},
-		}
->>>>>>> 22559093
 		return ops, nil
 	}
 	return st.db().Run(buildTxn)
